--- conflicted
+++ resolved
@@ -1,10 +1,6 @@
 import datetime
 from config import NarrativeTrading, Session, CoinBot
-<<<<<<< HEAD
-from flask import jsonify, Blueprint, request
-=======
 from flask import jsonify, Blueprint, logging, request
->>>>>>> 92b3c6d8
 from sqlalchemy import desc
 from datetime import datetime
 from apscheduler.schedulers.background import BackgroundScheduler
@@ -14,24 +10,12 @@
 from sqlalchemy.exc import SQLAlchemyError
 from services.openai.dalle import ImageGenerator
 from services.aws.s3 import ImageProcessor
-<<<<<<< HEAD
-
-sched = BackgroundScheduler()
-if sched.state != 1:
-    sched.start()
-    print("---- Scheduler started for Narrative Trading ----")
-=======
 from routes.narrative_trading.nt_scheduler import sched
->>>>>>> 92b3c6d8
 
 narrative_trading_bp = Blueprint('narrative_trading', __name__)
 
 image_generator = ImageGenerator()
 image_processor = ImageProcessor()
-<<<<<<< HEAD
-
-=======
->>>>>>> 92b3c6d8
 
 @narrative_trading_bp.route('/get_narrative_trading/<int:coin_bot_id>', methods=['GET'])
 def get_narrative_trading(coin_bot_id):
@@ -47,18 +31,6 @@
                                      .limit(limit)
                                      .all())
 
-<<<<<<< HEAD
-    Returns:
-        JSON response:
-            - Success: True if narrative trading posts are retrieved successfully
-            - Error: Error message if any exception occurs
-    """
-    session = Session()
-    try:
-        narrative_trading_objects = session.query(NarrativeTrading).filter_by(coin_bot_id=coin_bot_id).order_by(desc(NarrativeTrading.created_at)).all()
-
-=======
->>>>>>> 92b3c6d8
         if not narrative_trading_objects:
             return jsonify(create_response(success=False, error='No narrative trading found')), 404
 
@@ -74,11 +46,8 @@
         total_count = session.query(NarrativeTrading).filter_by(coin_bot_id=coin_bot_id).count()
         total_pages = (total_count + limit - 1) // limit
 
-<<<<<<< HEAD
-=======
         return jsonify(create_response(success=True, data=narrative_trading_data, total_count=total_count, total_pages=total_pages, page=page, limit=limit)), 200
 
->>>>>>> 92b3c6d8
     except SQLAlchemyError as e:
         session.rollback()
         print(f"Database error: {str(e)}")
@@ -94,21 +63,6 @@
 
 @narrative_trading_bp.route('/get_narrative_trading_by_coin', methods=['GET'])
 def get_narrative_trading_by_coin():
-<<<<<<< HEAD
-    """
-    Retrieve narrative trading posts by coin bot name or ID.
-
-    Args (query parameters):
-        coin_bot_name (str): Name of the coin bot
-        coin_bot_id (int): ID of the coin bot
-
-    Returns:
-        JSON response:
-            - Success: True if narrative trading posts are retrieved successfully
-            - Error: Error message if any exception occurs
-    """
-=======
->>>>>>> 92b3c6d8
     session = Session()
     try:
         coin_bot_name = request.args.get('coin_bot_name')
@@ -123,11 +77,6 @@
         if coin_bot_name:
             coin = session.query(CoinBot).filter(CoinBot.bot_name == coin_bot_name).first()
             if coin:
-<<<<<<< HEAD
-                narrative_trading_objects = session.query(NarrativeTrading).filter_by(coin_bot_id=coin.bot_id).all()
-        elif coin_bot_id:
-            narrative_trading_objects = session.query(NarrativeTrading).filter_by(coin_bot_id=coin_bot_id).order_by(desc(NarrativeTrading.created_at)).all()
-=======
                 query = query.filter_by(coin_bot_id=coin.bot_id)
         elif coin_bot_id:
             query = query.filter_by(coin_bot_id=coin_bot_id)
@@ -137,7 +86,6 @@
                                      .offset((page - 1) * limit)
                                      .limit(limit)
                                      .all())
->>>>>>> 92b3c6d8
 
         if not narrative_trading_objects:
             return jsonify(create_response(success=False, error='No narrative trading found')), 404
@@ -151,10 +99,6 @@
             nt_dict['coin_bot_id'] = nt.coin_bot_id 
             narrative_trading_data.append(nt_dict)
 
-<<<<<<< HEAD
-        session.commit()
-        return jsonify(create_response(success=True, data=narrative_trading_data)), 200
-=======
         total_pages = (total_count + limit - 1) // limit
 
         return jsonify(create_response(success=True, data=narrative_trading_data, total_count=total_count, total_pages=total_pages, page=page, limit=limit)), 200
@@ -163,42 +107,18 @@
         session.rollback()
         print(f"Database error: {str(e)}")
         return jsonify(create_response(success=False, error="Database error occurred.")), 500
->>>>>>> 92b3c6d8
-
-    except SQLAlchemyError as e:
-        session.rollback()
-        print(f"Database error: {str(e)}")
-        return jsonify(create_response(success=False, error="Database error occurred.")), 500
 
     except Exception as e:
         session.rollback()
         print(f"Internal server error: {str(e)}")
         return jsonify(create_response(success=False, error="Internal server error occurred.")), 500
-<<<<<<< HEAD
-
-    finally:
-        session.close()
-
+
+    finally:
+        session.close()
+        
+        
 @narrative_trading_bp.route('/get_narrative_trading', methods=['GET'])
 def get_all_narrative_trading():
-    """
-    Retrieve all narrative trading posts.
-
-    Returns:
-        JSON response:
-            - 'message': List of narrative trading data
-            - 'success': True if successful, False otherwise
-            - 'status': HTTP status code
-    """
-=======
-
-    finally:
-        session.close()
-        
-        
-@narrative_trading_bp.route('/get_narrative_trading', methods=['GET'])
-def get_all_narrative_trading():
->>>>>>> 92b3c6d8
     session = Session()
     try:
         page = request.args.get('page', 1, type=int)
@@ -219,15 +139,10 @@
             narrative_trading_dict['coin_bot_id'] = analy.coin_bot_id
             narrative_trading_data.append(narrative_trading_dict)
 
-<<<<<<< HEAD
-        session.commit()
-        response = create_response(success=True, data=narrative_trading_data)
-=======
         total_count = session.query(NarrativeTrading).count()
         total_pages = (total_count + limit - 1) // limit
 
         response = create_response(success=True, data=narrative_trading_data, total_count=total_count, total_pages=total_pages, page=page, limit=limit)
->>>>>>> 92b3c6d8
         return response, 200
 
     except SQLAlchemyError as e:
@@ -272,10 +187,7 @@
         if not (coin_bot_id and content):
             return jsonify(create_response(success=False, error='One or more required values are missing')), 400
 
-<<<<<<< HEAD
-=======
         print(coin_bot_id, content, category_name)
->>>>>>> 92b3c6d8
         # Call the function to handle posting
         narrative_trading_post = publish_narrative_trading(coin_bot_id, content, category_name, session)
         
@@ -297,11 +209,6 @@
 
     finally:
         session.close()
-<<<<<<< HEAD
-
-    
-=======
->>>>>>> 92b3c6d8
 
     
 @narrative_trading_bp.route('/delete_narrative_trading/<int:narrative_trading_id>', methods=['DELETE'])
@@ -343,11 +250,6 @@
         print(f"Database error: {str(e)}")
         return jsonify(create_response(success=False, error="Database error occurred.")), 500
 
-    except SQLAlchemyError as e:
-        session.rollback()
-        print(f"Database error: {str(e)}")
-        return jsonify(create_response(success=False, error="Database error occurred.")), 500
-
     except Exception as e:
         session.rollback()
         print(f"Internal server error: {str(e)}")
@@ -446,80 +348,8 @@
 
     finally:
         session.close()
-<<<<<<< HEAD
-
-def publish_narrative_trading(coin_bot_id, content, category_name, session):
-    """
-    Publish a narrative trading post. Generate an image, upload it to S3, and then create the narrative trading post.
-
-    Args:
-        coin_bot_id (int): The ID of the coin bot
-        content (str): The content of the narrative trading post
-        category_name (str): The name of the category
-        session (Session): The database session
-
-    Returns:
-        dict: The created NarrativeTrading object as a dictionary, or None if an error occurred
-    """
-    try:
-        # Extract title and adjust content
-        title_end_index = content.find('\n')
-        if title_end_index != -1:
-            title = content[:title_end_index].strip()
-            content = content[title_end_index+1:]
-        else:
-            title = ""
-
-        print(f"Title: {title}")
-
-        # Generate and upload image
-        image = image_generator.generate_image(content)
-        if not image:
-            raise ValueError("Image not generated")
-
-       
-        image_filename = f"{title}.jpg"
-        resized_image_url = image_processor.process_and_upload_image(
-            image_url=image,
-            bucket_name='appnarrativetradingimages',
-            image_filename=image_filename
-        )
-        if not resized_image_url:
-            raise ValueError("Error resizing and uploading the image to S3")
-
-        image_url = resized_image_url
-        
-        # Create and save the NarrativeTrading object
-        new_narrative_trading = NarrativeTrading(
-            narrative_trading=content,
-            category_name=category_name,
-            coin_bot_id=coin_bot_id,
-            image=image_url
-        )
-        session.add(new_narrative_trading)
-        session.commit()
-        return create_response(success=True, 
-                               data=new_narrative_trading.to_dict(), 
-                               message='Narrative Trading posted successfully')
-=======
->>>>>>> 92b3c6d8
-
-    except SQLAlchemyError as e:
-        session.rollback()
-        return create_response(success=False, error=f"Database error occurred: {str(e)}")
-
-<<<<<<< HEAD
-    except ValueError as e:
-        session.rollback()
-        return create_response(success=False, error=f"Value error occurred: {str(e)}")
-
-    except Exception as e:
-        session.rollback()
-        return create_response(success=False, error=f"Internal server error occurred: {str(e)}")
-    finally:
-        session.close()
-
-=======
+
+
 def publish_narrative_trading(coin_bot_id, content, category_name):
     """
     Publish a narrative trading post. Generate an image, upload it to S3, and then create the narrative trading post.
@@ -578,7 +408,6 @@
     else:
         title = ""
     return title, content
->>>>>>> 92b3c6d8
 
 def generate_and_upload_image(title, content):
     try:
@@ -678,7 +507,6 @@
         return jsonify(create_response(success=False, error='An unexpected error occurred')), 500
 
 
-
 @narrative_trading_bp.route('/get_narrative_trading_jobs', methods=['GET'])
 def get_jobs():
     """

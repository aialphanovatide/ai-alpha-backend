--- conflicted
+++ resolved
@@ -16,11 +16,7 @@
 from config import NarrativeTrading, session, CoinBot, Session
 from routes.news_bot.poster_generator import generate_poster_prompt
 from utils.session_management import handle_db_session, create_response
-<<<<<<< HEAD
-from services.aws.s3 import ImageProcessor as image_proccessor
-=======
 from services.aws.s3 import image as image_processor
->>>>>>> abc2fe17
 
 sched = BackgroundScheduler()
 if sched.state != 1:
@@ -69,27 +65,17 @@
         return jsonify(create_response(success=False, error=str(e))), 500
 
 
-<<<<<<< HEAD
-
-def get_narrative_trading_by_id(coin_bot_id):
-    return session.query(NarrativeTrading).filter_by(coin_bot_id=coin_bot_id).order_by(desc(NarrativeTrading.created_at)).all()
-
-=======
 # Fn to get narrative_trading related to a coin id
 def get_narrative_trading_by_id(coin_bot_id):
     return session.query(NarrativeTrading).filter_by(coin_bot_id=coin_bot_id).order_by(desc(NarrativeTrading.created_at)).all()
 
 # Fn to get Narrative trading related to a coin name
->>>>>>> abc2fe17
 def get_narrative_trading_by_name(coin_bot_name):
     coin = session.query(CoinBot).filter(
         CoinBot.bot_name == coin_bot_name).first()
     return session.query(NarrativeTrading).filter_by(coin_bot_id=coin.bot_id).all() if coin else None
 
-<<<<<<< HEAD
-=======
 # fn to get nt images
->>>>>>> abc2fe17
 def get_narrative_trading_images(narrative_trading_object):
     return [{'image_id': img.image_id, 'image': img.image} for img in session.query(NarrativeTrading).filter_by(narrative_trading_id=narrative_trading_object.narrative_trading_id).all()]
 
@@ -207,7 +193,7 @@
         session.commit()
         
         
-        image_processor = image_proccessor(aws_access_key=AWS_ACCESS, aws_secret_key=AWS_SECRET_KEY)
+        image_processor = image_processor(aws_access_key=AWS_ACCESS, aws_secret_key=AWS_SECRET_KEY)
 
         if new_narrative_trading:
             image = generate_poster_prompt(new_narrative_trading.narrative_trading)
@@ -367,36 +353,58 @@
     print("Publishing narrative_trading with title:", title)
 
 @narrative_trading_bp.route('/schedule_narrative_post', methods=['POST'])
-<<<<<<< HEAD
 @handle_db_session
-=======
 def schedule_post():
+    """
+    Schedule a narrative trading post for future publishing.
+
+    Args (form parameters):
+        coinBot (str): ID of the coin bot
+        category_name (str): Name of the category
+        content (str): Content of the post
+        scheduledDate (str): Scheduled date and time for publishing
+
+    Returns:
+        JSON response:
+            - 'message': Success or error message
+            - 'success': True if successful, False otherwise
+            - 'status': HTTP status code
+    """
     try:
         if not sched.running:
             sched.start()
-            
+
         coin_bot_id = request.form.get('coinBot')
         category_name = request.form.get('category_name')
         content = request.form.get('content')
         scheduled_date_str = request.form.get('scheduledDate')
 
         if not (coin_bot_id and content and scheduled_date_str):
-            return jsonify({'error': 'One or more required values are missing', 'status': 400, 'success': False}), 400
+            return jsonify(create_response(success=False, error='One or more required values are missing')), 400
 
         scheduled_datetime = datetime.strptime(
             scheduled_date_str, '%a, %b %d, %Y, %I:%M:%S %p')
 
-        # Agregar un nuevo trabajo
-        sched.add_job(publish_narrative_trading, args=[coin_bot_id, content, category_name], trigger=DateTrigger(run_date=scheduled_datetime))
-
-        return jsonify({'message': 'Post scheduled successfully', 'status': 200, 'success': True}), 200
-    except Exception as e:
-        return jsonify({'error': str(e), 'status': 500, 'success': False}), 500
-
-
-# Gets all the schedule narrative_trading
+        sched.add_job(publish_narrative_trading, args=[coin_bot_id, content, category_name],
+                      trigger=DateTrigger(run_date=scheduled_datetime))
+
+        return jsonify(create_response(success=True, message='Post scheduled successfully')), 200
+
+    except Exception as e:
+        return jsonify(create_response(success=False, error=str(e))), 500
+
 @narrative_trading_bp.route('/get_narrative_trading_jobs', methods=['GET'])
+@handle_db_session
 def get_jobs():
+    """
+    Retrieve a list of all scheduled narrative trading jobs.
+
+    Returns:
+        JSON response:
+            - 'jobs': List of dictionaries containing job details
+            - 'success': True if successful, False otherwise
+            - 'status': HTTP status code
+    """
     try:
         job_listing = []
         for job in sched.get_jobs():
@@ -409,31 +417,41 @@
             }
             job_listing.append(job_info)
 
-        return jsonify({'jobs': job_listing, 'status': 200, 'success': True}), 200
-
-    except Exception as e:
-        return jsonify({'error': str(e), 'status': 500, 'success': False}), 500
-
-
-# Deletes a scheduled job by job id
+        return jsonify(create_response(success=True, data={'jobs': job_listing})), 200
+
+    except Exception as e:
+        return jsonify(create_response(success=False, error=str(e))), 500
+
+
 @narrative_trading_bp.route('/delete_scheduled_narrative_job/<string:job_id>', methods=['DELETE'])
+@handle_db_session
 def delete_scheduled_job(job_id):
-    try:
-        # Find the by schedule narrative_trading by ID
+    """
+    Delete a scheduled narrative trading job by job ID.
+
+    Args:
+        job_id (str): ID of the job to delete
+
+    Returns:
+        JSON response:
+            - 'message': Success or error message
+            - 'success': True if successful, False otherwise
+            - 'status': HTTP status code
+    """
+    try:
         job = sched.get_job(job_id)
-        if job is None:
-            return jsonify({'error': 'Scheduled job not found', 'status': 404, 'success': False}), 404
-
-        # Deletes an narrative_trading
-        print("Scheduled deleted")
+        if not job:
+            return jsonify(create_response(success=False, error='Scheduled job not found')), 404
+
         sched.remove_job(job_id)
 
-        return jsonify({'message': 'Scheduled job deleted successfully', 'status': 200, 'success': True}), 200
+        return jsonify(create_response(success=True, message='Scheduled job deleted successfully')), 200
 
     except JobLookupError as e:
-        return jsonify({'error': str(e), 'status': 404, 'success': False}), 404
-    except Exception as e:
-        return jsonify({'error': str(e), 'status': 500, 'success': False}), 500
+        return jsonify(create_response(success=False, error=str(e))), 404
+    except Exception as e:
+        return jsonify(create_response(success=False, error=str(e))), 500
+
     
 
 # ________________________ IMPROVED VERSION __________________________________
@@ -883,150 +901,6 @@
     finally:
         session.close()
 
-@narrative_trading_bp.route('/schedule_narrative_post', methods=['POST'])
->>>>>>> abc2fe17
-def schedule_post():
-    """
-    Schedule a narrative trading post for future publishing.
-
-    Args (form parameters):
-        coinBot (str): ID of the coin bot
-        category_name (str): Name of the category
-        content (str): Content of the post
-        scheduledDate (str): Scheduled date and time for publishing
-
-    Returns:
-        JSON response:
-            - 'message': Success or error message
-            - 'success': True if successful, False otherwise
-            - 'status': HTTP status code
-    """
-    try:
-        if not sched.running:
-            sched.start()
-
-        coin_bot_id = request.form.get('coinBot')
-        category_name = request.form.get('category_name')
-        content = request.form.get('content')
-        scheduled_date_str = request.form.get('scheduledDate')
-
-        if not (coin_bot_id and content and scheduled_date_str):
-            return jsonify(create_response(success=False, error='One or more required values are missing')), 400
-
-        scheduled_datetime = datetime.strptime(
-            scheduled_date_str, '%a, %b %d, %Y, %I:%M:%S %p')
-
-        sched.add_job(publish_narrative_trading, args=[coin_bot_id, content, category_name],
-                      trigger=DateTrigger(run_date=scheduled_datetime))
-
-        return jsonify(create_response(success=True, message='Post scheduled successfully')), 200
-
-    except Exception as e:
-        return jsonify(create_response(success=False, error=str(e))), 500
-
-@narrative_trading_bp.route('/get_narrative_trading_jobs', methods=['GET'])
-@handle_db_session
-def get_jobs():
-    """
-    Retrieve a list of all scheduled narrative trading jobs.
-
-    Returns:
-        JSON response:
-            - 'jobs': List of dictionaries containing job details
-            - 'success': True if successful, False otherwise
-            - 'status': HTTP status code
-    """
-    try:
-        job_listing = []
-        for job in sched.get_jobs():
-            job_info = {
-                'id': job.id,
-                'name': job.name,
-                'trigger': str(job.trigger),
-                'args': str(job.args),
-                'next_run_time': str(job.next_run_time) if hasattr(job, 'next_run_time') else None
-            }
-            job_listing.append(job_info)
-
-        return jsonify(create_response(success=True, data={'jobs': job_listing})), 200
-
-    except Exception as e:
-        return jsonify(create_response(success=False, error=str(e))), 500
-
-
-
-@narrative_trading_bp.route('/delete_scheduled_narrative_job/<string:job_id>', methods=['DELETE'])
-@handle_db_session
-def delete_scheduled_job(job_id):
-    """
-    Delete a scheduled narrative trading job by job ID.
-
-    Args:
-        job_id (str): ID of the job to delete
-
-    Returns:
-        JSON response:
-            - 'message': Success or error message
-            - 'success': True if successful, False otherwise
-            - 'status': HTTP status code
-    """
-    try:
-        job = sched.get_job(job_id)
-        if not job:
-            return jsonify(create_response(success=False, error='Scheduled job not found')), 404
-
-        sched.remove_job(job_id)
-
-        return jsonify(create_response(success=True, message='Scheduled job deleted successfully')), 200
-
-    except JobLookupError as e:
-        return jsonify(create_response(success=False, error=str(e))), 404
-    except Exception as e:
-        return jsonify(create_response(success=False, error=str(e))), 500
-
-    
-
-# ________________________ IMPROVED VERSION __________________________________
-
-# @handle_db_session
-# def publish_narrative_trading(coin_bot_id, content, category_name, session):
-#     """
-#     Publish a narrative trading post.
-
-#     Args:
-#         coin_bot_id (int): ID of the coin bot
-#         content (str): Content of the post
-#         category_name (str): Name of the category
-#         session (Session): SQLAlchemy session (injected by decorator)
-
-#     Returns:
-#         dict: Response dictionary
-#     """
-#     if not all([coin_bot_id, content, category_name]):
-#         print("Error: Missing required arguments for publish_narrative_trading")
-#         return create_response(error="Missing required arguments")
-
-#     title_end_index = content.find('\n')
-#     if title_end_index != -1:
-#         title = content[:title_end_index].strip()
-#         content = content[title_end_index+1:].strip()
-#     else:
-#         title = "Untitled"
-#         content = content.strip()
-
-#     new_narrative_trading = NarrativeTrading(
-#         narrative_trading=content,
-#         category_name=category_name,
-#         coin_bot_id=coin_bot_id,
-#         title=title,
-#         created_at=datetime.now()
-#     )
-#     session.add(new_narrative_trading)
-#     session.flush()  # This will assign an ID to new_narrative_trading
-
-#     print(f"Published narrative trading: ID={new_narrative_trading.id}, Title='{title}', CoinBot={coin_bot_id}")
-#     return create_response(success=True, message="Narrative trading published successfully", data={"id": new_narrative_trading.id})
-
 # @narrative_trading_bp.route('/schedule_narrative_post', methods=['POST'])
 # def schedule_post():
 #     """
@@ -1121,10 +995,11 @@
 
 #     return jsonify(response), status_code
 
-# @narrative_trading_bp.route('/delete_scheduled_narrative_job/<string:job_id>', methods=['DELETE'])
-# def delete_scheduled_job(job_id):
-#     """
-#     Delete a scheduled job by job ID.
+
+@narrative_trading_bp.route('/delete_scheduled_narrative_job/<string:job_id>', methods=['DELETE'])
+def delete_scheduled_job(job_id):
+    """
+    Delete a scheduled job by job ID.
 
 #     Args:
 #         job_id (str): The ID of the job to delete

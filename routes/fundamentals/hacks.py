--- conflicted
+++ resolved
@@ -11,13 +11,8 @@
         coin_bot_id = request.args.get('coin_bot_id')
         coin_bot_name = request.args.get('coin_bot_name')
 
-<<<<<<< HEAD
-        # if not coin_bot_id and not coin_bot_name:
-        #     return jsonify({'message': 'Coin ID or name is missing', 'status': 400}), 400
-=======
         if not coin_bot_id and not coin_bot_name:
             return jsonify({'message': 'Coin ID or name is missing', 'status': 400}), 400
->>>>>>> 81f2b8c5
 
         coin_data = None
 

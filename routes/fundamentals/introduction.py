--- conflicted
+++ resolved
@@ -9,13 +9,7 @@
 # creates an introduction for a coin - allow just once
 @introduction.route('/post_introduction', methods=['POST'])
 def create_content():
-<<<<<<< HEAD
     with Session() as session:
-=======
-    try:
-        data = request.get_json()        
-        # Convert coin_bot_id to integer and validate it exists
->>>>>>> ca32cf11
         try:
             data = request.get_json()
             # Convert coin_bot_id to integer and validate it exists
@@ -78,51 +72,11 @@
         except Exception as e:
             session.rollback()
             return jsonify({
-<<<<<<< HEAD
                 'message': f'Unexpected error: {str(e)}',
                 'status': 500
             }), 500
         finally:
             session.close()
-=======
-                'message': 'An introduction already exists for this CoinBot',
-                'status': 409
-            }), 409
-
-        # Create new introduction
-        new_introduction = Introduction(
-            coin_bot_id=coin_bot_id,
-            content=content,
-            website=data.get('website'),
-            whitepaper=data.get('whitepaper'),
-            dynamic=data.get('dynamic', False)
-        )
-        
-
-        session.add(new_introduction)
-        session.commit()
-        
-        return jsonify({
-            'message': 'Introduction created successfully',
-            'status': 201,
-            'data': new_introduction.as_dict()
-        }), 201
-
-    except SQLAlchemyError as e:
-        session.rollback()
-        return jsonify({
-            'message': f'Database error: {str(e)}',
-            'status': 500
-        }), 500
-    except Exception as e:
-        session.rollback()
-        return jsonify({
-            'message': f'Unexpected error: {str(e)}',
-            'status': 500
-        }), 500
-    finally:
-        session.close()
->>>>>>> ca32cf11
     
 
 

from flask import Blueprint, request, jsonify
from config import Introduction, session, CoinBot
from datetime import datetime
from sqlalchemy.exc import SQLAlchemyError

introduction = Blueprint('introduction', __name__)


# creates an introduction for a coin - allow just once
@introduction.route('/post_introduction', methods=['POST'])
def create_content():
    try:
        data = request.get_json()
<<<<<<< HEAD
        
        # Convert coin_bot_id to integer and validate it exists
        try:
            coin_bot_id = int(data.get('coin_bot_id'))
        except (TypeError, ValueError):
            return jsonify({
                'message': 'Invalid coin_bot_id format - must be an integer', 
                'status': 400
            }), 400

        # Validate required fields
        content = data.get('content')
        if not content:
            return jsonify({
                'message': 'Content is required',
                'status': 400
            }), 400

        # Check if coin_bot exists
        coin_bot = session.query(CoinBot).filter_by(bot_id=coin_bot_id).first()
        if not coin_bot:
            return jsonify({
                'message': f'CoinBot with ID {coin_bot_id} does not exist',
                'status': 404
            }), 404

        # Check for existing introduction
        existing_intro = session.query(Introduction).filter_by(coin_bot_id=coin_bot_id).first()
        if existing_intro:
            return jsonify({
                'message': 'An introduction already exists for this CoinBot',
                'status': 409
            }), 409

        # Create new introduction
        new_introduction = Introduction(
            coin_bot_id=coin_bot_id,
            content=content,
            website=data.get('website'),
            whitepaper=data.get('whitepaper'),
            dynamic=data.get('dynamic', False)
        )
        
=======
        current_time = datetime.now()

        coin_bot_id = data.get('coin_bot_id')
        content = data.get('content')
        website = data.get('website', None)
        whitepaper = data.get('whitepaper', None)

        existing_introduction = session.query(Introduction).filter_by(coin_bot_id=int(coin_bot_id)).first()

        if existing_introduction:
            return jsonify({'message': 'A record already exists for this Coin', 'status': 400}), 400

        new_introduction = Introduction(coin_bot_id=coin_bot_id, 
                                        content=content,
                                        website=website,
                                        whitepaper=whitepaper,
                                        created_at=current_time,
                                        updated_at=current_time
                                        )
>>>>>>> be5213d8
        session.add(new_introduction)
        session.commit()
        
        return jsonify({
            'message': 'Introduction created successfully',
            'status': 201,
            'data': new_introduction.as_dict()
        }), 201

    except SQLAlchemyError as e:
        session.rollback()
        return jsonify({
            'message': f'Database error: {str(e)}',
            'status': 500
        }), 500
    except Exception as e:
        session.rollback()
        return jsonify({
            'message': f'Unexpected error: {str(e)}',
            'status': 500
        }), 500
    finally:
        session.close()
    


# Gets the introduction data of a coin by ID or name
@introduction.route('/api/get_introduction', methods=['GET'])
def get_content():
    try:
        coin_id = request.args.get('id')
        coin_name = request.args.get('coin_name')

        if not coin_id and not coin_name:
            return jsonify({'message': 'ID or coin name is required', 'status': 400}), 400
        
        coin_data = None

        if coin_name:
            coin = session.query(CoinBot).filter(CoinBot.name==coin_name).first()
            coin_data = session.query(Introduction).filter_by(coin_bot_id=coin.bot_id).first() if coin else None

        if coin_id:
            coin = session.query(Introduction).filter_by(coin_bot_id=coin_id).first()
            coin_data = coin if coin else None

        if coin_data == None:
            return jsonify({'message': 'No record found for the specified ID', 'status': 404}), 404
        
        introduction_data = coin_data.as_dict()
        return jsonify({'message': introduction_data, 'status': 200}), 200
       
    except Exception as e:
        session.rollback()
        return jsonify({'error': str(e), 'status': 500}), 500
    


# Edits the introduction of a coin by passing the ID of it and the values to modify by Body
@introduction.route('/edit_introduction/<int:coin_bot_id>', methods=['PUT'])
def edit_content(coin_bot_id):
    try:
        data = request.get_json()

        existing_introduction = session.query(Introduction).filter_by(coin_bot_id=coin_bot_id).first()

        if existing_introduction:
            # Update content if key 'content' exists in the payload and its value is not empty
            if 'content' in data and data['content'] != '':
                existing_introduction.content = data['content']

            # Update website if key 'website' exists in the payload and its value is not empty
            if 'website' in data and data['website'] != '':
                existing_introduction.website = data['website']

            # Update whitepaper if key 'whitepaper' exists in the payload and its value is not empty
            if 'whitepaper' in data and data['whitepaper'] != '':
                existing_introduction.whitepaper = data['whitepaper']

            existing_introduction.updated_at = datetime.now()
            session.commit()

            return jsonify({'message': 'Introduction updated successfully', 'status': 200}), 200
        else:
            return jsonify({'message': 'No record found for the specified ID', 'status': 404}), 404

    except Exception as e:
        session.rollback()
        return jsonify({'error': str(e), 'status': 500}), 500


  
<|MERGE_RESOLUTION|>--- conflicted
+++ resolved
@@ -10,9 +10,7 @@
 @introduction.route('/post_introduction', methods=['POST'])
 def create_content():
     try:
-        data = request.get_json()
-<<<<<<< HEAD
-        
+        data = request.get_json()        
         # Convert coin_bot_id to integer and validate it exists
         try:
             coin_bot_id = int(data.get('coin_bot_id'))
@@ -55,27 +53,7 @@
             dynamic=data.get('dynamic', False)
         )
         
-=======
-        current_time = datetime.now()
 
-        coin_bot_id = data.get('coin_bot_id')
-        content = data.get('content')
-        website = data.get('website', None)
-        whitepaper = data.get('whitepaper', None)
-
-        existing_introduction = session.query(Introduction).filter_by(coin_bot_id=int(coin_bot_id)).first()
-
-        if existing_introduction:
-            return jsonify({'message': 'A record already exists for this Coin', 'status': 400}), 400
-
-        new_introduction = Introduction(coin_bot_id=coin_bot_id, 
-                                        content=content,
-                                        website=website,
-                                        whitepaper=whitepaper,
-                                        created_at=current_time,
-                                        updated_at=current_time
-                                        )
->>>>>>> be5213d8
         session.add(new_introduction)
         session.commit()
         

--- conflicted
+++ resolved
@@ -8,17 +8,10 @@
 
 load_dotenv()
 
-<<<<<<< HEAD
-OPENAI_APIKEY = os.getenv('OPENAI_APIKEY')
-
-client = OpenAI(
-    api_key=OPENAI_APIKEY,
-=======
 NEWS_BOT_API_KEY = os.getenv('NEWS_BOT_API_KEY')
 
 client = OpenAI(
     api_key=NEWS_BOT_API_KEY,
->>>>>>> a0035c5c
 )
 btc_prompt = """
 Imagine that you are one of the world's foremost experts on Bitcoin and also a globally renowned journalist skilled at summarizing articles about Bitcoin. Your job involves two steps.

from routes.slack.templates.poduct_alert_notification import send_notification_to_product_alerts_slack_channel
from config import CoinBot, session, Category, Article, TopStory, TopStoryImage
from routes.news_bot.scrapper import start_periodic_scraping
from apscheduler.jobstores.base import JobLookupError
from flask import request, Blueprint, jsonify
from datetime import datetime, timedelta
from scheduler import scheduler
from sqlalchemy import exists
from sqlalchemy import desc

scrapper_bp = Blueprint(
    'scrapper_bp', __name__,
    template_folder='templates',
    static_folder='static'
)


# Gets all top stories 
@scrapper_bp.route('/api/get/allTopStories', methods=['GET'])
def get_all_top_stories():
    try:
        top_stories_list = []
        top_stories = session.query(TopStory).order_by(desc(TopStory.created_at)).all()

        if not top_stories:
            return jsonify({'top_stories': 'No top stories found'}), 204
        else:
            for top_story in top_stories:
                top_story_dict = {
                    'top_story_id': top_story.top_story_id,
                    'story_date': top_story.story_date,
                    'summary': top_story.summary,
                    'created_at': top_story.created_at.isoformat(),
                    'coin_bot_id': top_story.coin_bot_id,
                    'images': []
                }

                # for image in top_story.images:
                #     top_story_dict['images'].append({
                #         'image_id': image.image_id,
                #         'image': image.image,
                #         'created_at': image.created_at.isoformat(),
                #         'top_story_id': image.top_story_id
                #     })

                top_stories_list.append(top_story_dict)

        
            return jsonify({'top_stories': top_stories_list}), 200
           
    except Exception as e:
        return jsonify({'error': f'An error occurred getting the top stories: {str(e)}'}), 500

# Delete a top stories 
@scrapper_bp.route('/api/delete/top-story/<int:top_story_id>', methods=['DELETE'])
def delete_top_story(top_story_id):
    try:
        top_story = session.query(TopStory).filter(TopStory.top_story_id == top_story_id).first()

        if not top_story:
            return jsonify({'message': 'No top story found'}), 404
        
        top_story_image = session.query(TopStoryImage).filter(TopStoryImage.top_story_id==top_story.top_story_id).first()

        # Delete the top story
        session.delete(top_story)
        session.delete(top_story_image)
        session.commit()

        return jsonify({'message': 'Top story deleted'}), 200

    except Exception as e:
        session.rollback()
        return jsonify({'error': f'An error occurred deleting the top story: {str(e)}'}), 500
    

def get_news(bot_name, time_range, limit):
    try:
        coin_bot = session.query(CoinBot).filter(CoinBot.bot_name == bot_name.casefold()).first()

        if not coin_bot:
            return {'error': f'Coin {bot_name} not found'}, 404

        coin_bot_id = coin_bot.bot_id
        articles = None

        if time_range == 'today':
            start_date = datetime.now().replace(hour=0, minute=0, second=0, microsecond=0)
        elif time_range == 'this week':
            today = datetime.now()
            start_date = today - timedelta(days=today.weekday())
            start_date = start_date.replace(hour=0, minute=0, second=0, microsecond=0)
        elif time_range == 'last month':
            today = datetime.now()
            start_date = today - timedelta(days=(today.weekday() + 30))
            start_date = start_date.replace(hour=0, minute=0, second=0, microsecond=0)
        else:
            start_date = None

<<<<<<< HEAD
        # Filter news based on time range
        if start_date:
            articles = (
                session.query(Article)
                .filter(Article.coin_bot_id == coin_bot_id, Article.created_at >= start_date)
                .order_by(desc(Article.created_at))
                .limit(10)  # Limit the result to 10 articles
                .all()
            )
        else:
            articles = (
                session.query(Article)
                .filter(Article.coin_bot_id == coin_bot_id)
                .order_by(desc(Article.created_at))
                .limit(10)  # Limit the result to 10 articles
                .all()
            )
=======
        # Ahora incluimos el límite en la consulta
        if start_date:
            articles = session.query(Article).filter(Article.coin_bot_id == coin_bot_id, Article.created_at >= start_date).order_by(desc(Article.created_at)).limit(limit).all()
        else:
            articles = session.query(Article).filter(Article.coin_bot_id == coin_bot_id).order_by(desc(Article.created_at)).limit(limit).all()

>>>>>>> a462c247

        if articles:
            articles_list = []

            for article in articles:
                article_dict = {
                    'article_id': article.article_id,
                    'date': article.date,
                    'title': article.title,
                    'url': article.url,
                    'summary': article.summary,
                    'created_at': article.created_at.isoformat(),
                    'coin_bot_id': article.coin_bot_id,
                    'images': []
                }

                # Include image information
                # for image in article.images:
                #     article_dict['images'].append({
                #         'image_id': image.image_id,
                #         'image': image.image,
                #         'created_at': image.created_at.isoformat(),
                #         'article_id': image.article_id
                #     })

                articles_list.append(article_dict)

            return {'articles': articles_list}, 200
        else:
            return {'message': f'No articles found for {bot_name}'}, 204
 
    except Exception as e:
        return {'error': f'An error occurred getting the news for {bot_name}: {str(e)}'}, 500

@scrapper_bp.route('/api/get/news', methods=['GET'])
def get_news_by_bot_name():
    try:
        coin = request.args.get('coin')
        time_range = request.args.get('time_range')
        limit = request.args.get('limit', default=10, type=int)  # Agrega un valor por defecto si es necesario

        if time_range and time_range not in ["today", "this week", "last month"]:
            return {'error': "Time range isn't valid"}, 400

        if not coin:
            return {'error': 'Coin is required'}, 400
        else:
            res, status = get_news(bot_name=coin, time_range=time_range, limit=limit)
            return res, status
    except Exception as e:
        return {'error': f'An error occurred getting the news: {str(e)}'}, 500



# Gets all categories
@scrapper_bp.route('/get_categories', methods=['GET'])
def get_categories():
    try:

        categories = session.query(Category).filter(Category.category != 'hacks').order_by(Category.category_id).all()
        category_data = []

        for category in categories:
            category_data.append({
                'category_id': category.category_id,
                'category': category.category,
                'category_name': category.category_name,
                'time_interval': category.time_interval,
                'is_active': category.is_active,
                'icon': category.icon,
                'borderColor': category.border_color,
                'created_at': category.created_at.isoformat(),
                'coin_bots': [{
                    'bot_id': bot.bot_id,
                    'bot_name': bot.bot_name,
                    'image': bot.image,
                    'created_at': bot.created_at.isoformat()
                } for bot in category.coin_bot]
            })
        
        return {'categories': category_data}, 200

    except Exception as e:
        return {'Error ': f'Error getting the categories: {str(e)}'}, 500



def activate_news_bot(category_name):
    try:
        if not scheduler.state:
            print('Scheduler not active')
            return 'Scheduler not active', 500
        
        category = session.query(Category).filter(Category.category == category_name.casefold()).first()
        
        if not category:
            print(f'{category_name.capitalize()} does not match any in the database')
            return f'{category_name.capitalize()} does not match any in the database', 404
        
        time_interval = category.time_interval
        category.is_active = True
        session.commit()
            
        job = scheduler.add_job(start_periodic_scraping, 'interval', minutes=time_interval, id=category_name, replace_existing=True, args=[category_name], max_instances=2)
        if job:
            print(f'{category_name.capitalize()} activated successfully')
        
        message = f'{category_name.capitalize()} activated successfully'
        # send_notification_to_product_alerts_slack_channel(title_message=message, sub_title='Message', message=f'An interval of *{time_interval} Minutes* has been set for scrapping data')
        return f'{category_name.capitalize()} News Bot activated', 200

    except Exception as e:
        print(f'Error while activating the {category_name.capitalize()} News Bot: {str(e)}')
        return f'Error while activating the {category_name.capitalize()} News Bot', 500


def deactivate_news_bot(category_name):

    try:
        category = session.query(Category).filter(Category.category == category_name).first()

        if not category:
            print(f'{category_name.capitalize()} does not match any in the database')
            return f'{category_name.capitalize()} does not match any in the database', 404


        scheduler.remove_job(category_name)
        category.is_active = False
        session.commit()

        message = f'{category_name.capitalize()} deactivated successfully'
        # send_notification_to_product_alerts_slack_channel(title_message=message, sub_title='Status', message='Inactive')
        return f'{category_name.capitalize()} deactivated', 200
    
    except JobLookupError as e:
        print(f'{category_name.capitalize()} News Bot not found: {str(e)}')
        return f'{category_name.capitalize()} News Bot not found: {str(e)}', 500

    except Exception as e:
        print(f'Error while deactivating {category_name.capitalize()}: {str(e)}')
        return f'Error while deactivating {category_name.capitalize()}: {str(e)}', 500


# Activates or desactivates a category: ex Layer 0  
@scrapper_bp.route('/api/news/bot', methods=['POST'])
def news_bot_commands():
        
        try:
            data = request.json
            command = data['command']
            category = data['category']
            category = str(category).casefold()

            if command == 'activate': 
                res, status = start_periodic_scraping(category)
                #res, status = activate_news_bot(category)
                return res, status
            elif command == 'deactivate':
                response, status = deactivate_news_bot(category)
                return response, status
            else:
                return 'Command not valid', 400
        except Exception as e:
            print(f'An error occurred: {str(e)}')
            return f'An error occurred: {str(e)}'
        


    #  initial_time = time.time()
    #             res, status = activate_news_bot(category)
    #             # res, status = start_periodic_scraping(category)
    #             final_time = time.time()
    #             final_scrapping_time = final_time - initial_time
    #             minutes, seconds = divmod(final_scrapping_time, 60)
    #             print(f"Final time: {minutes:.0f} minutes and {seconds:.2f} seconds")
    #             return res, status<|MERGE_RESOLUTION|>--- conflicted
+++ resolved
@@ -97,32 +97,12 @@
         else:
             start_date = None
 
-<<<<<<< HEAD
-        # Filter news based on time range
-        if start_date:
-            articles = (
-                session.query(Article)
-                .filter(Article.coin_bot_id == coin_bot_id, Article.created_at >= start_date)
-                .order_by(desc(Article.created_at))
-                .limit(10)  # Limit the result to 10 articles
-                .all()
-            )
-        else:
-            articles = (
-                session.query(Article)
-                .filter(Article.coin_bot_id == coin_bot_id)
-                .order_by(desc(Article.created_at))
-                .limit(10)  # Limit the result to 10 articles
-                .all()
-            )
-=======
         # Ahora incluimos el límite en la consulta
         if start_date:
             articles = session.query(Article).filter(Article.coin_bot_id == coin_bot_id, Article.created_at >= start_date).order_by(desc(Article.created_at)).limit(limit).all()
         else:
             articles = session.query(Article).filter(Article.coin_bot_id == coin_bot_id).order_by(desc(Article.created_at)).limit(limit).all()
 
->>>>>>> a462c247
 
         if articles:
             articles_list = []
@@ -140,13 +120,13 @@
                 }
 
                 # Include image information
-                # for image in article.images:
-                #     article_dict['images'].append({
-                #         'image_id': image.image_id,
-                #         'image': image.image,
-                #         'created_at': image.created_at.isoformat(),
-                #         'article_id': image.article_id
-                #     })
+                for image in article.images:
+                    article_dict['images'].append({
+                        'image_id': image.image_id,
+                        'image': image.image,
+                        'created_at': image.created_at.isoformat(),
+                        'article_id': image.article_id
+                    })
 
                 articles_list.append(article_dict)
 
@@ -162,7 +142,7 @@
     try:
         coin = request.args.get('coin')
         time_range = request.args.get('time_range')
-        limit = request.args.get('limit', default=10, type=int)  # Agrega un valor por defecto si es necesario
+        limit = request.args.get('limit', default=10, type=int)
 
         if time_range and time_range not in ["today", "this week", "last month"]:
             return {'error': "Time range isn't valid"}, 400

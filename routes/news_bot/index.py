--- conflicted
+++ resolved
@@ -36,21 +36,12 @@
                 }
 
                 # for image in top_story.images:
-<<<<<<< HEAD
-                #    top_story_dict['images'].append({
-                #        'image_id': image.image_id,
-                #        'image': image.image,
-                #        'created_at': image.created_at.isoformat(),
-                #        'top_story_id': image.top_story_id
-                #    })
-=======
                 #     top_story_dict['images'].append({
                 #         'image_id': image.image_id,
                 #         'image': image.image,
                 #         'created_at': image.created_at.isoformat(),
                 #         'top_story_id': image.top_story_id
                 #     })
->>>>>>> 11afc9fa
 
                 top_stories_list.append(top_story_dict)
 
@@ -108,21 +99,12 @@
 
                 # Include image information
                 # for image in article.images:
-<<<<<<< HEAD
-                #    article_dict['images'].append({
-                #       'image_id': image.image_id,
-                #        'image': image.image,
-                #        'created_at': image.created_at.isoformat(),
-                #        'article_id': image.article_id
-                #    })
-=======
                 #     article_dict['images'].append({
                 #         'image_id': image.image_id,
                 #         'image': image.image,
                 #         'created_at': image.created_at.isoformat(),
                 #         'article_id': image.article_id
                 #     })
->>>>>>> 11afc9fa
 
                 articles_list.append(article_dict)
 
@@ -138,11 +120,6 @@
     try:
         coin = request.args.get('coin')
         time_range = request.args.get('time_range')
-<<<<<<< HEAD
-        
-=======
-
->>>>>>> 11afc9fa
         if time_range and time_range not in ["today", "this week", "last month"]:
             return {'error': "Time range isn't valid"}, 400
 

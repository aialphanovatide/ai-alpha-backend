from routes.slack.templates.poduct_alert_notification import send_notification_to_product_alerts_slack_channel
from config import CoinBot, session, Category, Article, TopStory, TopStoryImage
from routes.news_bot.scrapper import start_periodic_scraping
from apscheduler.jobstores.base import JobLookupError
from flask import request, Blueprint, jsonify
from datetime import datetime, timedelta
from scheduler import scheduler
from sqlalchemy import exists
from sqlalchemy import desc

scrapper_bp = Blueprint(
    'scrapper_bp', __name__,
    template_folder='templates',
    static_folder='static'
)


# Gets all top stories 
@scrapper_bp.route('/api/get/allTopStories', methods=['GET'])
def get_all_top_stories():
    try:
        top_stories_list = []
        top_stories = session.query(TopStory).order_by(desc(TopStory.created_at)).all()

        if not top_stories:
            return jsonify({'top_stories': 'No top stories found'}), 204
        else:
            for top_story in top_stories:
                top_story_dict = {
                    'top_story_id': top_story.top_story_id,
                    'story_date': top_story.story_date,
                    'summary': top_story.summary,
                    'created_at': top_story.created_at.isoformat(),
                    'coin_bot_id': top_story.coin_bot_id,
                    'images': []
                }

                for image in top_story.images:
                     top_story_dict['images'].append({
                         'image_id': image.image_id,
                         'image': image.image,
                         'created_at': image.created_at.isoformat(),
                         'top_story_id': image.top_story_id
                     })

                top_stories_list.append(top_story_dict)

        
            return jsonify({'top_stories': top_stories_list}), 200
           
    except Exception as e:
        return jsonify({'error': f'An error occurred getting the top stories: {str(e)}'}), 500

# Delete a top stories 
@scrapper_bp.route('/api/delete/top-story/<int:top_story_id>', methods=['DELETE'])
def delete_top_story(top_story_id):
    try:
        top_story = session.query(TopStory).filter(TopStory.top_story_id == top_story_id).first()

        if not top_story:
            return jsonify({'message': 'No top story found'}), 404
        
        top_story_image = session.query(TopStoryImage).filter(TopStoryImage.top_story_id==top_story.top_story_id).first()

        top_story_image = session.query(TopStoryImage).filter(TopStoryImage.top_story_id==top_story.top_story_id).first()

        # Delete the top story
        session.delete(top_story)
        session.delete(top_story_image)
        session.commit()

        return jsonify({'message': 'Top story deleted'}), 200

    except Exception as e:
        session.rollback()
        return jsonify({'error': f'An error occurred deleting the top story: {str(e)}'}), 500
    

def get_news(bot_name, time_range, limit):
    try:
        coin_bot = session.query(CoinBot).filter(CoinBot.bot_name == bot_name.casefold()).first()

        if not coin_bot:
            return {'error': f'Coin {bot_name} not found'}, 404

        coin_bot_id = coin_bot.bot_id
        articles = None

        if time_range == 'today':
            start_date = datetime.now().replace(hour=0, minute=0, second=0, microsecond=0)
        elif time_range == 'this week':
            today = datetime.now()
            start_date = today - timedelta(days=today.weekday())
            start_date = start_date.replace(hour=0, minute=0, second=0, microsecond=0)
        elif time_range == 'last month':
            today = datetime.now()
            start_date = today - timedelta(days=(today.weekday() + 30))
            start_date = start_date.replace(hour=0, minute=0, second=0, microsecond=0)
        else:
            start_date = None

        # Ahora incluimos el límite en la consulta
        if start_date:
<<<<<<< HEAD
            articles = session.query(Article).filter(Article.coin_bot_id == coin_bot_id, Article.created_at >= start_date).order_by(desc(Article.created_at)).limit(10).all()
        else:
            articles = session.query(Article).filter(Article.coin_bot_id == coin_bot_id).order_by(desc(Article.created_at)).limit(10).all()
=======
            articles = session.query(Article).filter(Article.coin_bot_id == coin_bot_id, Article.created_at >= start_date).order_by(desc(Article.created_at)).limit(limit).all()
        else:
            articles = session.query(Article).filter(Article.coin_bot_id == coin_bot_id).order_by(desc(Article.created_at)).limit(limit).all()

>>>>>>> 5ca4c7cb

        if articles:
            articles_list = []

            for article in articles:
                article_dict = {
                    'article_id': article.article_id,
                    'date': article.date,
                    'title': article.title,
                    'url': article.url,
                    'summary': article.summary,
                    'created_at': article.created_at.isoformat(),
                    'coin_bot_id': article.coin_bot_id,
                    'images': []
                }

                # Include image information
                for image in article.images:
                    article_dict['images'].append({
                        'image_id': image.image_id,
                        'image': image.image,
                        'created_at': image.created_at.isoformat(),
                        'article_id': image.article_id
                    })

                articles_list.append(article_dict)

            return {'articles': articles_list}, 200
        else:
            return {'message': f'No articles found for {bot_name}'}, 204
 
    except Exception as e:
        return {'error': f'An error occurred getting the news for {bot_name}: {str(e)}'}, 500

@scrapper_bp.route('/api/get/news', methods=['GET'])
def get_news_by_bot_name():
    try:
        coin = request.args.get('coin')
        time_range = request.args.get('time_range')
<<<<<<< HEAD
=======
        limit = request.args.get('limit', default=10, type=int)

>>>>>>> 5ca4c7cb
        if time_range and time_range not in ["today", "this week", "last month"]:
            return {'error': "Time range isn't valid"}, 400

        if not coin:
            return {'error': 'Coin is required'}, 400
        else:
            res, status = get_news(bot_name=coin, time_range=time_range, limit=limit)
            return res, status
    except Exception as e:
        return {'error': f'An error occurred getting the news: {str(e)}'}, 500



# Gets all categories
@scrapper_bp.route('/get_categories', methods=['GET'])
def get_categories():
    try:

        categories = session.query(Category).filter(Category.category != 'hacks').order_by(Category.category_id).all()
        category_data = []

        for category in categories:
            category_data.append({
                'category_id': category.category_id,
                'category': category.category,
                'category_name': category.category_name,
                'time_interval': category.time_interval,
                'is_active': category.is_active,
                'icon': category.icon,
                'borderColor': category.border_color,
                'created_at': category.created_at.isoformat(),
                'coin_bots': [{
                    'bot_id': bot.bot_id,
                    'bot_name': bot.bot_name,
                    'image': bot.image,
                    'created_at': bot.created_at.isoformat()
                } for bot in category.coin_bot]
            })
        
        return {'categories': category_data}, 200

    except Exception as e:
        return {'Error ': f'Error getting the categories: {str(e)}'}, 500



def activate_news_bot(category_name):
    try:
        if not scheduler.state:
            print('Scheduler not active')
            return 'Scheduler not active', 500
        
        category = session.query(Category).filter(Category.category == category_name.casefold()).first()
        
        if not category:
            print(f'{category_name.capitalize()} does not match any in the database')
            return f'{category_name.capitalize()} does not match any in the database', 404
        
        time_interval = category.time_interval
        category.is_active = True
        session.commit()
            
        job = scheduler.add_job(start_periodic_scraping, 'interval', minutes=time_interval, id=category_name, replace_existing=True, args=[category_name], max_instances=2)
        if job:
            print(f'{category_name.capitalize()} activated successfully')
        
        message = f'{category_name.capitalize()} activated successfully'
        # send_notification_to_product_alerts_slack_channel(title_message=message, sub_title='Message', message=f'An interval of *{time_interval} Minutes* has been set for scrapping data')
        return f'{category_name.capitalize()} News Bot activated', 200

    except Exception as e:
        print(f'Error while activating the {category_name.capitalize()} News Bot: {str(e)}')
        return f'Error while activating the {category_name.capitalize()} News Bot', 500


def deactivate_news_bot(category_name):

    try:
        category = session.query(Category).filter(Category.category == category_name).first()

        if not category:
            print(f'{category_name.capitalize()} does not match any in the database')
            return f'{category_name.capitalize()} does not match any in the database', 404


        scheduler.remove_job(category_name)
        category.is_active = False
        session.commit()

        message = f'{category_name.capitalize()} deactivated successfully'
        # send_notification_to_product_alerts_slack_channel(title_message=message, sub_title='Status', message='Inactive')
        return f'{category_name.capitalize()} deactivated', 200
    
    except JobLookupError as e:
        print(f'{category_name.capitalize()} News Bot not found: {str(e)}')
        return f'{category_name.capitalize()} News Bot not found: {str(e)}', 500

    except Exception as e:
        print(f'Error while deactivating {category_name.capitalize()}: {str(e)}')
        return f'Error while deactivating {category_name.capitalize()}: {str(e)}', 500


# Activates or desactivates a category: ex Layer 0  
@scrapper_bp.route('/api/news/bot', methods=['POST'])
def news_bot_commands():
        
        try:
            data = request.json
            command = data['command']
            category = data['category']
            category = str(category).casefold()

            if command == 'activate': 
                res, status = start_periodic_scraping(category)
                #res, status = activate_news_bot(category)
                return res, status
            elif command == 'deactivate':
                response, status = deactivate_news_bot(category)
                return response, status
            else:
                return 'Command not valid', 400
        except Exception as e:
            print(f'An error occurred: {str(e)}')
            return f'An error occurred: {str(e)}'
        


    #  initial_time = time.time()
    #             res, status = activate_news_bot(category)
    #             # res, status = start_periodic_scraping(category)
    #             final_time = time.time()
    #             final_scrapping_time = final_time - initial_time
    #             minutes, seconds = divmod(final_scrapping_time, 60)
    #             print(f"Final time: {minutes:.0f} minutes and {seconds:.2f} seconds")
    #             return res, status<|MERGE_RESOLUTION|>--- conflicted
+++ resolved
@@ -101,16 +101,10 @@
 
         # Ahora incluimos el límite en la consulta
         if start_date:
-<<<<<<< HEAD
-            articles = session.query(Article).filter(Article.coin_bot_id == coin_bot_id, Article.created_at >= start_date).order_by(desc(Article.created_at)).limit(10).all()
-        else:
-            articles = session.query(Article).filter(Article.coin_bot_id == coin_bot_id).order_by(desc(Article.created_at)).limit(10).all()
-=======
             articles = session.query(Article).filter(Article.coin_bot_id == coin_bot_id, Article.created_at >= start_date).order_by(desc(Article.created_at)).limit(limit).all()
         else:
             articles = session.query(Article).filter(Article.coin_bot_id == coin_bot_id).order_by(desc(Article.created_at)).limit(limit).all()
 
->>>>>>> 5ca4c7cb
 
         if articles:
             articles_list = []
@@ -150,11 +144,8 @@
     try:
         coin = request.args.get('coin')
         time_range = request.args.get('time_range')
-<<<<<<< HEAD
-=======
         limit = request.args.get('limit', default=10, type=int)
 
->>>>>>> 5ca4c7cb
         if time_range and time_range not in ["today", "this week", "last month"]:
             return {'error': "Time range isn't valid"}, 400
 

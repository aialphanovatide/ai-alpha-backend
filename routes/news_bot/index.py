from routes.slack.templates.poduct_alert_notification import send_notification_to_product_alerts_slack_channel
from config import CoinBot, Blacklist, session, Alert, Category, Article
from routes.news_bot.scrapper import start_periodic_scraping
from apscheduler.jobstores.base import JobLookupError
from flask import request, Blueprint
from scheduler import scheduler
from sqlalchemy import exists
from websocket.socket import socketio
import traceback

scrapper_bp = Blueprint(
    'scrapper_bp', __name__,
    template_folder='templates',
    static_folder='static'
)


def activate_news_bot(category_name):
    try:
        if not scheduler.state:
            print('Scheduler not active')
            return 'Scheduler not active', 500
        
        category = session.query(Category).filter(Category.category == category_name.casefold()).first()
        
        if not category:
            print(f'{category_name.capitalize()} does not match any in the database')
            return f'{category_name.capitalize()} does not match any in the database', 404
        
        time_interval = category.time_interval
        category.is_active = True
        session.commit()
            
        job = scheduler.add_job(start_periodic_scraping, 'interval', minutes=time_interval, id=category_name, replace_existing=True, args=[category_name], max_instances=1)
        if job:
            # socketio.emit('update_categories', namespace='/active_category')
            print(f'{category_name.capitalize()} activated successfully')
        
        message = f'{category_name.capitalize()} activated successfully'
        # send_notification_to_product_alerts_slack_channel(title_message=message, sub_title='Message', message=f'An interval of *{time_interval} Minutes* has been set for scrapping data')
        return f'{category_name.capitalize()} News Bot activated', 200

    except Exception as e:
        print(f'Error while activating the {category_name.capitalize()} News Bot: {str(e)}')
        return f'Error while activating the {category_name.capitalize()} News Bot', 500


    
def deactivate_news_bot(category_name):
    try:
        if not scheduler.state:
            print('Scheduler not active')
            return 'Scheduler not active', 500

        category = session.query(Category).filter(Category.category == category_name).first()
        category.is_active = False
        session.commit()
        
        if not category:
            print(f'{category_name.capitalize()} does not match any in the database')
            return f'{category_name.capitalize()} does not match any in the database', 404
<<<<<<< HEAD
       
=======


>>>>>>> ec2ed430
        scheduler.remove_job(category_name)
        category.is_active = False
        session.commit()

        message = f'{category_name.capitalize()} deactivated successfully'
        print(message)
        # send_notification_to_product_alerts_slack_channel(title_message=message, sub_title='Status', message='Inactive')
        return f'{category_name.capitalize()} deactivated', 200

    except Exception as e:
        print(f'Error while deactivating {category_name.capitalize()}: {str(e)}')
        return f'Error while deactivating {category_name.capitalize()}: {str(e)}', 500



# Gets all the news related to a category: ex Layer 0 
def get_news(bot_name):
    try:
        coin_bot = session.query(CoinBot).filter(CoinBot.bot_name == bot_name.casefold()).first()

        if not coin_bot:
            return {'error': f'Bot "{bot_name}" not found'}, 404

        coin_bot_id = coin_bot.bot_id

        articles = session.query(Article).filter(Article.coin_bot_id == coin_bot_id).all()

        if articles:
            articles_list = []

            for article in articles:
                article_dict = {
                    'article_id': article.article_id,
                    'date': article.date,
                    'title': article.title,
                    'url': article.url,
                    'summary': article.summary,
                    'created_at': article.created_at.isoformat(),  # Convert to ISO format
                    'coin_bot_id': article.coin_bot_id,
                    'images': []
                }

                # Include image information
                for image in article.images:
                    article_dict['images'].append({
                        'image_id': image.image_id,
                        'image': image.image,
                        'created_at': image.created_at.isoformat(),  # Convert to ISO format
                        'article_id': image.article_id
                    })

                articles_list.append(article_dict)

            return {'articles': articles_list}, 200
        else:
            return {'message': f'No articles found for {bot_name}'}, 404
 
    except Exception as e:
        traceback.print_exc()
        return {'error': f'An error occurred getting the news for {bot_name}: {str(e)}'}, 500

@scrapper_bp.route('/api/get/news', methods=['GET'])  
def get_news_by_bot_name():
    try:
        data = request.json
        bot_name = data.get('botName')

        if not bot_name:
            return {'error': 'Bot name is required in the request'}, 400

        res, status = get_news(bot_name=bot_name)

        return res, status
    except Exception as e:
        traceback.print_exc() 
        return {'error': f'An error occurred getting the news: {str(e)}'}, 500



    
from datetime import datetime, timedelta

def get_alerts(bot_name, date_option='today'):
    try:
        coin_bot = session.query(CoinBot).filter(CoinBot.bot_name == bot_name.casefold()).first()

        if not coin_bot:
            return {'error': f'Bot "{bot_name}" not found'}, 404

        coin_bot_id = coin_bot.bot_id

        # Determine the date range based on the provided option
        if date_option == 'today':
            start_date = datetime.now().replace(hour=0, minute=0, second=0, microsecond=0)
            print('start_date: ', start_date)
        elif date_option == 'this week':
            today = datetime.now()
            start_date = today - timedelta(days=today.weekday())
            start_date = start_date.replace(hour=0, minute=0, second=0, microsecond=0)
            print('start_date: ', start_date)
        elif date_option == 'last week':
            today = datetime.now()
            start_date = today - timedelta(days=(today.weekday() + 7))
            print('start_date: ', start_date)
            start_date = start_date.replace(hour=0, minute=0, second=0, microsecond=0)
        else:
            start_date = None

        # Filter alerts based on date range
        if start_date:
            alerts = session.query(Alert).filter(Alert.coin_bot_id == coin_bot_id, Alert.created_at >= start_date).all()
        else:
            alerts = session.query(Alert).filter(Alert.coin_bot_id == coin_bot_id).all()

        if alerts:
            # Convert alerts to a list of dictionaries
            alerts_list = []

            for alert in alerts:
                alert_dict = {
                    'alert_id': alert.alert_id,
                    'alert_name': alert.alert_name,
                    'alert_message': alert.alert_message,
                    'symbol': alert.symbol,
                    'price': alert.price,
                    'coin_bot_id': alert.coin_bot_id,
                    'created_at': alert.created_at.isoformat()  # Convert to ISO format
                }

                alerts_list.append(alert_dict)

            return {'alerts': alerts_list}, 200
        else:
            return {'message': f'No alerts found for {bot_name} on {date_option}'}, 404

    except Exception as e:
        traceback.print_exc()  # Log the full stack trace
        return {'error': f'An error occurred getting the alerts for {bot_name}: {str(e)}'}, 500


@scrapper_bp.route('/api/get/alerts', methods=['GET'])
def get_alerts_route():
    try:
        data = request.json
        bot_name = data.get('botName')
        date_option = data.get('dateOption', None)

        if not bot_name:
            return {'error': 'Bot name is required in the request'}, 400

        result, status_code = get_alerts(bot_name=bot_name, date_option=date_option)

        return result, status_code
    except Exception as e:
        return {'error': f'An error occurred: {str(e)}'}, 500



@scrapper_bp.route('/get_categories', methods=['GET'])
def get_categories():
    try:
        categories = session.query(Category).filter(Category.category != 'hacks').order_by(Category.category_id).all()
        category_data = []

        for category in categories:
            category_data.append({
                'category_id': category.category_id,
                'category': category.category,
                'time_interval': category.time_interval,
                'is_active': category.is_active,
                'image': category.image,
                'created_at': category.created_at.isoformat(),
                'coin_bots': [{
                    'bot_id': bot.bot_id,
                    'bot_name': bot.bot_name,
                    'image': bot.image,
                    'created_at': bot.created_at.isoformat()
                } for bot in category.coin_bot]
            })

        return {'categories': category_data}, 200

    except Exception as e:
        return {'error': str(e)}, 500


# Activates or desactivates a category: ex Layer 0  
@scrapper_bp.route('/api/news/bot', methods=['POST'])
def news_bot_commands():
        try:
            data = request.json
            command = data['command']
            category = data['category']
            category = str(category).casefold()

            if command == 'activate': 
                res, status = activate_news_bot(category)
                # res, status = start_periodic_scraping(category)
                return res, status
            elif command == 'deactivate':
                response, status = deactivate_news_bot(category)
                return response, status
            else:
                return 'Command not valid', 400
        except Exception as e:
            print(f'An error occurred: {str(e)}')
            return f'An error occurred: {str(e)}'
        



# # Chnage the time interval of scrapping data    
# @scrapper_bp.route('/api/bot/change/interval', methods=['POST'])
# def change_time_interval():
#     try:
#         # Assuming the request contains JSON data with keys 'target' and 'new_interval'
#         data = request.get_json()
#         target = data.get('target')
#         new_interval = data.get('new_interval')

#         # Query the database for the record based on the target
#         scrapping_data_object = session.query(CoinBot).filter(CoinBot.bot_name == target.casefold()).first()

#         if scrapping_data_object:
#             scrapping_data_object.time_interval = new_interval
#             session.commit()

#             return f"Time interval updated successfully to {new_interval}", 200
#         else:
#             return"Record not found", 404

#     except Exception as e:
#         return "error" + str(e), 500


# # Gets the status of the scheduler
# @scrapper_bp.route('/api/scheduler/status', methods=['GET'])
# def bot_status():
#     value = scheduler.state
#     if value == 1:
#         state = 'Scheduler is active'
#     else:
#         state = 'Scheduler is not active'

#     return state, 200 


# # Adds a new keyword to the respective list - BTC, ETH, LSD or Hacks
# @scrapper_bp.route('/api/bot/add/keyword', methods=['POST'])
# def add_keyword():
#     data = request.json
#     new_keyword = data['keyword']
#     main_keyword = data['main_keyword']

#     if not new_keyword or not main_keyword:
#         return 'Keyword or main keyword are not present in the request', 404

#     if main_keyword and new_keyword:
#         scrapping_data_objects = session.query(
#             CoinBot).filter(
#                 CoinBot.bot_name == main_keyword).all()
        
#         if not scrapping_data_objects:
#             return 'Main keyword was not found in the database', 404
        
#         if scrapping_data_objects:
#             keyword_info_id = scrapping_data_objects[0].bot_id
        
#             keyword_exists = session.query(exists().where(
#                 (Keyword.word == new_keyword.casefold()) &
#                 (Keyword.coin_bot_id == keyword_info_id)
#             )).scalar()
#             if keyword_exists:
#                 return f"The keyword '{new_keyword}' already exists in the database for keyword_info_id {keyword_info_id}.", 404
#             else:
#                 new_keyword_object = Keyword(word=new_keyword.casefold(), coin_bot_id=keyword_info_id)
#                 session.add(new_keyword_object)
#                 session.commit()
#                 return f"The keyword '{new_keyword}' has been inserted into the database for keyword_info_id {CoinBot}.", 200


# # Adds a new keyword to the respective list - BTC, ETH, LSD or Hacks
# @scrapper_bp.route('/api/bot/add/blackword', methods=['POST'])
# def add_black_key():
#     data = request.json
#     new_keyword = data['blackword']
#     main_keyword = data['main_keyword']

#     if not new_keyword or not main_keyword:
#         return 'Keyword or main keyword are not present in the request', 404

#     if main_keyword and new_keyword:
#         scrapping_data_objects = session.query(
#             CoinBot).filter(
#                 CoinBot.bot_name == main_keyword).all()
        
#         if not scrapping_data_objects:
#             return 'Main keyword was not found in the database', 404
        
#         if scrapping_data_objects:
#             keyword_info_id = scrapping_data_objects[0].id
        
#             keyword_exists = session.query(exists().where(
#                 (Blacklist.word == new_keyword.casefold()) &
#                 (Blacklist.coin_bot_id == keyword_info_id)
#             )).scalar()
#             if keyword_exists:
#                 return f"The keyword '{new_keyword}' already exists for keyword_info_id {keyword_info_id}.", 404
#             else:
#                 new_keyword_object = Blacklist(word=new_keyword.casefold(), coin_bot_id=keyword_info_id)
#                 session.add(new_keyword_object)
#                 session.commit()
#                 return f"The keyword '{new_keyword}' has been inserted into the database for keyword_info_id {keyword_info_id}.", 200
        <|MERGE_RESOLUTION|>--- conflicted
+++ resolved
@@ -59,12 +59,8 @@
         if not category:
             print(f'{category_name.capitalize()} does not match any in the database')
             return f'{category_name.capitalize()} does not match any in the database', 404
-<<<<<<< HEAD
-       
-=======
-
-
->>>>>>> ec2ed430
+
+
         scheduler.remove_job(category_name)
         category.is_active = False
         session.commit()

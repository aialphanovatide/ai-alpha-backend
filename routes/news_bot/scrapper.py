from routes.news_bot.sites.ambcrypto import validate_ambcrypto_article
from routes.news_bot.sites.blockworks import validate_blockworks_article
from routes.news_bot.sites.coincodex import validate_coincodex_article
from routes.news_bot.sites.coinpedia import validate_coinpedia_article
from routes.news_bot.sites.cryptodaily import validate_cryptodaily_article
from routes.news_bot.sites.cryptopotato import validate_cryptopotato_article
from routes.news_bot.sites.cryptoslate import validate_cryptoslate_article
from routes.news_bot.sites.dailyhodl import validate_dailyhodl_article
from routes.news_bot.sites.decrypto import validate_decrypt_article
from routes.news_bot.sites.investing import validate_investing_article
from routes.news_bot.sites.theblock import validate_theblock_article
from routes.news_bot.sites.utoday import validate_utoday_article
from routes.slack.templates.poduct_alert_notification import send_notification_to_product_alerts_slack_channel
from ..slack.templates.news_message import send_NEWS_message_to_slack, send_INFO_message_to_slack_channel
from routes.news_bot.sites.cointelegraph import validate_cointelegraph_article
from routes.news_bot.sites.beincrypto import validate_beincrypto_article
from routes.news_bot.sites.bitcoinist import validate_bitcoinist_article
from routes.news_bot.validations import title_in_blacklist, url_in_db, title_in_db
from routes.news_bot.sites.coindesk import validate_coindesk_article
from routes.news_bot.sites.coingape import validate_coingape_article
from models.news_bot.news_bot_model import SCRAPPING_DATA
from routes.twitter.index import send_tweets_to_twitter
from models.news_bot.articles_model import ARTICLE
from playwright.sync_api import sync_playwright
from .summarizer import summary_generator
from config import session

btc_slack_channel_id = 'C05RK7CCDEK'
eth_slack_channel_id = 'C05URLDF3JP'
lsd_slack_channel_id = 'C05UNS3M8R3'
hacks_slack_channel_id = 'C05UU8JBKKN'
layer_1_slack_channel_id = 'C05URM66B5Z' # For Solana too
layer_0_slack_channel_id = 'C05URM3UY8K' 
other_altcoins_slack_channel_id = 'C05UU8EKME0' 

def scrape_sites(site, base_url, website_name, is_URL_complete, main_keyword, main_container):

    article_urls = set()
    elements = []

    try:
        with sync_playwright() as p:
            browser = p.chromium.launch()
            page = browser.new_page()

            page.goto(site, timeout=100000)
            page.wait_for_load_state("domcontentloaded")

          

            if main_container != "None":
                container = page.wait_for_selector(main_container)
                a_elements = container.query_selector_all('a')
                for link in a_elements:
                    href = link.get_attribute('href')
                    article_title = link.text_content().strip().casefold()

                    if href and article_title:
                        elements.append({'href': href, 'article_title': article_title})
            else:
                links = page.evaluate('''() => {
                    const anchors = Array.from(document.querySelectorAll('a'));
                    return anchors.map(a => ({
                        href: a.href,
                        text: a.textContent.trim().toLowerCase()
                    }));
                }''')

                for link in links:
                    href = link['href']
                    article_title = link['text']

                    if href and article_title:
                        elements.append({'href': href, 'article_title': article_title})

            keywords = []

            if main_keyword == 'bitcoin':
                keywords = ['bitcoin', 'btc']
            elif main_keyword == 'ethereum':
                keywords = ['ethereum', 'ether', 'eth']

            for link in elements:
                href = link['href']
                article_title = link['article_title']
              
                article_url = base_url + href.strip() if not href.startswith('http') else href.strip()

                if main_keyword == 'bitcoin' or main_keyword == 'ethereum':
                    if any(keyword in article_title.lower() for keyword in keywords):
                        is_title_in_blacklist = title_in_blacklist(article_title)
                        is_title_in_db = title_in_db(article_title)
                        is_url_in_db = url_in_db(article_url)
                        
                        if not is_title_in_blacklist and not is_url_in_db and not is_title_in_db:
                            article_urls.add(article_url)
                else:
                    is_title_in_blacklist = title_in_blacklist(article_title)
                    is_url_in_db = url_in_db(article_url)
                    is_title_in_db = title_in_db(article_title)

                    if not is_title_in_blacklist and not is_url_in_db and not is_title_in_db:
                        article_urls.add(article_url)
           
            browser.close()
            return article_urls, website_name
        
    except Exception as e:
        print(f'An error occurred: {str(e)}')
        return f'An error occurred: {str(e)}'
                 


def scrape_articles(sites, main_keyword):

    try:
        site = sites.site
        base_url = sites.base_url
        website_name = sites.website_name
        is_URL_complete = sites.is_URL_complete
        main_container = sites.main_container

        print(f'---Web scrape of {main_keyword} STARTED for {website_name}---')

        article_urls, website_name = scrape_sites(site,base_url,
                                                   website_name,
                                                   is_URL_complete,
                                                   main_keyword,
                                                   main_container)
        

        
        if not article_urls:
            print(f'---No articles found for {website_name} of {main_keyword}---')
            return f'No articles found for {website_name}'
         
       
        
        if article_urls:
            print('---ARTICLES TO ANALIZE---', article_urls)
            for article_link in article_urls:

                article_to_save = []
                
                if website_name == 'Ambcrypto':
                    title, content, valid_date, image_urls = validate_ambcrypto_article(article_link, main_keyword)
                    if title and content and valid_date:
                        article_to_save.append((title, content, valid_date, article_link, website_name, image_urls))

                if website_name == 'Beincrypto':
                    title, content, valid_date, image_urls = validate_beincrypto_article(article_link, main_keyword)
                    if title and content and valid_date:
                        article_to_save.append((title, content, valid_date, article_link, website_name, image_urls))

                if website_name == 'Bitcoinist':
                    title, content, valid_date, image_urls = validate_bitcoinist_article(article_link, main_keyword)
                    if title and content and valid_date:
                        article_to_save.append((title, content, valid_date, article_link, website_name, image_urls))
                
                if website_name == 'Blockworks':
                    title, content, valid_date, image_urls = validate_blockworks_article(article_link, main_keyword)
                    if title and content and valid_date:
                        article_to_save.append((title, content, valid_date, article_link, website_name, image_urls))
                
                if website_name == 'Coincodex':
                    title, content, valid_date, image_urls = validate_coincodex_article(article_link, main_keyword)
                    if title and content and valid_date:
                        article_to_save.append((title, content, valid_date, article_link, website_name, image_urls))

                if website_name == 'Cointelegraph':
                    title, content, valid_date, image_urls = validate_cointelegraph_article(article_link, main_keyword)
                    if title and content and valid_date:
                        article_to_save.append((title, content, valid_date, article_link, website_name, image_urls))

                if website_name == 'Coingape':
                    title, content, valid_date, image_urls = validate_coingape_article(article_link, main_keyword)
                    if title and content and valid_date:
                        article_to_save.append((title, content, valid_date, article_link, website_name, image_urls))

                if website_name == 'Coindesk':
                    title, content, valid_date, image_urls = validate_coindesk_article(article_link, main_keyword)
                    if title and content and valid_date:
                        article_to_save.append((title, content, valid_date, article_link, website_name, image_urls))
                        
                if website_name == 'Coinpedia':
                    title, content, valid_date, image_urls = validate_coinpedia_article(article_link, main_keyword)
                    if title and content and valid_date:
                        article_to_save.append((title, content, valid_date, article_link, website_name, image_urls))
                
                if website_name == 'Dailyhodl':
                    title, content, valid_date, image_urls = validate_dailyhodl_article(article_link, main_keyword)
                    if title and content and valid_date:
                        article_to_save.append((title, content, valid_date, article_link, website_name, image_urls))
                
                if website_name == 'Cryptodaily':
                    title, content, valid_date, image_urls = validate_cryptodaily_article(article_link, main_keyword)
                    if title and content and valid_date:
                        article_to_save.append((title, content, valid_date, article_link, website_name, image_urls))
                        
                if website_name == 'Utoday':
                    title, content, valid_date, image_urls = validate_utoday_article(article_link, main_keyword)
                    if title and content and valid_date:
                        article_to_save.append((title, content, valid_date, article_link, website_name, image_urls))
                
                if website_name == 'Cryptonews':
                    title, content, valid_date, image_urls = validate_coindesk_article(article_link, main_keyword)
                    if title and content and valid_date:
                        article_to_save.append((title, content, valid_date, article_link, website_name, image_urls))
                        
                if website_name == 'Coincodex':
                    title, content, valid_date, image_urls = validate_coindesk_article(article_link, main_keyword)
                    if title and content and valid_date:
                        article_to_save.append((title, content, valid_date, article_link, website_name, image_urls))
                
                if website_name == 'Cryptopotato':
                    title, content, valid_date, image_urls = validate_cryptopotato_article(article_link, main_keyword)
                    if title and content and valid_date:
                        article_to_save.append((title, content, valid_date, article_link, website_name, image_urls))
                
                if website_name == 'Cryptoslate':
                    title, content, valid_date, image_urls = validate_cryptoslate_article(article_link, main_keyword)
                    if title and content and valid_date:
                        article_to_save.append((title, content, valid_date, article_link, website_name, image_urls))
                
                if website_name == 'Decrypt':
                    title, content, valid_date, image_urls = validate_decrypt_article(article_link, main_keyword)
                    if title and content and valid_date:
                        article_to_save.append((title, content, valid_date, article_link, website_name, image_urls))
                        
                if website_name == 'Investing':
                    title, content, valid_date, image_urls = validate_investing_article(article_link, main_keyword)
                    if title and content and valid_date:
                        article_to_save.append((title, content, valid_date, article_link, website_name, image_urls))
                
                if website_name == 'Theblock':
                    title, content, valid_date, image_urls = validate_theblock_article(article_link, main_keyword)
                    if title and content and valid_date:
                        article_to_save.append((title, content, valid_date, article_link, website_name, image_urls))
                
                if not article_to_save:
<<<<<<< HEAD
                    print(f'{website_name} has no articles to save')
                
                # if len(article_to_save) > 0:
                #     print('title: ', article_to_save[0])
                #     print('Date: ', article_to_save[2])
                #     print('Link: ', article_to_save[3]) 
                   
               
                for article_data in article_to_save:
                    title, content, valid_date, article_link, website_name, image_urls = article_data
                    print('\ntitle > ', title)
                    print('article_link > ', article_link)
                    print('valid_date > ', valid_date)
=======
                    print(f"Article did not passed {website_name} validations in {main_keyword}")
                
                for article_data in article_to_save:
                    title, content, valid_date, article_link, website_name, image_urls = article_data

<<<<<<< HEAD
                    summary = summary_generator(content, main_keyword)
                    # summary = True
=======
                    # summary = summary_generator(content, main_keyword)
                    summary = True
>>>>>>> 216d7d05e29461baaa38726f2420ff5f689c8409
>>>>>>> 6755a651
                    
                    if main_keyword == 'bitcoin':
                        channel_id = btc_slack_channel_id
                    elif main_keyword == 'ethereum':
                        channel_id = eth_slack_channel_id
                    elif main_keyword == 'hacks':
                        channel_id = hacks_slack_channel_id
                    elif main_keyword == 'solana':
                        channel_id = layer_1_slack_channel_id
                    elif main_keyword == 'layer 0':
                        channel_id = layer_0_slack_channel_id
                    elif main_keyword == 'layer 1':
                        channel_id = layer_1_slack_channel_id
                    elif main_keyword == 'lsd':
                        channel_id = lsd_slack_channel_id
<<<<<<< HEAD

                    summary = summary_generator(content, main_keyword)
                    
                    if summary:
                        print('-----There is a summary-----')
                        send_NEWS_message_to_slack(channel_id=channel_id, 
                                            title=title,
                                            date_time=valid_date,
                                            url=article_link,
                                            summary=summary,
                                            images_list=image_urls,
                                            main_keyword=main_keyword
                                            )
=======
                    else:
                        channel_id = other_altcoins_slack_channel_id

                    if summary:
<<<<<<< HEAD
                        send_NEWS_message_to_slack(channel_id=channel_id, 
                                            title=title,
                                            date_time=valid_date,
                                            url=article_link,
                                            summary=summary,
                                            images_list=image_urls,
                                            main_keyword=main_keyword
                                            )
=======
                        # send_NEWS_message_to_slack(channel_id=channel_id, 
                        #                     title=title,
                        #                     date_time=valid_date,
                        #                     url=article_link,
                        #                     summary=summary,
                        #                     images_list=image_urls,
                        #                     main_keyword=main_keyword
                        #                     )
>>>>>>> 216d7d05e29461baaa38726f2420ff5f689c8409
>>>>>>> 6755a651

                        if main_keyword == 'bitcoin':
                            response, status = send_tweets_to_twitter(content=summary,
                                                                      title=title)

                            if status == 200:
                                send_INFO_message_to_slack_channel(channel_id=channel_id,
                                                                title_message="New Notification from AI Alpha",
                                                                sub_title="Response",
                                                                message=response
                                                                )
                        
                        new_article = ARTICLE(title=title,
                        content=content,
                        date=valid_date,
                        url=article_link,
                        website_name=website_name
                        )

                        session.add(new_article)
                        session.commit()
                        print(f'\nArticle: "{title}" has been added to the DB, Link: {article_link} from {website_name} in {main_keyword}.')
                    else:
<<<<<<< HEAD
                        print('------ there is no summary -----')
=======
                        print('------ THERE IS NO AN AVAILABLE SUMMARY -----')
>>>>>>> 216d7d05e29461baaa38726f2420ff5f689c8409
                        continue
                    
            return f'Web scrapping of {website_name} finished', 200
        
    except Exception as e:
        return f'Error in scrape_articles: {str(e)}', 500
    

def start_periodic_scraping(main_keyword):

    scrapping_data_objects = session.query(SCRAPPING_DATA).filter(SCRAPPING_DATA.main_keyword == main_keyword).all()

    if not scrapping_data_objects:
        print(f'Bot with keyword {main_keyword} was not found')
        return f'Bot with keyword {main_keyword} was not found'
    else:
        sites = scrapping_data_objects[0].sites
        for site in sites:
            scrape_articles(site, main_keyword)

        return f'All {str(main_keyword).casefold().capitalize()} sites scraped', 200<|MERGE_RESOLUTION|>--- conflicted
+++ resolved
@@ -238,34 +238,18 @@
                         article_to_save.append((title, content, valid_date, article_link, website_name, image_urls))
                 
                 if not article_to_save:
-<<<<<<< HEAD
-                    print(f'{website_name} has no articles to save')
-                
-                # if len(article_to_save) > 0:
-                #     print('title: ', article_to_save[0])
-                #     print('Date: ', article_to_save[2])
-                #     print('Link: ', article_to_save[3]) 
-                   
-               
+                    print(f'{website_name} has no articles to save') 
+
+                
                 for article_data in article_to_save:
                     title, content, valid_date, article_link, website_name, image_urls = article_data
+
                     print('\ntitle > ', title)
                     print('article_link > ', article_link)
                     print('valid_date > ', valid_date)
-=======
-                    print(f"Article did not passed {website_name} validations in {main_keyword}")
-                
-                for article_data in article_to_save:
-                    title, content, valid_date, article_link, website_name, image_urls = article_data
-
-<<<<<<< HEAD
-                    summary = summary_generator(content, main_keyword)
-                    # summary = True
-=======
+
                     # summary = summary_generator(content, main_keyword)
                     summary = True
->>>>>>> 216d7d05e29461baaa38726f2420ff5f689c8409
->>>>>>> 6755a651
                     
                     if main_keyword == 'bitcoin':
                         channel_id = btc_slack_channel_id
@@ -280,36 +264,11 @@
                     elif main_keyword == 'layer 1':
                         channel_id = layer_1_slack_channel_id
                     elif main_keyword == 'lsd':
-                        channel_id = lsd_slack_channel_id
-<<<<<<< HEAD
-
-                    summary = summary_generator(content, main_keyword)
-                    
-                    if summary:
-                        print('-----There is a summary-----')
-                        send_NEWS_message_to_slack(channel_id=channel_id, 
-                                            title=title,
-                                            date_time=valid_date,
-                                            url=article_link,
-                                            summary=summary,
-                                            images_list=image_urls,
-                                            main_keyword=main_keyword
-                                            )
-=======
+                        channel_id = lsd_slack_channel_id                                       
                     else:
                         channel_id = other_altcoins_slack_channel_id
 
                     if summary:
-<<<<<<< HEAD
-                        send_NEWS_message_to_slack(channel_id=channel_id, 
-                                            title=title,
-                                            date_time=valid_date,
-                                            url=article_link,
-                                            summary=summary,
-                                            images_list=image_urls,
-                                            main_keyword=main_keyword
-                                            )
-=======
                         # send_NEWS_message_to_slack(channel_id=channel_id, 
                         #                     title=title,
                         #                     date_time=valid_date,
@@ -318,8 +277,7 @@
                         #                     images_list=image_urls,
                         #                     main_keyword=main_keyword
                         #                     )
->>>>>>> 216d7d05e29461baaa38726f2420ff5f689c8409
->>>>>>> 6755a651
+
 
                         if main_keyword == 'bitcoin':
                             response, status = send_tweets_to_twitter(content=summary,
@@ -332,22 +290,18 @@
                                                                 message=response
                                                                 )
                         
-                        new_article = ARTICLE(title=title,
-                        content=content,
-                        date=valid_date,
-                        url=article_link,
-                        website_name=website_name
-                        )
-
-                        session.add(new_article)
-                        session.commit()
+                        # new_article = ARTICLE(title=title,
+                        # content=content,
+                        # date=valid_date,
+                        # url=article_link,
+                        # website_name=website_name
+                        # )
+
+                        # session.add(new_article)
+                        # session.commit()
                         print(f'\nArticle: "{title}" has been added to the DB, Link: {article_link} from {website_name} in {main_keyword}.')
                     else:
-<<<<<<< HEAD
-                        print('------ there is no summary -----')
-=======
                         print('------ THERE IS NO AN AVAILABLE SUMMARY -----')
->>>>>>> 216d7d05e29461baaa38726f2420ff5f689c8409
                         continue
                     
             return f'Web scrapping of {website_name} finished', 200

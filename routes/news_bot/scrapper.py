--- conflicted
+++ resolved
@@ -484,11 +484,7 @@
                         keyword[1] for keyword in matched_keywords) if matched_keywords else 'No keywords found.'
 
                     # Send the message to Slack
-<<<<<<< HEAD
-                    send_NEWS_message_to_slack(channel_id="C06FTS38JRX",
-=======
                     send_NEWS_message_to_slack(channel_id=channel_id,
->>>>>>> 2f9fe194
                                                 title=title,
                                                 date_time=datetime.datetime.now().strftime('%Y-%m-%d %H:%M:%S'),
                                                 url=article_link,
@@ -794,11 +790,7 @@
                             keyword[1] for keyword in matched_keywords) if matched_keywords else 'No keywords found.'
 
                         # #Send the message to Slack
-<<<<<<< HEAD
-                        send_NEWS_message_to_slack(channel_id="C06FTS38JRX",
-=======
                         send_NEWS_message_to_slack(channel_id=channel_id,
->>>>>>> 2f9fe194
                                                    title=title,
                                                    date_time=valid_date,
                                                    url=article_link,
@@ -808,18 +800,6 @@
                                                    extra_info=matched_keywords_string
                                                    )
 
-<<<<<<< HEAD
-                        if category_name == 'bitcoin':
-                            response, status = send_tweets_to_twitter(content=summary,
-                                                                    title=title)
-
-                            if status == 200:
-                                send_INFO_message_to_slack_channel(channel_id=channel_id,
-                                                                title_message="New Notification from AI Alpha",
-                                                                sub_title="Response",
-                                                                message=response
-                                                                )
-=======
                         # if category_name == 'bitcoin':
                         #     response, status = send_tweets_to_twitter(content=summary,
                         #                                             title=title)
@@ -830,7 +810,6 @@
                         #                                         sub_title="Response",
                         #                                         message=response
                         #                                         )
->>>>>>> 2f9fe194
 
                         bot = session.query(CoinBot).filter(
                             CoinBot.bot_name == coin_bot_name).first()

from routes.news_bot.poster_generator import generate_poster_prompt
from routes.news_bot.sites.ambcrypto import validate_ambcrypto_article
from routes.news_bot.sites.blockworks import validate_blockworks_article
from routes.news_bot.sites.coincodex import validate_coincodex_article
from routes.news_bot.sites.coinpedia import validate_coinpedia_article
from routes.news_bot.sites.criptonews import validate_cryptonews_article
from routes.news_bot.sites.cryptodaily import validate_cryptodaily_article
from routes.news_bot.sites.cryptopotato import validate_cryptopotato_article
from routes.news_bot.sites.cryptoslate import validate_cryptoslate_article
from routes.news_bot.sites.dailyhodl import validate_dailyhodl_article
from routes.news_bot.sites.decrypto import validate_decrypt_article
from routes.news_bot.sites.investing import validate_investing_article
from routes.news_bot.sites.theblock import validate_theblock_article
from routes.news_bot.sites.utoday import validate_utoday_article
from routes.slack.templates.poduct_alert_notification import send_notification_to_product_alerts_slack_channel
from ..slack.templates.news_message import send_NEWS_message_to_slack, send_INFO_message_to_slack_channel
from routes.news_bot.sites.cointelegraph import validate_cointelegraph_article
from routes.news_bot.sites.beincrypto import validate_beincrypto_article
from routes.news_bot.sites.bitcoinist import validate_bitcoinist_article
from routes.news_bot.validations import title_in_blacklist, url_in_db, title_in_db
from routes.news_bot.sites.coindesk import validate_coindesk_article
from routes.news_bot.sites.coingape import validate_coingape_article
from routes.twitter.index import send_tweets_to_twitter
from playwright.sync_api import sync_playwright
from .summarizer import summary_generator
from sqlalchemy.orm import joinedload
from websocket.socket import socketio
from playwright.async_api import TimeoutError
from sqlalchemy.exc import IntegrityError, InternalError, InvalidRequestError, IllegalStateChangeError
from config import ArticleImage, Session, CoinBot, AnalyzedArticle, Article, Category, Site, Keyword

btc_slack_channel_id = 'C05RK7CCDEK'
eth_slack_channel_id = 'C05URLDF3JP'
hacks_slack_channel_id = 'C05UU8JBKKN'
layer_1_lmc_slack_channel_id = 'C05URM66B5Z' 
layer_0_slack_channel_id = 'C05URM3UY8K' 
layer_2_slack_channel = 'C05UB8G8B0F'
layer_1_mmc_slack_channel_id = 'C067ZA4GGNM' 
cross_border_payment_slack_channel = 'C067P4CNC92'
lsd_slack_channel_id = 'C05UNS3M8R3'
oracles_slack_channel = 'C0600Q7UPS4'
defi_slack_channel = 'C067P43P8MA'
defi_perpetual_slack_channel = 'C05UU8EKME0'
defi_others_slack_channel = 'C067HNE4V0D'
ai_slack_channel = 'C067E1LJYKY'

# Note: images_urls sometimes are a list[] and sometimes just return a single string of the a URL.

def get_links(site, main_container):

    try:
        with sync_playwright() as p:
                browser = p.chromium.launch()
                page = browser.new_page()

                page.goto(site, timeout=70000)
                page.wait_for_load_state("domcontentloaded", timeout=70000)

                elements = []

                if main_container != "None":
                    container = page.wait_for_selector(main_container)
                    a_elements = container.query_selector_all('a')

                    for link in a_elements:
                        href = link.get_attribute('href')
                        article_title = link.text_content().strip().casefold()

                        if href and article_title:
                            elements.append({'href': href, 'article_title': article_title})
                else:
                    links = page.evaluate('''() => {
                        const anchors = Array.from(document.querySelectorAll('a'));
                        return anchors.map(a => ({
                            href: a.href,
                            text: a.textContent.trim().toLowerCase()
                        }));
                    }''')

                    for link in links:
                        href = link['href']
                        article_title = link['text']

                        if href and article_title:
                            elements.append({'href': href, 'article_title': article_title})

                browser.close()
                return elements
        
    except TimeoutError as e:
        print('\nTimeout error in getting links: ' + str(e) + "\n" )
        return False
        
    except Exception as e:
        print("\nError getting links: " + str(e) + "\n") 
        return False


def scrape_sites(data_source_url, base_url, site_name, category_name, main_container, session_instance):

    article_urls = set()
   
    elements = get_links(site=data_source_url,
              main_container=main_container,
              )

    if not elements:
        print(f"\n---No links found to validate in {site_name} of {category_name}---\n")
        return (article_urls, site_name), 404

    keywords = []

    if category_name == 'bitcoin':
        keywords = ['bitcoin', 'btc']
    elif category_name == 'ethereum':
        keywords = ['ethereum', 'ether', 'eth']

           
    try:
        print(f'\n---{len(elements)} links found in {site_name} of {category_name}---')
        for link in elements:
            href = link['href']
            article_title = link['article_title']
            
            article_url = base_url + href.strip() if not href.startswith('http') else href.strip()

            if article_url:

                # Check if the article is already analized
                url = article_url.casefold().strip()
                existing_article = session_instance.query(AnalyzedArticle).filter(AnalyzedArticle.url==url).first()

                if not existing_article or not existing_article.is_analyzed:

                    new_article = AnalyzedArticle(
                        source=site_name,
                        url=url,
                        is_analyzed=False
                        )

                    session_instance.add(new_article)
                    session_instance.commit() 
                   
                
                    # proceed to make first verification
                    is_title_in_db = title_in_db(article_title, session_instance)
                    is_title_in_blacklist = title_in_blacklist(article_title, session_instance)
                    is_url_in_db = url_in_db(url, session_instance)

                    if not is_title_in_blacklist and not is_url_in_db and not is_title_in_db:

                        if category_name == 'bitcoin' or category_name == 'ethereum':
                            if any(keyword in article_title.lower() for keyword in keywords):
                                article_urls.add(url)
                        else:
                            article_urls.add(url)       
        
        
        return (article_urls, site_name), 200
    
    except InternalError as e:
        print('Internal error: ' + str(e))
        return 'Internal error: ' + str(e), 400

    except IllegalStateChangeError as e:
        print('Illegal state change: ' + str(e))
        return 'Illegal state change: ' + str(e), 400

    except InvalidRequestError as e:
        print('Invalid request: ' + str(e))
        return 'Invalid request: ' + str(e), 400

    except IntegrityError as e:
        print(f'Integrity error: ' + str(e))
        return f'Integrity error: ' + str(e), 400
        
    except Exception as e:
        print(f'An error occurred in scrape_sites ' + str(e))
        return f'An error occurred in scrape_sites ' + str(e), 400
                 

def scrape_articles(article_urls, site_name,category_name, coin_bot_name, session):
           
            try:
                counter_articles_saved = 0

                for article_link in article_urls:

                    article_to_save = []
                    
                    if site_name == 'Ambcrypto':
                        title, content, valid_date, image_urls = validate_ambcrypto_article(article_link, coin_bot_name, session)
                        if title and content and valid_date:
                            article_to_save.append((title, content, valid_date, article_link, site_name, image_urls))

                    if site_name == 'Beincrypto':
                        title, content, valid_date, image_urls = validate_beincrypto_article(article_link, coin_bot_name, session)
                        if title and content and valid_date:
                            article_to_save.append((title, content, valid_date, article_link, site_name, image_urls))

                    if site_name == 'Bitcoinist':
                        title, content, valid_date, image_urls = validate_bitcoinist_article(article_link, coin_bot_name, session)
                        if title and content and valid_date:
                            article_to_save.append((title, content, valid_date, article_link, site_name, image_urls))
                    
                    if site_name == 'Blockworks':
                        title, content, valid_date, image_urls = validate_blockworks_article(article_link, coin_bot_name, session)
                        if title and content and valid_date:
                            article_to_save.append((title, content, valid_date, article_link, site_name, image_urls))
                    
                    if site_name == 'Coincodex':
                        title, content, valid_date, image_urls = validate_coincodex_article(article_link, coin_bot_name, session)
                        if title and content and valid_date:
                            article_to_save.append((title, content, valid_date, article_link, site_name, image_urls))

                    if site_name == 'Cointelegraph':
                        title, content, valid_date, image_urls = validate_cointelegraph_article(article_link, coin_bot_name, session)
                        if title and content and valid_date:
                            article_to_save.append((title, content, valid_date, article_link, site_name, image_urls))

                    if site_name == 'Coingape':                        
                        title, content, valid_date, image_urls = validate_coingape_article(article_link, coin_bot_name, session)
                        if title and content and valid_date:
                            article_to_save.append((title, content, valid_date, article_link, site_name, image_urls))

                    if site_name == 'Coindesk':
                        title, content, valid_date, image_urls = validate_coindesk_article(article_link, coin_bot_name, session)
                        if title and content and valid_date:
                            article_to_save.append((title, content, valid_date, article_link, site_name, image_urls))
                            
                    if site_name == 'Coinpedia':
                        title, content, valid_date, image_urls = validate_coinpedia_article(article_link, coin_bot_name, session)
                        if title and content and valid_date:
                            article_to_save.append((title, content, valid_date, article_link, site_name, image_urls))
                    
                    if site_name == 'Dailyhodl':
                        title, content, valid_date, image_urls = validate_dailyhodl_article(article_link, coin_bot_name, session)
                        if title and content and valid_date:
                            article_to_save.append((title, content, valid_date, article_link, site_name, image_urls))
                    
                    if site_name == 'Cryptodaily':
                        title, content, valid_date, image_urls = validate_cryptodaily_article(article_link, coin_bot_name, session)
                        if title and content and valid_date:
                            article_to_save.append((title, content, valid_date, article_link, site_name, image_urls))
                            
                    if site_name == 'Utoday':
                        title, content, valid_date, image_urls = validate_utoday_article(article_link, coin_bot_name, session)
                        if title and content and valid_date:
                            article_to_save.append((title, content, valid_date, article_link, site_name, image_urls))
                    
                    if site_name == 'Cryptonews':
                        title, content, valid_date, image_urls = validate_cryptonews_article(article_link, coin_bot_name, session)
                        if title and content and valid_date:
                            article_to_save.append((title, content, valid_date, article_link, site_name, image_urls))
                            
                    
                    if site_name == 'Cryptopotato':
                        title, content, valid_date, image_urls = validate_cryptopotato_article(article_link, coin_bot_name, session)
                        if title and content and valid_date:
                            article_to_save.append((title, content, valid_date, article_link, site_name, image_urls))
                    
                    if site_name == 'Cryptoslate':
                        title, content, valid_date, image_urls = validate_cryptoslate_article(article_link, coin_bot_name, session)
                        if title and content and valid_date:
                            article_to_save.append((title, content, valid_date, article_link, site_name, image_urls))
                    
                    if site_name == 'Decrypt':
                        title, content, valid_date, image_urls = validate_decrypt_article(article_link, coin_bot_name, session)
                        if title and content and valid_date:
                            article_to_save.append((title, content, valid_date, article_link, site_name, image_urls))
                            
                    if site_name == 'Investing':
                        title, content, valid_date, image_urls = validate_investing_article(article_link, coin_bot_name, session)
                        if title and content and valid_date:
                            article_to_save.append((title, content, valid_date, article_link, site_name, image_urls))
                    
                    if site_name == 'Theblock':
                        title, content, valid_date, image_urls = validate_theblock_article(article_link, coin_bot_name, session)
                        if title and content and valid_date:
                            article_to_save.append((title, content, valid_date, article_link, site_name, image_urls)) 

                    if not article_to_save:
                        print(f"Article did not passed {site_name} validations in {category_name}")
                    
                    for article_data in article_to_save:
                        title, content, valid_date, article_link, site_name, image_urls = article_data

                        # summary = summary_generator(content, category_name)
                        summary = True
                        
                        channel_mapping = {
                            'btc': btc_slack_channel_id,
                            'eth': eth_slack_channel_id,
                            'hacks': hacks_slack_channel_id,
                            'ldo': lsd_slack_channel_id,
                            'rpl': lsd_slack_channel_id,
                            'fxs': lsd_slack_channel_id,
                            'atom': layer_0_slack_channel_id,
                            'dot': layer_0_slack_channel_id,
                            'qnt': layer_0_slack_channel_id,
                            'ada': layer_1_lmc_slack_channel_id,
                            'sol': layer_1_lmc_slack_channel_id,
                            'avax': layer_1_lmc_slack_channel_id,
                            'near': layer_1_mmc_slack_channel_id,
                            'ftm': layer_1_mmc_slack_channel_id,
                            'kas': layer_1_mmc_slack_channel_id,
                            'matic': layer_2_slack_channel,
                            'arb': layer_2_slack_channel,
                            'op': layer_2_slack_channel,
                            'link': oracles_slack_channel,
                            'api3': oracles_slack_channel,
                            'band': oracles_slack_channel,
                            'xlm': cross_border_payment_slack_channel,
                            'algo': cross_border_payment_slack_channel,
                            'xrp': cross_border_payment_slack_channel,
                            'dydx': defi_perpetual_slack_channel,
                            'velo': defi_perpetual_slack_channel,
                            'gmx': defi_perpetual_slack_channel,
                            'uni': defi_slack_channel,
                            'sushi': defi_slack_channel,
                            'cake': defi_slack_channel,
                            'aave': defi_others_slack_channel,
                            'pendle': defi_others_slack_channel,
                            '1inch': defi_others_slack_channel,
                            'ocean': ai_slack_channel,
                            'fet': ai_slack_channel,
                            'rndr': ai_slack_channel,
                        }

                        channel_id = channel_mapping.get(coin_bot_name, None)

                        if summary:
<<<<<<< HEAD
                            # image = generate_poster_prompt(summary)
=======
                            keywords = (
                                session.query(Keyword.word, Keyword.coin_bot_id)
                                .filter(Keyword.coin_bot_id.in_([25, 26, 27, 28, 29, 30, 31, 32, 33, 34, 35, 36]))
                                .all()
                            )

                            if keywords:
                                # Crear una lista para almacenar las palabras clave coincidentes
                                matching_keywords = []

                                # Comparar cada palabra clave con el contenido del summary
                                for keyword, coin_bot_id in keywords:
                                    keyword_in_summary = f" {keyword} "
                                    if keyword_in_summary.lower() in summary.lower():
                                        matching_keywords.append(f'"{keyword}" - coin_bot {coin_bot_id}')

                                if matching_keywords:
                                    # Guardar las palabras clave coincidentes en un archivo
                                    file_path = "keywords_used_by_bot.txt"
                                    with open(file_path, "w") as file:
                                        file.write("Palabras clave coincidentes:\n")
                                        for matching_keyword in matching_keywords:
                                            file.write(matching_keyword + "\n")

                            
                            image = generate_poster_prompt(summary)
>>>>>>> 3ef1d692
                            # send_NEWS_message_to_slack(channel_id=channel_id, 
                            #                     title=title,
                            #                     date_time=valid_date,
                            #                     url=article_link,
                            #                     summary=summary,
                            #                     image=image,
                            #                     category_name=category_name
                            #                     )


                            # if category_name == 'bitcoin':
                            #     response, status = send_tweets_to_twitter(content=summary,
                            #                                             title=title)

                            #     if status == 200:
                            #         send_INFO_message_to_slack_channel(channel_id=channel_id,
                            #                                         title_message="New Notification from AI Alpha",
                            #                                         sub_title="Response",
                            #                                         message=response
                            #                                         )
                           
                            site_source = session.query(Site).filter(Site.site_name == site_name).first()
                            coin_bot_id = site_source.coin_bot_id
                            
                            new_article = Article(
                                title=title,
                                summary=summary,
                                date=valid_date,
                                url=article_link,
                                coin_bot_id=coin_bot_id
                            )
                            session.add(new_article)
                            session.commit()

   
                            # new_article_image = ArticleImage(article_id=new_article.article_id, image=image)
                            # session.add(new_article_image)
                            # session.commit()

                            socketio.emit('update_news', namespace='/news')
                            counter_articles_saved +=1
                            print(f'\nArticle: "{title}" has been added to the DB, Link: {article_link} from {site_name} in {category_name}.')
                        else:
                            print('------ THERE IS NO AN AVAILABLE SUMMARY -----')
                            continue  

                
                print(f'\n--- {len(article_urls)} article were analized for {site_name} and {counter_articles_saved} were SAVED\n ---')       

                return f'Web scrapping of {site_name} finished', 200
            
            except Exception as e:
                print(f'Error scraping the article link in {site_name}: {str(e)}')
                return f'Error scraping the article link in {site_name}: {str(e)}', 500
    

def start_periodic_scraping(category_name):
    with Session() as session:
        category = session.query(Category).filter(Category.category == category_name).first()
    
        if category:
            category_id = category.category_id

            # Using joinedload to eager load the associated coin_bots and sites
            category_with_coin_bots = (
                session.query(Category)
                .options(joinedload(Category.coin_bot).joinedload(CoinBot.sites))
                .filter_by(category_id=category_id)
                .first()
            )

            if category_with_coin_bots:
                coin_bots = category_with_coin_bots.coin_bot
                for coin_bot in coin_bots:
                    bot_id = coin_bot.bot_id
                    coin_bot_name = coin_bot.bot_name

                    # Fetch the sites associated with the current bot_id
                    sites = session.query(Site).filter(Site.coin_bot_id == bot_id).all()

                    for site in sites:
                        site_name = site.site_name
                        data_source_url = site.data_source_url
                        base_url = site.base_url
                        main_container = site.main_container

                        result, status = scrape_sites(site_name=site_name,
                                                            data_source_url=data_source_url,
                                                            base_url=base_url,
                                                            category_name=category_name,
                                                            main_container=main_container,
                                                            session_instance = session
                                                            )
                       
                        if status == 200:
                                article_urls, site_name = result
                                print(f'--- {len(article_urls)} ARTICLES TO ANALYZE FOR {site_name} --- \n', 'Truncated data...' if len(article_urls) > 20 else article_urls)
                                result = scrape_articles(article_urls=article_urls,
                                                        site_name=site_name,
                                                        category_name=category_name,
                                                        coin_bot_name=coin_bot_name,
                                                        session=session
                                                        )
                                
                                print('RESULT:', result)
                   
                return f'All {category_name.capitalize()} sites were analized', 200
                  
            else:
                print(f"No coin bots found for category: {category_name}")
                return f"No coin bots found for category: {category_name}", 404
        else:
            print(f"No category found with name: {category_name}")
            return f"No category found with name: {category_name}", 404


<|MERGE_RESOLUTION|>--- conflicted
+++ resolved
@@ -330,36 +330,32 @@
                         channel_id = channel_mapping.get(coin_bot_name, None)
 
                         if summary:
-<<<<<<< HEAD
-                            # image = generate_poster_prompt(summary)
-=======
-                            keywords = (
-                                session.query(Keyword.word, Keyword.coin_bot_id)
-                                .filter(Keyword.coin_bot_id.in_([25, 26, 27, 28, 29, 30, 31, 32, 33, 34, 35, 36]))
-                                .all()
-                            )
-
-                            if keywords:
-                                # Crear una lista para almacenar las palabras clave coincidentes
-                                matching_keywords = []
-
-                                # Comparar cada palabra clave con el contenido del summary
-                                for keyword, coin_bot_id in keywords:
-                                    keyword_in_summary = f" {keyword} "
-                                    if keyword_in_summary.lower() in summary.lower():
-                                        matching_keywords.append(f'"{keyword}" - coin_bot {coin_bot_id}')
-
-                                if matching_keywords:
-                                    # Guardar las palabras clave coincidentes en un archivo
-                                    file_path = "keywords_used_by_bot.txt"
-                                    with open(file_path, "w") as file:
-                                        file.write("Palabras clave coincidentes:\n")
-                                        for matching_keyword in matching_keywords:
-                                            file.write(matching_keyword + "\n")
+                            # keywords = (
+                            #     session.query(Keyword.word, Keyword.coin_bot_id)
+                            #     .filter(Keyword.coin_bot_id.in_([25, 26, 27, 28, 29, 30, 31, 32, 33, 34, 35, 36]))
+                            #     .all()
+                            # )
+
+                            # if keywords:
+                            #     # Crear una lista para almacenar las palabras clave coincidentes
+                            #     matching_keywords = []
+
+                            #     # Comparar cada palabra clave con el contenido del summary
+                            #     for keyword, coin_bot_id in keywords:
+                            #         keyword_in_summary = f" {keyword} "
+                            #         if keyword_in_summary.lower() in summary.lower():
+                            #             matching_keywords.append(f'"{keyword}" - coin_bot {coin_bot_id}')
+
+                            #     if matching_keywords:
+                            #         # Guardar las palabras clave coincidentes en un archivo
+                            #         file_path = "keywords_used_by_bot.txt"
+                            #         with open(file_path, "w") as file:
+                            #             file.write("Palabras clave coincidentes:\n")
+                            #             for matching_keyword in matching_keywords:
+                            #                 file.write(matching_keyword + "\n")
 
                             
                             image = generate_poster_prompt(summary)
->>>>>>> 3ef1d692
                             # send_NEWS_message_to_slack(channel_id=channel_id, 
                             #                     title=title,
                             #                     date_time=valid_date,

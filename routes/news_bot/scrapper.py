--- conflicted
+++ resolved
@@ -45,10 +45,6 @@
 defi_others_slack_channel = 'C067HNE4V0D'
 ai_slack_channel = 'C067E1LJYKY'
 
-<<<<<<< HEAD
-# Gets the links of the source
-=======
->>>>>>> 7016f68d
 def get_links(site, main_container):
     base_urls = [
         "/news",
@@ -89,27 +85,13 @@
 
     try:
         with sync_playwright() as p:
-<<<<<<< HEAD
-                browser = p.chromium.launch(slow_mo=20, headless=False)
-                page = browser.new_page()
-
-                page.goto(site, timeout=30000)
-                page.wait_for_load_state("domcontentloaded", timeout=30000)
-=======
             browser = p.chromium.launch(slow_mo=40, headless=False)
             page = browser.new_page()
->>>>>>> 7016f68d
 
             page.goto(site, timeout=30000)
             page.wait_for_load_state("domcontentloaded", timeout=30000)
 
-<<<<<<< HEAD
-                if main_container != "None":
-                    container = page.wait_for_selector(main_container, timeout=30000)
-                    a_elements = container.query_selector_all('a')
-=======
             elements = []
->>>>>>> 7016f68d
 
             if main_container != "None":
                 container = page.wait_for_selector(main_container, timeout=30000)
@@ -145,13 +127,6 @@
                         # Verificar si href comienza con algún base_url
                         if any(href.startswith(base_url) for base_url in base_urls):
                             elements.append({'href': href, 'article_title': article_title})
-<<<<<<< HEAD
-                
-        
-                browser.close()
-                return elements
-        
-=======
                             print('Link is VALID for saving:', href)
                         else:
                             continue
@@ -160,7 +135,6 @@
             browser.close()
             return elements
 
->>>>>>> 7016f68d
     except TimeoutError as e:
         print('\nTimeout error in getting links: ' + str(e) + "\n" )
         return False
@@ -266,12 +240,7 @@
                         title, content, valid_date, image_urls, matched_keywords = validate_ambcrypto_article(article_link, coin_bot_name, session)
                         if title and content and valid_date:
                             article_to_save.append((title, content, valid_date, article_link, site_name, image_urls, matched_keywords))
-<<<<<<< HEAD
-                        else:
-                            continue
-=======
-                        else: continue
->>>>>>> 7016f68d
+                        else: continue
 
 
                     if site_name == 'Beincrypto':
@@ -456,11 +425,7 @@
                             
                             
                             # Send the message to Slack
-<<<<<<< HEAD
-                            send_NEWS_message_to_slack(channel_id=channel_id, 
-=======
-                            send_NEWS_message_to_slack(channel_id='C05UJV1HHRC', 
->>>>>>> 7016f68d
+                            send_NEWS_message_to_slack(channel_id=channel_id,
                                                         title=title,
                                                         date_time=valid_date,
                                                         url=article_link,
@@ -505,12 +470,12 @@
 
                             counter_articles_saved +=1
 
-                            current_datetime_str = datetime.datetime.now().strftime('%Y-%m-%d %H:%M:%S')
+                            # current_datetime_str = datetime.datetime.now().strftime('%Y-%m-%d %H:%M:%S')
 
                             new_used_keyword = Used_keywords(
                                 article_id=new_article.article_id,
                                 article_content=summary,
-                                article_date=current_datetime_str,
+                                article_date=valid_date,
                                 article_url=article_link,
                                 keywords=matched_keywords_string,
                                 source=article_link.split(".com")[0],

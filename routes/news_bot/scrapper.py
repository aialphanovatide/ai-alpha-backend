
<<<<<<< HEAD
import os
=======
import base64
>>>>>>> 2f9fe194
import datetime
from io import BytesIO
from PIL import Image
import os
import requests
import boto3
from urllib.parse import urlparse
from playwright.sync_api import sync_playwright
from routes.news_bot.poster_generator import generate_poster_prompt
from routes.news_bot.sites.ambcrypto import validate_ambcrypto_article
from routes.news_bot.sites.blockworks import validate_blockworks_article
from routes.news_bot.sites.coincodex import validate_coincodex_article
from routes.news_bot.sites.coinpedia import validate_coinpedia_article
from routes.news_bot.sites.criptonews import validate_cryptonews_article
from routes.news_bot.sites.cryptodaily import validate_cryptodaily_article
from routes.news_bot.sites.cryptopotato import validate_cryptopotato_article
from routes.news_bot.sites.cryptoslate import validate_cryptoslate_article
from routes.news_bot.sites.dailyhodl import validate_dailyhodl_article
from routes.news_bot.sites.decrypto import validate_decrypt_article
from routes.news_bot.sites.investing import validate_investing_article
from routes.news_bot.sites.theblock import validate_theblock_article
from routes.news_bot.sites.utoday import validate_utoday_article
from routes.slack.templates.poduct_alert_notification import send_notification_to_product_alerts_slack_channel
from ..slack.templates.news_message import send_NEWS_message_to_slack, send_INFO_message_to_slack_channel
from routes.news_bot.sites.cointelegraph import validate_cointelegraph_article
from routes.news_bot.sites.beincrypto import validate_beincrypto_article
from routes.news_bot.sites.bitcoinist import validate_bitcoinist_article
from routes.news_bot.validations import title_in_blacklist, url_in_db, title_in_db
from routes.news_bot.sites.coindesk import validate_coindesk_article
from routes.news_bot.sites.coingape import validate_coingape_article
from routes.news_bot.sites.googlenews import validate_google_news_article
from routes.twitter.index import send_tweets_to_twitter
from playwright.sync_api import sync_playwright
from .summarizer import summary_generator
from sqlalchemy.orm import joinedload
from dotenv import load_dotenv
from playwright.async_api import TimeoutError
from sqlalchemy.exc import IntegrityError, InternalError, InvalidRequestError, IllegalStateChangeError
from playwright.sync_api import sync_playwright
from config import ArticleImage, Session, CoinBot, AnalyzedArticle, Article, Category, Site, Keyword, Used_keywords

load_dotenv()

AWS_ACCESS = os.getenv('AWS_ACCESS')
AWS_SECRET_KEY = os.getenv('AWS_SECRET_KEY')

btc_slack_channel_id = 'C05RK7CCDEK'
eth_slack_channel_id = 'C05URLDF3JP'
hacks_slack_channel_id = 'C05UU8JBKKN'
layer_1_lmc_slack_channel_id = 'C05URM66B5Z'
layer_0_slack_channel_id = 'C05URM3UY8K'
layer_2_slack_channel = 'C05UB8G8B0F'
layer_1_mmc_slack_channel_id = 'C067ZA4GGNM'
cross_border_payment_slack_channel = 'C067P4CNC92'
lsd_slack_channel_id = 'C05UNS3M8R3'
oracles_slack_channel = 'C0600Q7UPS4'
defi_slack_channel = 'C067P43P8MA'
defi_perpetual_slack_channel = 'C05UU8EKME0'
defi_others_slack_channel = 'C067HNE4V0D'
ai_slack_channel = 'C067E1LJYKY'


# Gets the initial links for BITCOIN, ETHEREUM AND SOLANA
def get_links(site, main_container):
    base_urls = [
        "/news",
        "/article",
        "/post",
        "/news/",
        "/article/",
        "/post/",
        "https://cointelegraph.com",
        "https://beincrypto.com",
        "https://bitcoinist.com",
        "https://www.google.com/url?",
        "https://coingape.com/markets",
        "https://www.coingape.com/markets",
        "https://www.coindesk.com/markets/",
        "https://www.coindesk.com/tech",
        "https://www.coindesk.com/consensus-magazine",
        "https://www.coindesk.com/business",
        "https://www.cryptonews.net",
        "https://cryptoslate.com",
        "https://cryptopotato.com",
        "https://www.theblock.co/news",
        "https://blockworks.co/news",
        "https://cryptodaily.co.uk/20",
        "https://dailyhodl.com",
        "https://cryptonews.net",
        "https://www.investing.com/news/cryptocurrency-news",
        "https://u.today",
        "https://blockworks.co",
        "https://www.theblock.co/post",
        "https://theblock.co/post",
        "https://coinpedia.org/news",
        "https://coinpedia.org/press-release",
        "https://coinpedia.org/guest-post",
        "https://ambcrypto.com",
        "https://coincodex.com",
    ]

    try:
        with sync_playwright() as p:
            browser = p.chromium.launch()
            page = browser.new_page()

            page.goto(site, timeout=30000)
            page.wait_for_load_state("domcontentloaded", timeout=30000)

            elements = []

            if main_container != "None":
                container = page.wait_for_selector(
                    main_container, timeout=30000)
                a_elements = container.query_selector_all('a')

                for link in a_elements:
                    href = link.get_attribute('href')
                    article_title = link.text_content().strip().casefold()

                    if href and article_title:
                        # Verificar si href comienza con algún base_url
                        if any(href.startswith(base_url) for base_url in base_urls):
                            elements.append(
                                {'href': href, 'article_title': article_title})
                            print('Link is VALID for saving:', href)
                        else:
                            continue
                            # print('Link is not valid for saving:', href)

            else:
                links = page.evaluate('''() => {
                    const anchors = Array.from(document.querySelectorAll('a'));
                    return anchors.map(a => ({
                        href: a.href,
                        text: a.textContent.trim().toLowerCase()
                    }));
                }''')

                for link in links:
                    href = link['href']
                    article_title = link['text']

                    if href and article_title:
                        # Verificar si href comienza con algún base_url
                        if any(href.startswith(base_url) for base_url in base_urls):
                            elements.append(
                                {'href': href, 'article_title': article_title})
                            print('Link is VALID for saving:', href)
                        else:
                            continue
                            # print('Link is not valid for saving:', href)

            browser.close()
            return elements

    except TimeoutError as e:
        print('\nTimeout error in getting links: ' + str(e) + "\n")
        return False

    except Exception as e:
        print("\nError getting links: " + str(e) + "\n")
        return False


def resize_and_upload_image_to_s3(image_data, bucket_name, image_filename, target_size=(256, 256)):
    try:
        response = requests.get(image_data)
        if response.status_code == 200:
            image_binary = response.content
            image = Image.open(BytesIO(image_binary))
            
            # Redimensionar la imagen
            resized_image = image.resize(target_size)
            
            # Generar un nombre único para la imagen
            image_key = image_filename
            
            # Inicializar cliente de S3 con las credenciales
            s3 = boto3.client(
                's3',
                region_name='us-east-2',
                aws_access_key_id=AWS_ACCESS,
                aws_secret_access_key=AWS_SECRET_KEY
            )
            
            # Subir la imagen redimensionada a S3
            with BytesIO() as output:
                resized_image.save(output, format="JPEG")
                output.seek(0)
                s3.upload_fileobj(output, bucket_name, image_key)
            
            # Obtener la URL de la imagen subida
            image_url = f"https://{bucket_name}.s3.amazonaws.com/{image_key}"
            return image_url
        else:
            print("Error:", response.status_code)
            return None
    except Exception as e:
        print("Error :", str(e))
        return None



# Gets the valid article news from Google News - HELPER FOR get_google_news_links
def resolve_redirects(url):
    response = requests.get(url, allow_redirects=False)
    if response.status_code in (300, 301, 302, 303):
        return resolve_redirects(response.headers['location'])
    else:
        return response.url


# Gets the initial links for the rest of the categories
def get_google_news_links(site, main_container, max_links=12):
    
    base_url = "https://news.google.com/articles"
    elements = []

    user_dir = '/tmp/playwright'

    if not os.path.exists(user_dir):
        os.makedirs(user_dir)
    
    # Sources we don't want articles from
    blacklist = ['https://tech-gate.org', 'https://medium.com/', 'https://learn.bybit.com', 'https://www.roubaixxl.fr/',
                 'https://cryptonews.com/editors/sead-fadilpasic', 'https://uk.movies.yahoo.com']

    try:
        with sync_playwright() as p:
            browser = p.chromium.launch_persistent_context(user_dir, headless=False)
            # browser = p.webkit.launch(slow_mo=50, headless=False)
            page = browser.new_page()

            page.goto(site, timeout=50000)
            page.wait_for_load_state("domcontentloaded", timeout=50000)

            if main_container != "None":
                container = page.wait_for_selector(
                    main_container, timeout=50000)
                a_elements = container.query_selector_all('a')

                for link in a_elements:
                    href = link.get_attribute('href')
                    article_title = link.text_content().strip().casefold()

                    if href and len(href) > 1 and not href.startswith("https://"): 
                        continue

                    try:
                        parsed_url = urlparse(href)
                    except Exception as e:
                        print(f"Invalid URL format: {href}")
                        continue

                    if parsed_url.scheme and parsed_url.netloc:
                        if href.startswith(base_url):
                            resolved_url = resolve_redirects(href)
                            if resolved_url.startswith("https://"):
                                if not any(resolved_url.startswith(domain) for domain in blacklist):
                                    elements.append(
                                        {'href': resolved_url, 'article_title': article_title})
                                    print('Link is VALID for saving:', resolved_url)
                                    if len(elements) >= max_links:
                                        break
                            else:
                                print(f"Skipping URL: {resolved_url}")
                                continue
                        else:
                            continue
                    else:
                        continue
            else:
                links = page.evaluate('''() => {
                    const anchors = Array.from(document.querySelectorAll('a'));
                    return anchors.map(a => ({
                        href: a.href,
                        text: a.textContent.trim().toLowerCase()
                    }));
                }''')

                for link in links:
                    href = link['href']
                    article_title = link['text']

                    if href and len(href) > 1 and not href.startswith("https://"): 
                        continue

                    try:
                        parsed_url = urlparse(href)
                    except Exception as e:
                        print(f"Invalid URL format: {href}")
                        continue

                    if parsed_url.scheme and parsed_url.netloc:
                        if href.startswith(base_url):
                            resolved_url = resolve_redirects(href)
                            if resolved_url.startswith("https://"):
                                if not any(resolved_url.startswith(domain) for domain in blacklist):
                                    elements.append({'href': resolved_url, 'article_title': article_title})
                                    print('Link is VALID for saving:',
                                        resolved_url)
                                    if len(elements) >= max_links:
                                        break
                            else:
                                continue
                        else:
                            continue
                    else:
                        continue

            browser.close()
            return elements[:max_links]

    except TimeoutError as e:
        print('\nTimeout error in getting links: ' + str(e) + "\n")
        return False

    except Exception as e:
        print("\nError getting links: " + str(e) + "\n")
        return False


# Validate the initial links for all the categories
def scrape_sites(data_source_url, base_url, site_name, category_name, main_container, session_instance):

    article_urls = set()
    elements = None

    if category_name == 'bitcoin' or category_name == 'ethereum' or category_name == 'solana':
        elements = get_links(site=data_source_url,
                             main_container=main_container,
                             )
    else:
        elements = get_google_news_links(site=data_source_url,
                                         main_container=main_container,
                                         )

    if not elements:
        print(
            f"\n---No links found to validate in {site_name} of {category_name}---\n")
        return (article_urls, site_name), 404

    keywords = []

    if category_name == 'bitcoin':
        keywords = ['bitcoin', 'btc']
    elif category_name == 'ethereum':
        keywords = ['ethereum', 'ether', 'eth']

    try:
        print(
            f'\n---{len(elements)} links found in {site_name} of {category_name}---')
        for link in elements:
            href = link['href']
            article_title = link['article_title']

            article_url = base_url + href.strip() if not href.startswith('http') else href.strip()

            if article_url:

                # Check if the article is already analized
                url = article_url.casefold().strip()
                existing_article = session_instance.query(
                    AnalyzedArticle).filter(AnalyzedArticle.url == url).first()

                if not existing_article or not existing_article.is_analyzed:

                    new_article = AnalyzedArticle(
                        source=site_name,
                        url=url,
                        is_analyzed=False
                    )

                    session_instance.add(new_article)
                    session_instance.commit()

                    # proceed to make first verification
                    is_title_in_db = title_in_db(
                        article_title, session_instance)
                    is_title_in_blacklist = title_in_blacklist(
                        article_title, session_instance)
                    is_url_in_db = url_in_db(url, session_instance)

                    if not is_title_in_blacklist and not is_url_in_db and not is_title_in_db:

                        if category_name == 'bitcoin' or category_name == 'ethereum':
                            if any(keyword in article_title.lower() for keyword in keywords):
                                article_urls.add(url)
                        else:
                            article_urls.add(url)

        return (article_urls, site_name), 200

    except InternalError as e:
        print('Internal error: ' + str(e))
        return 'Internal error: ' + str(e), 500

    except IllegalStateChangeError as e:
        print('Illegal state change: ' + str(e))
        return 'Illegal state change: ' + str(e), 500

    except InvalidRequestError as e:
        print('Invalid request: ' + str(e))
        return 'Invalid request: ' + str(e), 400

    except IntegrityError as e:
        print(f'Integrity error: ' + str(e))
        return f'Integrity error: ' + str(e), 400

    except Exception as e:
        print(f'An error occurred in scrape_sites ' + str(e))
        return f'An error occurred in scrape_sites ' + str(e), 500


def scrape_google_news_articles(article_urls, site_name, category_name, coin_bot_name, session):
    counter_articles_saved = 0

    for article_link in article_urls:
        article_to_save = []

        if site_name == 'Google News':
            title, content, matched_keywords = validate_google_news_article(
                article_link, coin_bot_name, session)
            if title and content:
                article_to_save.append(
                    (title, content, article_link, site_name, matched_keywords))
            else:
                continue

            if not article_to_save:
                print(
                    f"Article did not pass {site_name} validations in {category_name}")

            for article_data in article_to_save:
                title, content, article_link, site_name, matched_keywords = article_data
                summary = summary_generator(content, category_name)
                if summary is not None:
                    channel_mapping = {
                        'btc': btc_slack_channel_id,
                        'eth': eth_slack_channel_id,
                        'hacks': hacks_slack_channel_id,
                        'ldo': lsd_slack_channel_id,
                        'rpl': lsd_slack_channel_id,
                        'fxs': lsd_slack_channel_id,
                        'atom': layer_0_slack_channel_id,
                        'dot': layer_0_slack_channel_id,
                        'qnt': layer_0_slack_channel_id,
                        'ada': layer_1_lmc_slack_channel_id,
                        'sol': layer_1_lmc_slack_channel_id,
                        'avax': layer_1_lmc_slack_channel_id,
                        'near': layer_1_mmc_slack_channel_id,
                        'ftm': layer_1_mmc_slack_channel_id,
                        'kas': layer_1_mmc_slack_channel_id,
                        'matic': layer_2_slack_channel,
                        'arb': layer_2_slack_channel,
                        'op': layer_2_slack_channel,
                        'link': oracles_slack_channel,
                        'api3': oracles_slack_channel,
                        'band': oracles_slack_channel,
                        'xlm': cross_border_payment_slack_channel,
                        'algo': cross_border_payment_slack_channel,
                        'xrp': cross_border_payment_slack_channel,
                        'dydx': defi_perpetual_slack_channel,
                        'velo': defi_perpetual_slack_channel,
                        'gmx': defi_perpetual_slack_channel,
                        'uni': defi_slack_channel,
                        'sushi': defi_slack_channel,
                        'cake': defi_slack_channel,
                        'aave': defi_others_slack_channel,
                        'pendle': defi_others_slack_channel,
                        '1inch': defi_others_slack_channel,
                        'ocean': ai_slack_channel,
                        'fet': ai_slack_channel,
                        'rndr': ai_slack_channel,
                    }

                    channel_id = channel_mapping.get(coin_bot_name, None)
                    image = generate_poster_prompt(summary)
                    article_image = image[0] if image else 'No image'
                    slack_image = image[1] if image else 'No image'

                    matched_keywords = article_data[-1]

                    # Format the list of matched keywords as a string
                    matched_keywords_string = ', '.join(
                        keyword[1] for keyword in matched_keywords) if matched_keywords else 'No keywords found.'

                    # Send the message to Slack
                    send_NEWS_message_to_slack(channel_id=channel_id,
                                                title=title,
                                                date_time=datetime.datetime.now().strftime('%Y-%m-%d %H:%M:%S'),
                                                url=article_link,
                                                summary=summary,
                                                image=slack_image,
                                                category_name=category_name,
                                                extra_info=matched_keywords_string
                                                )

                    bot = session.query(CoinBot).filter(
                        CoinBot.bot_name == coin_bot_name).first()
                    site_source = session.query(Site).filter(
                        Site.site_name == site_name, Site.coin_bot_id == bot.bot_id).first()
                    coin_bot_id = site_source.coin_bot_id

                    new_article = Article(
                        title=title,
                        summary=summary,
                        date=datetime.datetime.now().strftime('%Y-%m-%d %H:%M:%S'),
                        url=article_link,
                        coin_bot_id=coin_bot_id
                    )

                    session.add(new_article)
                    session.commit()

                    article_id = new_article.article_id
                    image_filename = f"{article_id}.jpg"
                        
                    if image:
                            try:
                                # Resize and upload the image to S3
                                resized_image_url = resize_and_upload_image_to_s3(image, 'apparticleimages', image_filename)

                                if resized_image_url:
                                    print("Image resized and uploaded to S3 successfully.")
                                else:
                                    print("Error resizing and uploading the image to S3.")
                            except Exception as e:
                                print("Error:", e)
                    else:
                        print("Image not generated.")

                    counter_articles_saved += 1

                    # current_datetime_str = datetime.datetime.now().strftime('%Y-%m-%d %H:%M:%S')

                    new_used_keyword = Used_keywords(
                        article_id=new_article.article_id,
                        article_content=summary,
                        article_date=datetime.datetime.now().strftime('%Y-%m-%d %H:%M:%S'),
                        article_url=article_link,
                        keywords=matched_keywords_string,
                        source=article_link.split(".com")[0],
                        coin_bot_id=coin_bot_id
                    )

                    session.add(new_used_keyword)
                    session.commit()

                    print(f'Iteration completed and saved for {title}')
                    print(
                        f'\nArticle: "{title}" has been added to the DB, Link: {article_link} from {site_name} in {category_name}.')
                else:
                    print('------ THERE IS NO AN AVAILABLE SUMMARY -----')
                    continue

    # print('counter_articles_saved: ', counter_articles_saved)


def scrape_articles(article_urls, site_name, category_name, coin_bot_name, session):
    if category_name == 'bitcoin' or category_name == 'ethereum' or category_name == 'solana':
        try:
            counter_articles_saved = 0

            for article_link in article_urls:

                article_to_save = []

                if site_name == 'Ambcrypto':
                    title, content, valid_date, image_urls, matched_keywords = validate_ambcrypto_article(
                        article_link, coin_bot_name, session)
                    if title and content and valid_date:
                        article_to_save.append(
                            (title, content, valid_date, article_link, site_name, image_urls, matched_keywords))
                    else:
                        continue

                if site_name == 'Beincrypto':
                    title, content, valid_date, image_urls, matched_keywords = validate_beincrypto_article(
                        article_link, coin_bot_name, session)
                    if title and content and valid_date:
                        article_to_save.append(
                            (title, content, valid_date, article_link, site_name, image_urls, matched_keywords))
                    else:
                        continue

                if site_name == 'Bitcoinist':
                    title, content, valid_date, image_urls, matched_keywords = validate_bitcoinist_article(
                        article_link, coin_bot_name, session)
                    if title and content and valid_date:
                        article_to_save.append(
                            (title, content, valid_date, article_link, site_name, image_urls, matched_keywords))
                    else:
                        continue

                if site_name == 'Blockworks':
                    title, content, valid_date, image_urls, matched_keywords = validate_blockworks_article(
                        article_link, coin_bot_name, session)
                    if title and content and valid_date:
                        article_to_save.append(
                            (title, content, valid_date, article_link, site_name, image_urls, matched_keywords))
                    else:
                        continue

                if site_name == 'Coincodex':
                    title, content, valid_date, image_urls, matched_keywords = validate_coincodex_article(
                        article_link, coin_bot_name, session)
                    if title and content and valid_date:
                        article_to_save.append(
                            (title, content, valid_date, article_link, site_name, image_urls, matched_keywords))
                    else:
                        continue

                if site_name == 'Cointelegraph':
                    title, content, valid_date, image_urls, matched_keywords = validate_cointelegraph_article(
                        article_link, coin_bot_name, session)
                    if title and content and valid_date:
                        article_to_save.append(
                            (title, content, valid_date, article_link, site_name, image_urls, matched_keywords))
                    else:
                        continue

                if site_name == 'Coingape':
                    title, content, valid_date, image_urls, matched_keywords = validate_coingape_article(
                        article_link, coin_bot_name, session)
                    if title and content and valid_date:
                        article_to_save.append(
                            (title, content, valid_date, article_link, site_name, image_urls, matched_keywords))
                    else:
                        continue

                if site_name == 'Coindesk':
                    title, content, valid_date, image_urls, matched_keywords = validate_coindesk_article(
                        article_link, coin_bot_name, session)
                    if title and content and valid_date:
                        article_to_save.append(
                            (title, content, valid_date, article_link, site_name, image_urls, matched_keywords))
                    else:
                        continue

                if site_name == 'Coinpedia':
                    title, content, valid_date, image_urls, matched_keywords = validate_coinpedia_article(
                        article_link, coin_bot_name, session)
                    if title and content and valid_date:
                        article_to_save.append(
                            (title, content, valid_date, article_link, site_name, image_urls, matched_keywords))
                    else:
                        continue

                if site_name == 'Dailyhodl':
                    title, content, valid_date, image_urls, matched_keywords = validate_dailyhodl_article(
                        article_link, coin_bot_name, session)
                    if title and content and valid_date:
                        article_to_save.append(
                            (title, content, valid_date, article_link, site_name, image_urls, matched_keywords))
                    else:
                        continue

                if site_name == 'Cryptodaily':
                    title, content, valid_date, image_urls, matched_keywords = validate_cryptodaily_article(
                        article_link, coin_bot_name, session)
                    if title and content and valid_date:
                        article_to_save.append(
                            (title, content, valid_date, article_link, site_name, image_urls, matched_keywords))
                    else:
                        continue

                if site_name == 'Utoday':
                    title, content, valid_date, image_urls, matched_keywords = validate_utoday_article(
                        article_link, coin_bot_name, session)
                    if title and content and valid_date:
                        article_to_save.append(
                            (title, content, valid_date, article_link, site_name, image_urls, matched_keywords))
                    else:
                        continue

                if site_name == 'Cryptonews':
                    title, content, valid_date, image_urls, matched_keywords = validate_cryptonews_article(
                        article_link, coin_bot_name, session)
                    if title and content and valid_date:
                        article_to_save.append(
                            (title, content, valid_date, article_link, site_name, image_urls, matched_keywords))
                    else:
                        continue

                if site_name == 'Cryptopotato':
                    title, content, valid_date, image_urls, matched_keywords = validate_cryptopotato_article(
                        article_link, coin_bot_name, session)
                    if title and content and valid_date:
                        article_to_save.append(
                            (title, content, valid_date, article_link, site_name, image_urls, matched_keywords))
                    else:
                        continue

                if site_name == 'Cryptoslate':
                    title, content, valid_date, image_urls, matched_keywords = validate_cryptoslate_article(
                        article_link, coin_bot_name, session)
                    if title and content and valid_date:
                        article_to_save.append(
                            (title, content, valid_date, article_link, site_name, image_urls, matched_keywords))
                    else:
                        continue

                if site_name == 'Decrypt':
                    title, content, valid_date, image_urls, matched_keywords = validate_decrypt_article(
                        article_link, coin_bot_name, session)
                    if title and content and valid_date:
                        article_to_save.append(
                            (title, content, valid_date, article_link, site_name, image_urls, matched_keywords))
                    else:
                        continue

                if site_name == 'Investing':
                    title, content, valid_date, image_urls, matched_keywords = validate_investing_article(
                        article_link, coin_bot_name, session)
                    if title and content and valid_date:
                        article_to_save.append(
                            (title, content, valid_date, article_link, site_name, image_urls, matched_keywords))
                    else:
                        continue

                if site_name == 'Theblock':
                    title, content, valid_date, image_urls, matched_keywords = validate_theblock_article(
                        article_link, coin_bot_name, session)
                    if title and content and valid_date:
                        article_to_save.append(
                            (title, content, valid_date, article_link, site_name, image_urls, matched_keywords))
                    else:
                        continue

                if not article_to_save:
                    print(
                        f"Article did not passed {site_name} validations in {category_name}")

                for article_data in article_to_save:
                    title, content, valid_date, article_link, site_name, image_urls, matched_keywords = article_data
                    # images from the source
                    image_urls_list = list(image_urls)

                    summary = summary_generator(content, category_name)

                    channel_mapping = {
                        'btc': btc_slack_channel_id,
                        'eth': eth_slack_channel_id,
                        'hacks': hacks_slack_channel_id,
                        'ldo': lsd_slack_channel_id,
                        'rpl': lsd_slack_channel_id,
                        'fxs': lsd_slack_channel_id,
                        'atom': layer_0_slack_channel_id,
                        'dot': layer_0_slack_channel_id,
                        'qnt': layer_0_slack_channel_id,
                        'ada': layer_1_lmc_slack_channel_id,
                        'sol': layer_1_lmc_slack_channel_id,
                        'avax': layer_1_lmc_slack_channel_id,
                        'near': layer_1_mmc_slack_channel_id,
                        'ftm': layer_1_mmc_slack_channel_id,
                        'kas': layer_1_mmc_slack_channel_id,
                        'matic': layer_2_slack_channel,
                        'arb': layer_2_slack_channel,
                        'op': layer_2_slack_channel,
                        'link': oracles_slack_channel,
                        'api3': oracles_slack_channel,
                        'band': oracles_slack_channel,
                        'xlm': cross_border_payment_slack_channel,
                        'algo': cross_border_payment_slack_channel,
                        'xrp': cross_border_payment_slack_channel,
                        'dydx': defi_perpetual_slack_channel,
                        'velo': defi_perpetual_slack_channel,
                        'gmx': defi_perpetual_slack_channel,
                        'uni': defi_slack_channel,
                        'sushi': defi_slack_channel,
                        'cake': defi_slack_channel,
                        'aave': defi_others_slack_channel,
                        'pendle': defi_others_slack_channel,
                        '1inch': defi_others_slack_channel,
                        'ocean': ai_slack_channel,
                        'fet': ai_slack_channel,
                        'rndr': ai_slack_channel,
                    }

                    channel_id = channel_mapping.get(coin_bot_name, None)

                    if summary:
                        image = generate_poster_prompt(summary)
                        article_image = image[0] if image else 'No image'
                        slack_image = image[1] if image else 'No image'

                        matched_keywords = article_data[-1]

                        # Format the list of matched keywords as a string
                        matched_keywords_string = ', '.join(
                            keyword[1] for keyword in matched_keywords) if matched_keywords else 'No keywords found.'

<<<<<<< HEAD
                        # Send the message to Slack
=======
                        # #Send the message to Slack
>>>>>>> 2f9fe194
                        send_NEWS_message_to_slack(channel_id=channel_id,
                                                   title=title,
                                                   date_time=valid_date,
                                                   url=article_link,
                                                   summary=summary,
                                                   image=slack_image,
                                                   category_name=category_name,
                                                   extra_info=matched_keywords_string
                                                   )

                        # if category_name == 'bitcoin':
                        #     response, status = send_tweets_to_twitter(content=summary,
                        #                                             title=title)

                        #     if status == 200:
                        #         send_INFO_message_to_slack_channel(channel_id=channel_id,
                        #                                         title_message="New Notification from AI Alpha",
                        #                                         sub_title="Response",
                        #                                         message=response
                        #                                         )

                        bot = session.query(CoinBot).filter(
                            CoinBot.bot_name == coin_bot_name).first()
                        site_source = session.query(Site).filter(
                            Site.site_name == site_name, Site.coin_bot_id == bot.bot_id).first()
                        coin_bot_id = site_source.coin_bot_id

                        new_article = Article(
                            title=title,
                            summary=summary,
                            date=valid_date,
                            url=article_link,
                            coin_bot_id=coin_bot_id
                        )

                        session.add(new_article)
                        session.commit()
                        
                        article_id = new_article.article_id
                        image_filename = f"{article_id}.jpg"
                        
                        if image:
                            try:
                                # Resize and upload the image to S3
                                resized_image_url = resize_and_upload_image_to_s3(image, 'apparticleimages', image_filename)

                                if resized_image_url:
                                    print("Image resized and uploaded to S3 successfully.")
                                else:
                                    print("Error resizing and uploading the image to S3.")
                            except Exception as e:
                                print("Error:", e)
                        else:
                            print("Image not generated.")

                        counter_articles_saved += 1

                        # current_datetime_str = datetime.datetime.now().strftime('%Y-%m-%d %H:%M:%S')

                        new_used_keyword = Used_keywords(
                            article_id=new_article.article_id,
                            article_content=summary,
                            article_date=valid_date,
                            article_url=article_link,
                            keywords=matched_keywords_string,
                            source=article_link.split(".com")[0],
                            coin_bot_id=coin_bot_id
                        )

                        session.add(new_used_keyword)
                        session.commit()
                        print('Keywords saved')

                        print(
                            f'\nArticle: "{title}" has been added to the DB, Link: {article_link} from {site_name} in {category_name}.')
                    else:
                        print('------ THERE IS NO AN AVAILABLE SUMMARY -----')
                        continue

            print(
                f'\n--- {len(article_urls)} article were analized for {site_name} and {counter_articles_saved} were SAVED\n ---')
            return list(article_urls), 200

        except Exception as e:
            print(f'Error scraping the article link in {site_name}: {str(e)}')
            return f'Error scraping the article link in {site_name}: {str(e)}', 500
    else:
        scrape_google_news_articles(article_urls, site_name, category_name, coin_bot_name, session)
        return list(article_urls), 200


def start_periodic_scraping(category_name):

    with Session() as session:
        category = session.query(Category).filter(
            Category.category == category_name).first()

        if category:
            category_id = category.category_id

            # Using joinedload to eager load the associated coin_bots and sites
            category_with_coin_bots = (
                session.query(Category)
                .options(joinedload(Category.coin_bot).joinedload(CoinBot.sites))
                .filter_by(category_id=category_id)
                .first()
            )

            if category_with_coin_bots:
                coin_bots = category_with_coin_bots.coin_bot
                for coin_bot in coin_bots:
                    bot_id = coin_bot.bot_id
                    coin_bot_name = coin_bot.bot_name

                    # Fetch the sites associated with the current bot_id
                    sites = session.query(Site).filter(
                        Site.coin_bot_id == bot_id).all()

                    for site in sites:
                        site_name = site.site_name
                        data_source_url = site.data_source_url
                        base_url = site.base_url
                        main_container = site.main_container

                        result, status = scrape_sites(site_name=site_name,
                                                      data_source_url=data_source_url,
                                                      base_url=base_url,
                                                      category_name=category_name,
                                                      main_container=main_container,
                                                      session_instance=session
                                                      )

                        if status == 200:
                            article_urls, site_name = result
                            print(f'--- {len(article_urls)} ARTICLES TO ANALYZE FOR {site_name} --- \n',
                                  'Truncated data...' if len(article_urls) > 20 else article_urls)
                            result, status = scrape_articles(article_urls=article_urls,
                                                             site_name=site_name,
                                                             category_name=category_name,
                                                             coin_bot_name=coin_bot_name,
                                                             session=session
                                                             )
                            if status != 200:
                                continue
                        else:
                            continue

                    print(f'All {coin_bot_name} sites scrapped')

                return f'All {category_name.capitalize()} sites were analized', 200

            else:
                print(f"No coin bots found for category: {category_name}")
                return f"No coin bots found for category: {category_name}", 204
        else:
            print(f"No category found with name: {category_name}")
            return f"No category found with name: {category_name}", 404


# get_google_news_links(site="https://news.google.com/search?q=fetch%20ai%20when%3A1d&hl=en-US&gl=US&ceid=US%3Aen", main_container="None")<|MERGE_RESOLUTION|>--- conflicted
+++ resolved
@@ -1,9 +1,4 @@
 
-<<<<<<< HEAD
-import os
-=======
-import base64
->>>>>>> 2f9fe194
 import datetime
 from io import BytesIO
 from PIL import Image
@@ -234,7 +229,7 @@
 
     try:
         with sync_playwright() as p:
-            browser = p.chromium.launch_persistent_context(user_dir, headless=False)
+            browser = p.chromium.launch_persistent_context(user_dir, headless=True)
             # browser = p.webkit.launch(slow_mo=50, headless=False)
             page = browser.new_page()
 
@@ -798,11 +793,7 @@
                         matched_keywords_string = ', '.join(
                             keyword[1] for keyword in matched_keywords) if matched_keywords else 'No keywords found.'
 
-<<<<<<< HEAD
-                        # Send the message to Slack
-=======
                         # #Send the message to Slack
->>>>>>> 2f9fe194
                         send_NEWS_message_to_slack(channel_id=channel_id,
                                                    title=title,
                                                    date_time=valid_date,

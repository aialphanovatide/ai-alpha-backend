--- conflicted
+++ resolved
@@ -85,27 +85,13 @@
 
     try:
         with sync_playwright() as p:
-<<<<<<< HEAD
-                browser = p.chromium.launch()
-                page = browser.new_page()
-
-                page.goto(site, timeout=30000)
-                page.wait_for_load_state("domcontentloaded", timeout=30000)
-=======
-            browser = p.chromium.launch(slow_mo=40, headless=False)
+            browser = p.chromium.launch()
             page = browser.new_page()
->>>>>>> b8db9cf0
 
             page.goto(site, timeout=30000)
             page.wait_for_load_state("domcontentloaded", timeout=30000)
 
-<<<<<<< HEAD
-                if main_container != "None":
-                    container = page.wait_for_selector(main_container, timeout=30000)
-                    a_elements = container.query_selector_all('a')
-=======
             elements = []
->>>>>>> b8db9cf0
 
             if main_container != "None":
                 container = page.wait_for_selector(main_container, timeout=30000)
@@ -439,17 +425,6 @@
                             
                             
                             # Send the message to Slack
-<<<<<<< HEAD
-                            send_NEWS_message_to_slack(channel_id=channel_id, 
-                                                         title=title,
-                                                         date_time=valid_date,
-                                                         url=article_link,
-                                                         summary=summary,
-                                                         image=slack_image,
-                                                         category_name=category_name,
-                                                         extra_info=matched_keywords_string
-                                                         )
-=======
                             send_NEWS_message_to_slack(channel_id=channel_id,
                                                         title=title,
                                                         date_time=valid_date,
@@ -459,7 +434,6 @@
                                                         category_name=category_name,
                                                         extra_info=matched_keywords_string
                                                         )
->>>>>>> b8db9cf0
 
 
 

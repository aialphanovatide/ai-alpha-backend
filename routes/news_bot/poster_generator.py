--- conflicted
+++ resolved
@@ -10,17 +10,10 @@
 
 load_dotenv()
 
-<<<<<<< HEAD
-OPENAI_APIKEY = os.getenv('OPENAI_APIKEY')
-
-client = OpenAI(
-    api_key=OPENAI_APIKEY,
-=======
 NEWS_BOT_API_KEY = os.getenv('NEWS_BOT_API_KEY')
 
 client = OpenAI(
     api_key=NEWS_BOT_API_KEY,
->>>>>>> a0035c5c
 )
 
 
@@ -39,11 +32,7 @@
 
     headers = {
         'Content-Type': 'application/json',
-<<<<<<< HEAD
-        'Authorization': f'Bearer {OPENAI_APIKEY}'
-=======
         'Authorization': f'Bearer {NEWS_BOT_API_KEY}'
->>>>>>> a0035c5c
     }
     data = {
         "model": "dall-e-3",

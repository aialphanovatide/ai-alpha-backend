--- conflicted
+++ resolved
@@ -6,6 +6,7 @@
 from PIL import Image
 from io import BytesIO
 from dotenv import load_dotenv
+from routes.slack.templates.news_message import send_INFO_message_to_slack_channel
 
 load_dotenv()
 
@@ -40,10 +41,10 @@
         'Authorization': f'Bearer {OPENAI_API_KEY}'
     }
     data = {
-        "model": "dall-e-3",
+        "model": "dall-e-2",
         "prompt": f'{final_prompt} - depicting an anime style, exclusively in English. DONT USE WEIRD CHARACTERS, unreadable characters or unconventional symbols.',
         "n": 1,
-        "size": "512x512"
+        "size": "256x256"
     }
 
     response = requests.post(api_url, headers=headers, data=json.dumps(data))
@@ -51,60 +52,41 @@
     if response.status_code == 200:
         result = response.json()
         image_url = result['data'][0]['url']
-        print('image_url: ', image_url)
         image_data = base64.b64encode(requests.get(image_url).content).decode('utf-8')
-        resized_image_data = resize_image(image_data, target_size=(500, 500))
-        return resized_image_data
+        return image_data
     else:
         print("Error:", response.status_code, response.text)
-<<<<<<< HEAD
-        # send_INFO_message_to_slack_channel(title_message="Error generating Image",
-        #                                    sub_title="Reason",
-        #                                    message=f"{response.text} - Article: {article}"
-        #                                    )
+        send_INFO_message_to_slack_channel(title_message="Error generating Image",
+                                           sub_title="Reason",
+                                           message=f"{response.text} - Article: {article}"
+                                           )
         return 'No Image'
 
 
-generate_poster_prompt("""
-Step One: "Bitcoin Wallets Decline Amid Market Pressure"
-Step Two:
-- Bitcoin has faced significant selling pressure, with its price dropping below $40,000 earlier this week.
-- Small Bitcoin wallets have seen major liquidation, with over 487,000 wallets, each holding 1 BTC or less, liquidated in the last four days.
-- The swift decline in Bitcoin wallets is the fastest since October, before the start of the major crypto bull cycle.
-- Historical patterns suggest such rapid declines often precede a market price bounce.
-- The approval of 11 ETFs over the past two weeks, followed by disappointing market performances, is considered a significant factor in the wallet liquidation.
-- Analysts warn of a potential further 15-20% slide in Bitcoin price.
-- Crypto analyst Ali Martinez warns that if Bitcoin drops below $38,130, short-term holders may face losses, potentially triggering a new wave of panic selling.
-Secondary Points:
-- Bitcoin is currently trading 0.73% up at $40,104 with a market cap of $786 billion.
-- The recent developments may indicate a shift in sentiment among smaller traders, signaling potential market adjustments.
-- Investors and the crypto community are closely watching Bitcoin price movements, preparing for potential market reactions.
-""")
-=======
-        return 'No Image'
 
-content='''
+# content='''
 
-Ripple co-founder and executive chairman Chris Larsen said on Jan. 31 that his personal accounts had been hacked. The news was first reported by crypto analyst ZachXBT, where it was initially thought that the company itself had been hacked.
+# Ripple co-founder and executive chairman Chris Larsen said on Jan. 31 that his personal accounts had been hacked. The news was first reported by crypto analyst ZachXBT, where it was initially thought that the company itself had been hacked.
 
 
-According to Larsen:
+# According to Larsen:
 
-“Yesterday, there was unauthorized access to a few of my personal XRP accounts (not @Ripple) — we were quickly able to catch the problem and notify exchanges to freeze the affected addresses. Law enforcement is already involved.”
-The Ripple chairman didn’t confirm the amounts but, per ZachXBT, the breach netted 213 million XRP 
-XRP
-tickers down
-$0.51
- worth about $112.5 million as of the time of the event.
+# “Yesterday, there was unauthorized access to a few of my personal XRP accounts (not @Ripple) — we were quickly able to catch the problem and notify exchanges to freeze the affected addresses. Law enforcement is already involved.”
+# The Ripple chairman didn’t confirm the amounts but, per ZachXBT, the breach netted 213 million XRP 
+# XRP
+# tickers down
+# $0.51
+#  worth about $112.5 million as of the time of the event.
 
-Advertisement
+# Advertisement
 
-BlockShow by Cointelegraph is back with a crypto festival in Hong Kong, May 8-9 - Secure Your Spot!
+# BlockShow by Cointelegraph is back with a crypto festival in Hong Kong, May 8-9 - Secure Your Spot!
 
-Ad
-The funds were reportedly siphoned and then the perpetrator(s) attempted to launder the XRP through at least six different exchanges.
-'''
-result = generate_poster_prompt(content)
+# Ad
+# The funds were reportedly siphoned and then the perpetrator(s) attempted to launder the XRP through at least six different exchanges.
+# '''
+# result = generate_poster_prompt(content)
 
-print(result)
->>>>>>> dc194f69
+# file_path = "image.txt"
+# with open(file_path, 'w') as file:
+#     file.write(result)
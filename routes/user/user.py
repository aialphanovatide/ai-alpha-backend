--- conflicted
+++ resolved
@@ -1,43 +1,37 @@
-import os
 import secrets
 import string
-import jwt
 from sqlalchemy import exc
+from config import Session, User
+from sqlalchemy.orm import joinedload
+from flask import jsonify, request, Blueprint
 from config import PurchasedPlan, Session, User
-from flask import jsonify, request, Blueprint
-from datetime import datetime, timedelta
-from sqlalchemy.exc import SQLAlchemyError
 from utils.general import generate_unique_short_token
+from marshmallow import ValidationError
+from sqlalchemy.exc import SQLAlchemyError, IntegrityError
+from routes.user.custom_classes import UserRegistrationSchema, UserEditSchema
 
 user_bp = Blueprint('user', __name__)
 
-SECRET_KEY = os.getenv('SECRET_KEY')
-
-<<<<<<< HEAD
 def generate_unique_short_token(length=7, max_attempts=100):
     characters = string.ascii_letters + string.digits
     
-    for _ in range(max_attempts):
-        token = ''.join(secrets.choice(characters) for _ in range(length))
-        if not session.query(User).filter_by(auth_token=token).first():
-            return token
+    with Session() as session:
+        for _ in range(max_attempts):
+            token = ''.join(secrets.choice(characters) for _ in range(length))
+            if not session.query(User).filter_by(auth_token=token).first():
+                return token
     
     raise ValueError(f"Unable to generate a unique token after {max_attempts} attempts")
 
 
-
-
-=======
->>>>>>> 0a62d29e
 @user_bp.route('/register', methods=['POST'])
 def set_new_user():
     """
     Register a new user in the system.
 
     This endpoint handles the registration process for a new user by processing
-    the provided JSON data. It checks for existing users with the same email or
-    nickname, generates a unique authentication token, and stores the user
-    information in the database.
+    the provided JSON data. It validates the input, generates a unique authentication token,
+    and stores the user information in the database.
 
     Request JSON:
         - full_name (str): The full name of the user.
@@ -47,6 +41,7 @@
         - picture (str, optional): URL to the user's profile picture.
         - auth0id (str, optional): The Auth0 ID of the user.
         - provider (str, optional): The authentication provider used.
+        - birth_date (str, optional): The birth date of the user.
 
     Returns:
         Response: JSON response with the following structure:
@@ -56,67 +51,49 @@
 
     Status Codes:
         - 201: User successfully created.
-        - 400: Missing required field in the request.
+        - 400: Invalid or missing data in the request.
         - 409: User with this email or nickname already exists.
         - 500: Internal server error or database error.
     """
     response = {'success': False, 'message': None}
-    with Session() as session:
-        try:
-            data = request.json
-            required_fields = ['full_name', 'nickname', 'email']
-            for field in required_fields:
-                if field not in data:
-                    response['message'] = f'Missing required field: {field}'
-                    return jsonify(response), 400
-
-            # Check for existing user
-            existing_user = session.query(User).filter(
-                (User.email == data['email']) | (User.nickname == data['nickname'])
-            ).first()
-
-            if existing_user:
-                response['message'] = 'User with this email or nickname already exists'
-                return jsonify(response), 409
-
-            try:
-                token = generate_unique_short_token()
-            except ValueError as e:
-                response['message'] = str(e)
-                return jsonify(response), 500
-
-            new_user = User(
-                full_name=data.get('full_name'),
-                nickname=data.get('nickname'),
-                email=data.get('email'),
-                email_verified=data.get('email_verified', False),
-                picture=data.get('picture'),
-                auth0id=data.get('auth0id'),
-                provider=data.get('provider'),
-                auth_token=token
-            )
-
+    schema = UserRegistrationSchema()
+    try:
+        data = schema.load(request.json)
+    except ValidationError as err:
+        response['message'] = err.messages
+        return jsonify(response), 400
+
+    with Session() as session:
+        try:
+            token = generate_unique_short_token()
+            new_user = User(auth_token=token, **data)
             session.add(new_user)
             session.commit()
 
-            response['success'] = True
-            response['message'] = 'User created successfully'
-            response['user'] = new_user.as_dict()
+            response = {
+                'success': True,
+                'message': 'User created successfully',
+                'user': new_user.as_dict()
+            }
             return jsonify(response), 201
 
+        except IntegrityError as e:
+            session.rollback()
+            response['message'] = 'User with this email or nickname already exists'
+            return jsonify(response), 409
+
         except SQLAlchemyError as e:
             session.rollback()
-            response['message'] = f'Database error: {str(e)}'
-            return jsonify(response), 500
-        except Exception as e:
-            response['message'] = str(e)
-            return jsonify(response), 500
-    
-    
-    
-
-    
-@user_bp.route('/edit_user/<int:user_id>', methods=['POST'])
+            response['message'] = f'An error occurred while creating the user: {str(e)}'
+            return jsonify(response), 500
+
+        except Exception as e:
+            session.rollback()
+            response['message'] = f'An unexpected error occurred: {str(e)}'
+            return jsonify(response), 500
+    
+    
+@user_bp.route('/edit-user/<int:user_id>', methods=['PUT'])
 def edit_user_data(user_id):
     """
     Edit user data identified by user ID.
@@ -124,198 +101,227 @@
     Args:
         user_id (int): ID of the user to edit.
 
-    Response:
+    Request Body:
+        JSON object with the following optional fields:
+        - full_name (str): New full name for the user.
+        - nickname (str): New nickname for the user.
+        - birth_date (str): New birth date for the user.
+
+    Returns:
+        JSON: Updated user data and operation status.
+
+    Response Codes:
         200: User data updated successfully.
-        400: Missing user ID or no data provided to update.
+        400: Invalid data provided for update.
         404: User not found.
+        409: Conflict (e.g., nickname already taken).
         500: Internal server error.
     """
-    response = {'success': False, 'message': None}
-    with Session() as session:
-        try:
-            data = request.json
-            
-            # Solo permitir 'full_name' y 'nickname'
-            if not any(key in data for key in ['full_name', 'nickname']):
-                response['message'] = 'No valid fields provided for update'
+    schema = UserEditSchema()
+    response = {'success': False, 'message': None, 'data': None}
+
+    with Session() as session:
+        try:
+            data = schema.load(request.json)
+          
+            if not data:
+                response['message'] = 'No valid data provided for update'
                 return jsonify(response), 400
-            
+
             user = session.query(User).filter_by(user_id=user_id).first()
-            
+           
             if not user:
                 response['message'] = 'User not found'
                 return jsonify(response), 404
-            
-            # Actualizar solo los campos permitidos
-            if 'full_name' in data:
-                user.full_name = data['full_name']
-            if 'nickname' in data:
-                user.nickname = data['nickname']
+
+            for key, value in data.items():
+                setattr(user, key, value)
 
             session.commit()
-            
+
             response['success'] = True
             response['message'] = 'User data updated successfully'
+            response['data'] = user.as_dict()
             return jsonify(response), 200
-                    
-        except exc.SQLAlchemyError as e:
-            response['message'] = f'Database error: {str(e)}'
-            return jsonify(response), 500
-        
-        except Exception as e:
-            response['message'] = str(e)
-            return jsonify(response), 500
-    
+
+        except ValidationError as err:
+            response['message'] = err.messages
+            return jsonify(response), 400
+
+        except SQLAlchemyError as e:
+            session.rollback()
+            response['message'] = f'Database error occurred. Possible duplicate nickname: {str(e)}'
+            return jsonify(response), 409
+
+        except Exception as e:
+            session.rollback()
+            response['message'] = f'An unexpected error occurred: {str(e)}'
+            return jsonify(response), 500
+    
+
 @user_bp.route('/users', methods=['GET'])
 def get_all_users_with_plans():
     """
-    Retrieve all users with their purchased plans.
-
-    Response:
+    Retrieve all users with their purchased plans, with optional pagination.
+
+    Query Parameters:
+        page (int): Page number (optional)
+        limit (int): Number of items per page (optional, max: 100)
+
+    Returns:
+        JSON: List of users with their plans, pagination info (if applicable), and operation status.
+
+    Response Codes:
         200: Successful operation, returns list of users with plans.
+        400: Invalid pagination parameters.
         500: Internal server error.
     """
-    response = {'success': False, 'data': None, 'message': None}
-    with Session() as session:
-        try:
-            # Realizar una consulta con un outer join para incluir todos los usuarios
-            users_with_plans = session.query(User).outerjoin(PurchasedPlan).all()
-            
-            result = []
-            for user in users_with_plans:
-                # Preparar los datos del usuario
-                user_data = {
-                    'user_id': user.user_id,
-                    'nickname': user.nickname,
-                    'full_name': user.full_name,
-                    'email': user.email,
-                    'email_verified': user.email_verified,
-                    'picture': user.picture,
-                    'auth0id': user.auth0id,
-                    'provider': user.provider,
-                    'created_at': user.created_at,
-                    'purchased_plans': []
+    response = {'success': False, 'data': None, 'message': None, 'pagination': None}
+
+    # Parse pagination parameters
+    page = request.args.get('page', type=int)
+    limit = request.args.get('limit', type=int)
+
+    with Session() as session:
+        try:
+            # Base query
+            query = session.query(User).options(joinedload(User.purchased_plans)).order_by(User.user_id)
+
+            # Apply pagination if both page and limit are provided
+            if page is not None and limit is not None:
+                if page < 1 or limit < 1:
+                    return jsonify({
+                        'success': False,
+                        'message': 'Invalid pagination parameters'
+                    }), 400
+
+                limit = min(limit, 100)  # Cap at 100 items per page
+                total_users = query.count()
+                users = query.offset((page - 1) * limit).limit(limit).all()
+
+                # Prepare pagination info
+                total_pages = (total_users + limit - 1) // limit
+                pagination = {
+                    'page': page,
+                    'limit': limit,
+                    'total_items': total_users,
+                    'total_pages': total_pages,
+                    'has_next': page < total_pages,
+                    'has_prev': page > 1
                 }
-                
-                # Agregar los planes del usuario si existen
-                if user.purchased_plans:
-                    for plan in user.purchased_plans:
-                        plan_data = {
-                            'product_id': plan.product_id,
-                            'reference_name': plan.reference_name,
-                            'price': plan.price,
-                            'is_subscribed': plan.is_subscribed,
-                            'created_at': plan.created_at
-                        }
-                        user_data['purchased_plans'].append(plan_data)
-                
-                # Agregar la información del usuario a la lista de resultados
-                result.append(user_data)
-            
+                response['pagination'] = pagination
+            else:
+                # If no pagination parameters, return all users
+                users = query.all()
+
+            # Prepare result data
+            result = [
+                {
+                    **user.as_dict(),
+                    'purchased_plans': [plan.as_dict() for plan in user.purchased_plans]
+                }
+                for user in users
+            ]
+
             response['success'] = True
             response['data'] = result
+            response['message'] = f"{len(result)} users retrieved successfully"
+
             return jsonify(response), 200
 
-        except exc.SQLAlchemyError as e:
-            response['message'] = f'Database error: {str(e)}'
-            return jsonify(response), 500
-        
-        except Exception as e:
-            response['message'] = str(e)
-            return jsonify(response), 500
+        except SQLAlchemyError as e:
+            session.rollback()
+            return jsonify({
+                'success': False,
+                'message': 'An error occurred while retrieving user data'
+            }), 500
+
+        except Exception as e:
+            session.rollback()
+            return jsonify({
+                'success': False,
+                'message': 'An unexpected error occurred'
+            }), 500
+
 
 @user_bp.route('/user', methods=['GET'])
 def get_user_with_plans():
     """
     Retrieve a specific user with their purchased plans.
 
-    Args (at least one required):
+    Query Parameters:
         user_id (int): ID of the user to retrieve.
         email (str): Email address of the user to retrieve.
         nickname (str): Nickname of the user to retrieve.
         auth0id (str): Auth0 ID of the user to retrieve.
 
-    Response:
+    Returns:
+        JSON: User data with plans and operation status.
+
+    Response Codes:
         200: Successful operation, returns user data with plans.
-        400: User identifier not provided.
+        400: User identifier not provided or invalid.
         404: User not found.
         500: Internal server error.
     """
     response = {'success': False, 'data': None, 'message': None}
-    with Session() as session:
-        try:
+
+    with Session() as session:
+        try:
+            # Extract user identifier
             user_id = request.args.get('user_id')
             email = request.args.get('email')
             nickname = request.args.get('nickname')
-            full_name = request.args.get('full_name')
             auth0id = request.args.get('auth0id')
-            
-            query = session.query(User).outerjoin(PurchasedPlan)
-            
+
             if not any([user_id, email, nickname, auth0id]):
-                response['message'] = 'User identifier not provided'
+                response['message'] = 'Valid user identifier not provided'
                 return jsonify(response), 400
-            
+
+            # Prepare query with eager loading of purchased plans
+            query = session.query(User).options(joinedload(User.purchased_plans))
+
+            # Apply filter based on provided identifier
             if user_id:
-                user = query.filter(User.user_id == user_id).first()
+                user = query.filter(User.user_id == int(user_id)).first()
             elif email:
                 user = query.filter(User.email == email).first()
             elif nickname:
                 user = query.filter(User.nickname == nickname).first()
             elif auth0id:
                 user = query.filter(User.auth0id == auth0id).first()
-            elif full_name:
-                user = query.filter(User.full_name == full_name).first()
-            
+            else:
+                user = None
+
             if not user:
                 response['message'] = 'User not found'
                 return jsonify(response), 404
-            
-            user_data = {
-                'user_id': user.user_id,
-                'nickname': user.nickname,
-                'full_name': user.full_name,
-                'email': user.email,
-                'email_verified': user.email_verified,
-                'picture': user.picture,
-                'auth0id': user.auth0id,
-                'provider': user.provider,
-                'created_at': user.created_at,
-                'purchased_plans': []
-            }
-            
-            for plan in user.purchased_plans:
-                plan_data = {
-                    'product_id': plan.product_id,
-                    'reference_name': plan.reference_name,
-                    'price': plan.price,
-                    'is_subscribed': plan.is_subscribed,
-                    'created_at': plan.created_at
-                }
-                user_data['purchased_plans'].append(plan_data)
-            
+
+            # Prepare user data including purchased plans
+            user_data = user.as_dict()
+            user_data['purchased_plans'] = [plan.as_dict() for plan in user.purchased_plans]
+
             response['success'] = True
             response['data'] = user_data
-            
-            # Check if user has no active plans
-            if not user.purchased_plans:
-                response['message'] = 'User does not have any purchased plans'
-                return jsonify(response), 200
-            
+            response['message'] = 'User retrieved successfully'
             return jsonify(response), 200
-
-        except exc.SQLAlchemyError as e:
+        
+        except IntegrityError as e:
+            session.rollback()
+            response['message'] = f'Integrity error: {str(e)}'
+            return jsonify(response), 500
+
+        except SQLAlchemyError as e:
+            session.rollback()
             response['message'] = f'Database error: {str(e)}'
             return jsonify(response), 500
-        
-        except Exception as e:
-            response['message'] = str(e)
-            return jsonify(response), 500
-
-
-
-
-@user_bp.route('/purchase_plan', methods=['POST'])
+
+        except Exception as e:
+            response['message'] = f'Unexpected error: {str(e)}'
+            return jsonify(response), 500
+
+
+@user_bp.route('/package', methods=['POST'])
 def save_package():
     """
     Save a new purchased plan for a user.
@@ -339,24 +345,23 @@
             data = request.json
             
             # Validar que los campos obligatorios estén presentes
-            required_fields = ['reference_name', 'price', 'auth0id']
-            for field in required_fields:
-                if field not in data:
-                    response['message'] = f'Missing required field: {field}'
-                    return jsonify(response), 400
+            required_fields = ['reference_name', 'price', 'auth0id', 'is_subscribed']
+            missing_fields = [field for field in required_fields if field not in data]
+            if missing_fields:
+                response['message'] = f'Missing required fields: {", ".join(missing_fields)}'
+                return jsonify(response), 400
             
             # Buscar el usuario por auth0id para obtener el user_id
             user = session.query(User).filter_by(auth0id=data['auth0id']).first()
             if not user:
-                response['message'] = 'User not found for provided auth0id'
+                response['message'] = f"User not found for the provided Auth0 ID: {data['auth0id']}"
                 return jsonify(response), 404
             
             new_plan = PurchasedPlan(
                 reference_name=data.get('reference_name'),
                 price=data.get('price'),
-                is_subscribed=data.get('is_subscribed', True),
-                user_id=user.user_id,  # Usar el user_id encontrado
-                created_at=datetime.now()
+                is_subscribed=data.get('is_subscribed'),
+                user_id=user.user_id
             )
 
             session.add(new_plan)
@@ -365,6 +370,11 @@
             response['success'] = True
             response['message'] = 'Package saved successfully'
             return jsonify(response), 200
+        
+        except IntegrityError as e:
+            session.rollback()
+            response['message'] = f'Integrity error: {str(e)}'
+            return jsonify(response), 500
                     
         except exc.SQLAlchemyError as e:
             session.rollback()
@@ -372,15 +382,15 @@
             return jsonify(response), 500
         
         except Exception as e:
-            response['message'] = str(e)
-            return jsonify(response), 500
-    
-    
-
-@user_bp.route('/unsubscribe_package', methods=['PUT'])
+            response['message'] = f'Unexpected error: {str(e)}'
+            return jsonify(response), 500
+    
+
+@user_bp.route('/unsubscribe-package', methods=['PUT'])
 def unsubscribe_package():
     """
-    Unsubscribe a user from a purchased plan identified by reference name and user auth0id.
+    Unsubscribe a user from a purchased plan by setting is_subscribed to False.
+    The record is kept for analysis purposes.
     
     Args:
         auth0id (str): Auth0 ID of the user.
@@ -388,7 +398,7 @@
 
     Response:
         200: User unsubscribed from package successfully.
-        400: Missing required fields (auth0id, reference_name).
+        400: Missing required fields (auth0id, reference_name) or already unsubscribed.
         404: Package not found or user not found.
         500: Internal server error.
     """
@@ -397,55 +407,71 @@
         try:
             data = request.json
             
-            # Validar que los campos obligatorios estén presentes
+            # Validate required fields
             required_fields = ['auth0id', 'reference_name']
-            for field in required_fields:
-                if field not in data:
-                    response['message'] = f'Missing required field: {field}'
-                    return jsonify(response), 400
-            
-            # Buscar el usuario por auth0id para obtener el user_id
+            missing_fields = [field for field in required_fields if field not in data]
+            if missing_fields:
+                response['message'] = f'Missing required fields: {", ".join(missing_fields)}'
+                return jsonify(response), 400
+            
+            # Find the user by auth0id
             user = session.query(User).filter_by(auth0id=data['auth0id']).first()
             if not user:
-                response['message'] = 'User not found for provided auth0id'
+                response['message'] = f"User not found for the provided Auth0 ID: {data['auth0id']}"
                 return jsonify(response), 404
             
-            # Buscar el plan por reference_name y user_id
-            plan = session.query(PurchasedPlan).filter_by(user_id=user.user_id, reference_name=data['reference_name']).first()
+            # Find the plan by reference_name and user_id
+            plan = session.query(PurchasedPlan).filter_by(
+                user_id=user.user_id, 
+                reference_name=data['reference_name']
+            ).first()
             if not plan:
-                response['message'] = 'Package not found'
+                response['message'] = ' '
                 return jsonify(response), 404
             
-            # Actualizar el estado de suscripción
-            plan.is_subscribed = False  
-
+            # Check if the plan is already unsubscribed
+            if not plan.is_subscribed:
+                response['message'] = 'User is already unsubscribed from this package'
+                return jsonify(response), 400
+            
+            # Update the subscription status
+            plan.is_subscribed = False
             session.commit()
             
             response['success'] = True
             response['message'] = 'User unsubscribed from package successfully'
             return jsonify(response), 200
+        
+        except IntegrityError as e:
+            session.rollback()
+            response['message'] = f'Integrity error: {str(e)}'
+            return jsonify(response), 500
                     
-        except exc.SQLAlchemyError as e:
+        except SQLAlchemyError as e:
             session.rollback()
             response['message'] = f'Database error: {str(e)}'
             return jsonify(response), 500
         
         except Exception as e:
-            response['message'] = str(e)
-            return jsonify(response), 500
-    
-
-
-@user_bp.route('/delete_user', methods=['DELETE'])
+            session.rollback()
+            response['message'] = f'Unexpected error: {str(e)}'
+            return jsonify(response), 500
+    
+
+@user_bp.route('/delete-user', methods=['DELETE'])
 def delete_user_account():
     """
-    Delete a user account identified by user ID.
-
-    Args:
-        user_id (str): Partial or full auth0id of the user to delete.
+    Delete a user account identified by auth0id or email.
+
+    Request JSON:
+        auth0id (str, optional): Full or partial auth0id of the user to delete.
+        email (str, optional): Email of the user to delete.
+        
+    Note: At least one of auth0id or email must be provided.
 
     Response:
         200: User account deleted successfully.
+        400: Neither auth0id nor email provided.
         404: User not found.
         500: Internal server error.
     """
@@ -453,30 +479,44 @@
     with Session() as session:
         try:
             data = request.get_json()
-            user_id = data.get('user_id')
-            if not user_id:
-                return jsonify({'success': False, 'message': 'User ID not provided'}), 400
-            
-            # Buscar el usuario por ID parcial o completo usando like
-            user = session.query(User).filter(User.auth0id.like(f'%{user_id}%')).first()
+            auth0id = data.get('auth0id')
+            email = data.get('email')
+
+            if not auth0id and not email:
+                response['message'] = 'Either auth0id or email must be provided'
+                return jsonify(response), 400
+            
+            # Search for the user using auth0id (exact match) or email (exact match)
+            query = session.query(User)
+            if auth0id:
+                query = query.filter(User.auth0id == auth0id)
+            if email:
+                query = query.filter(User.email == email)
+            
+            user = query.first()
             
             if not user:
                 response['message'] = 'User not found'
                 return jsonify(response), 404
 
-            # Eliminar el usuario de la base de datos
+            # Handle purchased plans
+            purchased_plans = session.query(PurchasedPlan).filter(PurchasedPlan.user_id == user.user_id).all()
+            for plan in purchased_plans:
+                session.delete(plan)
+
             session.delete(user)
             session.commit()
             
             response['success'] = True
-            response['message'] = 'User account deleted successfully'
+            response['message'] = 'User account and associated data deleted successfully'
             return jsonify(response), 200
 
-        except exc.SQLAlchemyError as e:
+        except SQLAlchemyError as e:
             session.rollback()
             response['message'] = f'Database error: {str(e)}'
             return jsonify(response), 500
         
         except Exception as e:
-            response['message'] = str(e)
+            session.rollback()
+            response['message'] = f'Unexpected error: {str(e)}'
             return jsonify(response), 500
--- conflicted
+++ resolved
@@ -99,10 +99,6 @@
     except requests.exceptions.RequestException as e:
         return None, 500
     
-<<<<<<< HEAD
-
-=======
->>>>>>> 2fbf5959
 def consolidate_ohlc_data(data, interval):
     consolidated = {}
     for entry in data:
@@ -218,58 +214,6 @@
 
 
 
-<<<<<<< HEAD
-    try:
-        response: requests.Response = requests.get(url, params=params, headers=HEADERS)
-        if response.status_code == 200:
-            data: List[Dict[str, Any]] = response.json()
-            
-            # Sort based on the order parameter
-            if order.startswith('market_cap'):
-                sorted_data = sorted(data, key=lambda x: x['market_cap'] or 0, reverse=(order == 'market_cap_desc'))
-            elif order.startswith('volume'):
-                sorted_data = sorted(data, key=lambda x: x['total_volume'] or 0, reverse=(order == 'volume_desc'))
-            elif order.startswith('price_change'):
-                sorted_data = sorted(data, key=lambda x: x['price_change_percentage_24h'] or 0, reverse=(order == 'price_change_desc'))
-            
-            # Get top 10 and bottom 10
-            top_10 = sorted_data[:10]
-            bottom_10 = sorted_data[-10:][::-1]
-
-            result = {
-                "success": True,
-                "data": {
-                    "top_10_gainers": top_10,
-                    "top_10_losers": bottom_10
-                },
-                "order": order
-            }
-            return result, 200, None
-        else:
-            return None, response.status_code, "Failed to fetch data from CoinGecko"
-    except requests.RequestException as e:
-        return None, 500, str(e)
-    
-    
-@chart_graphs_bp.route('/api/top-movers', methods=['GET'])
-def get_crypto_markets():
-    vs_currency = request.args.get('vs_currency', 'usd')
-    order = request.args.get('order', 'market_cap_desc')
-    precision = request.args.get('precision')
-    
-    result, status_code, error_message = get_top_movers_data(vs_currency, order, precision)
-    
-    if result:
-        return jsonify(result), status_code
-    else:
-        return jsonify({
-            "success": False,
-            "error": {
-                "code": status_code,
-                "message": error_message
-            }
-        }), status_code
-=======
 
 
 
@@ -386,7 +330,6 @@
 #                 "message": error_message
 #             }
 #         }), status_code
->>>>>>> 2fbf5959
     
 
 # # _________________________________ WEBSOCKET ________________________________

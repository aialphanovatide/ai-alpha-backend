import os
import requests
<<<<<<< HEAD
from http import HTTPStatus
from sqlalchemy import desc
from dotenv import load_dotenv
from functools import lru_cache
from sqlalchemy.exc import SQLAlchemyError
from config import Chart, session, CoinBot, Session
=======
from sqlalchemy import and_
from config import Chart, Session, session, CoinBot
>>>>>>> 23b95e37
from flask import jsonify, request, Blueprint, jsonify  

chart_bp = Blueprint('chart', __name__)


# Load environment variables
load_dotenv()

# Get WordPress API key from environment variables
COINGECKO_API_KEY = os.getenv('COINGECKO_API_KEY')


# ----- ROUTE FOR THE DASHBOARD -------------------------------------------
# Deletes the last support and resistance lines of a coin and adds new ones.
@chart_bp.route('/save_chart', methods=['POST'])
def save_chart():
    try:
        data = request.json
        coin_bot_id = data.get('coin_bot_id')
        pair = data.get('pair')
        temporality = data.get('temporality')
        token = data.get('token')


        if not coin_bot_id or not pair or not temporality or not token:
            return jsonify({'success': False, 'message': 'One or more fields are missing'}), 400

        if token.casefold() == 'btc' and pair.casefold() == 'btc':
            return jsonify({'success': False, 'message': 'Coin/pair not valid'}), 400
        
        existing_chart = session.query(Chart).filter(Chart.coin_bot_id==coin_bot_id, 
                                                     Chart.pair==pair.casefold(), 
                                                     Chart.temporality==temporality.casefold(),
                                                     Chart.token==token.casefold()).first()


        if existing_chart:
            # Update existing chart values
            existing_chart.support_1 = data.get('support_1')
            existing_chart.support_2 = data.get('support_2')
            existing_chart.support_3 = data.get('support_3')
            existing_chart.support_4 = data.get('support_4')
            existing_chart.resistance_1 = data.get('resistance_1')
            existing_chart.resistance_2 = data.get('resistance_2')
            existing_chart.resistance_3 = data.get('resistance_3')
            existing_chart.resistance_4 = data.get('resistance_4')

            session.commit()

            return jsonify({'success': True, 'message': 'Chart updated successfully'}), 200
        else:
            # Create a new chart
            new_chart = Chart(
                support_1=data.get('support_1'),
                support_2=data.get('support_2'),
                support_3=data.get('support_3'),
                support_4=data.get('support_4'),
                resistance_1=data.get('resistance_1'),
                resistance_2=data.get('resistance_2'),
                resistance_3=data.get('resistance_3'),
                resistance_4=data.get('resistance_4'),
                token=token,
                pair=pair,
                temporality=data.get('temporality'),
                coin_bot_id=coin_bot_id
            )

            session.add(new_chart)
            session.commit()

            return jsonify({'success': True, 'message': 'Chart created successfully'}), 200

    except Exception as e:
        session.rollback()
        return jsonify({'success': False, 'message': str(e)}), 500

    


# ----- ROUTE FOR THE APP ---------------------------
# Gets the support and resistance lines of a requested coin
@chart_bp.route('/api/coin-support-resistance', methods=['GET'])
def get_chart_values_by_coin_bot_id():

    try:
        coin_name = request.args.get('coin_name')
        temporality = request.args.get('temporality')
        pair = request.args.get('pair')
        
        if not all([coin_name, temporality, pair]):
            return jsonify({'success': False, 'message': 'Missing required parameters'})

        coinbot = session.query(CoinBot).filter(CoinBot.bot_name == coin_name).first()
        if not coinbot:
            return jsonify({'success': False, 'message': 'CoinBot not found for the given coin name'})
        
        chart = session.query(Chart).filter_by(coin_bot_id=coinbot.bot_id, temporality=temporality, pair=pair).first()
        if chart:
            chart_values = {
                'support_1': chart.support_1,
                'support_2': chart.support_2,
                'support_3': chart.support_3,
                'support_4': chart.support_4,
                'resistance_1': chart.resistance_1,
                'resistance_2': chart.resistance_2,
                'resistance_3': chart.resistance_3,
                'resistance_4': chart.resistance_4,
                'token': chart.token,
                'pair': chart.pair,
                'temporality': chart.temporality
            }
            return jsonify({'success': True, 'chart_values': chart_values})
        else:
            return jsonify({'success': False, 'message': 'Chart not found for the given parameters'})

    except Exception as e:
        session.rollback()
        return jsonify({'success': False, 'message': str(e)})



# ----- ROUTE FOR THE DASHBOARD ---------------------------
# Gets the support and resistance lines of a requested coin
# this route is duplicated with the previous one, just for convenience, as the dashboard is passing the ID of the coin.
@chart_bp.route('/api/coin-support-resistance/dashboard', methods=['GET'])
def get_s_and_r():

    try:
        coin_id=request.args.get('coin_id')
        temporality=request.args.get('temporality')
        pair=request.args.get('pair')

        if coin_id is None or temporality is None or pair is None:
            return jsonify({'success': False, 'message': 'One or more values are missing'}), 400

        chart = session.query(Chart).filter(Chart.coin_bot_id==coin_id,Chart.pair==pair.casefold(),Chart.temporality==temporality.casefold()).first()

        if chart:
            chart_values = {
                'support_1': chart.support_1,
                'support_2': chart.support_2,
                'support_3': chart.support_3,
                'support_4': chart.support_4,
                'resistance_1': chart.resistance_1,
                'resistance_2': chart.resistance_2,
                'resistance_3': chart.resistance_3,
                'resistance_4': chart.resistance_4,
                'token': chart.token,
                'pair': chart.pair,
                'temporality': chart.temporality
            }

            return jsonify({'success': True, 'chart_values': chart_values}), 200
        else:
            return jsonify({'success': False, 'message': 'Chart not found for the given coin ID'}), 204

    except Exception as e:
        session.rollback()
        return jsonify({'success': False, 'message': str(e)}), 500
    

@chart_bp.route('/api/total_3_data', methods=['GET'])
def get_total_3_data():
    try:
        url_btc = "https://pro-api.coingecko.com/api/v3/coins/bitcoin/market_chart?vs_currency=usd&days=7&interval=daily"
        url_eth = "https://pro-api.coingecko.com/api/v3/coins/ethereum/market_chart?vs_currency=usd&days=7&interval=daily"
        url_total = "https://pro-api.coingecko.com/api/v3/global/market_cap_chart?days=7"

        headers = {"x-cg-pro-api-key": "CG-xXCJJaHa7QmvQNWyNheKmSfG"}

        btc_response = requests.get(url_btc, headers=headers)
        eth_response = requests.get(url_eth, headers=headers)
        total_response = requests.get(url_total, headers=headers)

        btc_response.raise_for_status()
        eth_response.raise_for_status()
        total_response.raise_for_status()

        data_eth = eth_response.json()
        data_total = total_response.json()
        data_btc = btc_response.json()

        btc_market_caps = [entry[1] for entry in data_btc["market_caps"]]
        eth_market_caps = [entry[1] for entry in data_eth["market_caps"]]
        total_market_caps = [entry[1] for entry in data_total["market_cap_chart"]["market_cap"]]

        eth_btc_market_caps = [btc_market_caps[i] + eth_market_caps[i] for i in range(len(btc_market_caps))]
        total_market_cap = total_market_caps

        total3 = [total_market_cap[i] - eth_btc_market_caps[i] for i in range(len(total_market_cap))]

        return jsonify({"data": total3})

    except requests.exceptions.RequestException as e:
        print("Error", str(e))
        return jsonify({"error": "Error " + str(e)})
<<<<<<< HEAD
    

# ________________________ IMPROVED ENDPOINTS ________________________________________

@chart_bp.route('/save_chart', methods=['POST'])
def save_chart():
    """
    Adds a new support and resistance lines record for a coin.

    This endpoint creates a new chart entry for a specified coin, pair, and temporality,
    regardless of whether a previous entry exists.

    Args (JSON):
        coin_bot_id (int): The ID of the coin bot.
        pair (str): The trading pair.
        temporality (str): The time frame of the chart.
        token (str): The token symbol.
        support_1, support_2, support_3, support_4 (float): Support levels.
        resistance_1, resistance_2, resistance_3, resistance_4 (float): Resistance levels.

    Returns:
        dict: A JSON response indicating success or failure.
            Format: {"message": str or None, "error": str or None, "status": int}

    Raises:
        SQLAlchemyError: If there's a database-related error.
    """
    response = {
        "message": None,
        "error": None,
        "status": HTTPStatus.OK
    }

    session = Session()

    try:
        data = request.json
        required_fields = ['coin_bot_id', 'pair', 'temporality', 'token']
        
        if not all(field in data for field in required_fields):
            response["error"] = "One or more required fields are missing"
            response["status"] = HTTPStatus.BAD_REQUEST
            return jsonify(response), response["status"]

        coin_bot_id = data['coin_bot_id']
        pair = data['pair'].casefold()
        temporality = data['temporality'].casefold()
        token = data['token'].casefold()

        if token == 'btc' and pair == 'btc':
            response["error"] = "Invalid coin/pair combination"
            response["status"] = HTTPStatus.BAD_REQUEST
            return jsonify(response), response["status"]
        
        chart_data = {
            'support_1': data.get('support_1'),
            'support_2': data.get('support_2'),
            'support_3': data.get('support_3'),
            'support_4': data.get('support_4'),
            'resistance_1': data.get('resistance_1'),
            'resistance_2': data.get('resistance_2'),
            'resistance_3': data.get('resistance_3'),
            'resistance_4': data.get('resistance_4'),
            'token': token,
            'pair': pair,
            'temporality': temporality,
            'coin_bot_id': coin_bot_id
        }

        new_chart = Chart(**chart_data)
        session.add(new_chart)
        session.commit()

        response["message"] = "New chart record created successfully"
        response["status"] = HTTPStatus.CREATED

    except SQLAlchemyError as e:
        session.rollback()
        response["error"] = f"Database error: {str(e)}"
        response["status"] = HTTPStatus.INTERNAL_SERVER_ERROR
    except Exception as e:
        response["error"] = f"An unexpected error occurred: {str(e)}"
        response["status"] = HTTPStatus.INTERNAL_SERVER_ERROR
    finally:
        session.close()

    return jsonify(response), response["status"]


@chart_bp.route('/api/coin-support-resistance', methods=['GET'])
def get_chart_values():
    """
    Get the most recent support and resistance lines of a requested coin.

    This endpoint retrieves the most recent chart values including support and resistance levels
    for a specified coin (by name or ID), temporality, and trading pair.

    Args:
        coin_name (str, optional): The name of the coin.
        coin_id (int, optional): The ID of the coin.
        temporality (str): The time frame of the chart.
        pair (str): The trading pair.

    Returns:
        dict: A JSON response containing either the chart values or an error message.
            Format: {"message": dict or None, "error": str or None, "status": int}

    Raises:
        SQLAlchemyError: If there's a database-related error.
    """
    response = {
        "message": None,
        "error": None,
        "status": HTTPStatus.OK
    }

    session = Session()

    try:
        coin_name = request.args.get('coin_name')
        coin_id = request.args.get('coin_id')
        temporality = request.args.get('temporality')
        pair = request.args.get('pair')
        
        if not (coin_name or coin_id) or not temporality or not pair:
            response["error"] = "Missing required parameters"
            response["status"] = HTTPStatus.BAD_REQUEST
            return jsonify(response), response["status"]

        if coin_name:
            coinbot = session.query(CoinBot).filter(CoinBot.bot_name == coin_name).first()
            if not coinbot:
                response["error"] = f"CoinBot not found for the coin name: {coin_name}"
                response["status"] = HTTPStatus.NOT_FOUND
                return jsonify(response), response["status"]
            coin_id = coinbot.bot_id

        # Query for the most recent chart entry based on updated_at
        chart = session.query(Chart).filter_by(
            coin_bot_id=coin_id, 
            temporality=temporality.casefold(), 
            pair=pair.casefold()
        ).order_by(desc(Chart.updated_at)).first()

        if chart:
            chart_values = chart.as_dict()
            # Convert datetime objects to ISO format strings
            chart_values['created_at'] = chart_values['created_at'].isoformat() if chart_values['created_at'] else None
            chart_values['updated_at'] = chart_values['updated_at'].isoformat() if chart_values['updated_at'] else None
            response["message"] = chart_values
        else:
            response["error"] = "No chart found for the given parameters"
            response["status"] = HTTPStatus.NOT_FOUND

    except SQLAlchemyError as e:
        session.rollback()
        response["error"] = f"Database error: {str(e)}"
        response["status"] = HTTPStatus.INTERNAL_SERVER_ERROR
    except Exception as e:
        session.rollback()
        response["error"] = f"An unexpected error occurred: {str(e)}"
        response["status"] = HTTPStatus.INTERNAL_SERVER_ERROR
    finally:
        session.close()

    return jsonify(response), response["status"]


@chart_bp.route('/api/total_3_data', methods=['GET'])
def get_total_3_data():
    """
    Retrieve and calculate total market cap data for the top 3 cryptocurrencies.

    This endpoint fetches market cap data for Bitcoin, Ethereum, and the total market,
    then calculates the market cap for the third largest cryptocurrency by subtracting
    Bitcoin and Ethereum from the total.

    Returns:
        dict: A JSON response containing either the calculated data or an error message.
            Format: {"message": list or None, "error": str or None, "status": int}

    Raises:
        requests.exceptions.RequestException: If there's an error in the API requests.
        SQLAlchemyError: If there's a database-related error.
    """
    response = {
        "message": None,
        "error": None,
        "status": 200
    }

    try:
        total3 = calculate_total_3_data()
        response["message"] = total3
    except requests.exceptions.RequestException as e:
        response["error"] = f"API request failed: {str(e)}"
        response["status"] = HTTPStatus.INTERNAL_SERVER_ERROR
    except SQLAlchemyError as e:
        response["error"] = "Database error occurred"
        response["status"] = HTTPStatus.INTERNAL_SERVER_ERROR
    except Exception as e:
        response["error"] = f"An unexpected error occurred: {str(e)}"
        response["status"] = HTTPStatus.INTERNAL_SERVER_ERROR

    return jsonify(response), response["status"]

@lru_cache(maxsize=1, ttl=3600)  # Cache for 1 hour
def calculate_total_3_data():
    """
    Calculate the market cap data for the third largest cryptocurrency.

    This function fetches data from the CoinGecko API for Bitcoin, Ethereum, and the total market,
    then calculates the difference to determine the market cap of the third largest cryptocurrency.

    Returns:
        list: A list of market cap values for the third largest cryptocurrency over 7 days.

    Raises:
        requests.exceptions.RequestException: If there's an error in the API requests.
    """
    base_url = "https://pro-api.coingecko.com/api/v3"
    endpoints = {
        "btc": f"{base_url}/coins/bitcoin/market_chart?vs_currency=usd&days=7&interval=daily",
        "eth": f"{base_url}/coins/ethereum/market_chart?vs_currency=usd&days=7&interval=daily",
        "total": f"{base_url}/global/market_cap_chart?days=7"
    }
    headers = {"x-cg-pro-api-key": COINGECKO_API_KEY}

    responses = {}
    for coin, url in endpoints.items():
        try:
            response = requests.get(url, headers=headers)
            response.raise_for_status()
            responses[coin] = response.json()
        except requests.exceptions.RequestException as e:
            raise requests.exceptions.RequestException(f"Error fetching {coin} data: {str(e)}")

    btc_market_caps = [entry[1] for entry in responses["btc"]["market_caps"]]
    eth_market_caps = [entry[1] for entry in responses["eth"]["market_caps"]]
    total_market_caps = [entry[1] for entry in responses["total"]["market_cap_chart"]["market_cap"]]

    eth_btc_market_caps = [btc + eth for btc, eth in zip(btc_market_caps, eth_market_caps)]
    total3 = [total - eth_btc for total, eth_btc in zip(total_market_caps, eth_btc_market_caps)]

    return total3
=======




# Gets the last chart updated with Support and resistance lines - Return a DATE
@chart_bp.route('/get_last_chart_update', methods=['GET'])
def get_last_chart_update():
    try:
        with Session() as db_session:
            last_update = (
                db_session.query(Chart, CoinBot.bot_name)
                .outerjoin(CoinBot, Chart.coin_bot_id == CoinBot.bot_id)
                .order_by(Chart.created_at.desc())
                .first()
            )

        if last_update:
            chart, bot_name = last_update
            formatted_date = chart.created_at.strftime('%m/%d/%Y %H:%M')

            return jsonify({
                'success': True,
                'last_update': {
                    'coin_bot_name': bot_name,
                    'formatted_date': formatted_date
                }
            })
        else:
            return jsonify({'success': False, 'message': 'there is no updates available'})

    except Exception as e:
        return jsonify({'success': False, 'error': str(e)})

>>>>>>> 23b95e37
<|MERGE_RESOLUTION|>--- conflicted
+++ resolved
@@ -1,16 +1,11 @@
 import os
 import requests
-<<<<<<< HEAD
 from http import HTTPStatus
 from sqlalchemy import desc
 from dotenv import load_dotenv
 from functools import lru_cache
 from sqlalchemy.exc import SQLAlchemyError
 from config import Chart, session, CoinBot, Session
-=======
-from sqlalchemy import and_
-from config import Chart, Session, session, CoinBot
->>>>>>> 23b95e37
 from flask import jsonify, request, Blueprint, jsonify  
 
 chart_bp = Blueprint('chart', __name__)
@@ -207,7 +202,6 @@
     except requests.exceptions.RequestException as e:
         print("Error", str(e))
         return jsonify({"error": "Error " + str(e)})
-<<<<<<< HEAD
     
 
 # ________________________ IMPROVED ENDPOINTS ________________________________________
@@ -452,39 +446,4 @@
     eth_btc_market_caps = [btc + eth for btc, eth in zip(btc_market_caps, eth_market_caps)]
     total3 = [total - eth_btc for total, eth_btc in zip(total_market_caps, eth_btc_market_caps)]
 
-    return total3
-=======
-
-
-
-
-# Gets the last chart updated with Support and resistance lines - Return a DATE
-@chart_bp.route('/get_last_chart_update', methods=['GET'])
-def get_last_chart_update():
-    try:
-        with Session() as db_session:
-            last_update = (
-                db_session.query(Chart, CoinBot.bot_name)
-                .outerjoin(CoinBot, Chart.coin_bot_id == CoinBot.bot_id)
-                .order_by(Chart.created_at.desc())
-                .first()
-            )
-
-        if last_update:
-            chart, bot_name = last_update
-            formatted_date = chart.created_at.strftime('%m/%d/%Y %H:%M')
-
-            return jsonify({
-                'success': True,
-                'last_update': {
-                    'coin_bot_name': bot_name,
-                    'formatted_date': formatted_date
-                }
-            })
-        else:
-            return jsonify({'success': False, 'message': 'there is no updates available'})
-
-    except Exception as e:
-        return jsonify({'success': False, 'error': str(e)})
-
->>>>>>> 23b95e37
+    return total3
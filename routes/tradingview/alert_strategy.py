from dotenv import load_dotenv
from ..trendspider.create_chart import generate_alert_chart
import requests
import os


load_dotenv()

# Product-alerts channel webhook url
SLACK_PRODUCT_ALERTS = os.getenv('SLACK_PRODUCT_ALERTS')

# Token of the Telegram Bot
TOKEN = os.getenv('TELEGRAM_TOKEN')

# Group and channel ID
CHANNEL_ID_AI_ALPHA_FOUNDERS = os.getenv('CHANNEL_ID_AI_ALPHA_FOUNDERS')
CALL_TO_TRADE_TOPIC_ID = os.getenv('CALL_TO_TRADE_TOPIC_ID')

telegram_text_url = f'https://api.telegram.org/bot{TOKEN}/sendMessage?parse_mode=HTML'
send_photo_url = f'https://api.telegram.org/bot{TOKEN}/sendPhoto?parse_mode=HTML'


# example incoming string: 3M chart - Price cross and close over Resistance 3
def formatted_alert_name(input_string):

    components = input_string.split(' - ')
<<<<<<< HEAD
    print('components > ', components)
    time_frame = components[0]
=======
    
    time_frame = components[0].casefold()
>>>>>>> 35a76ded
    alert_message = components[1]

    return time_frame, alert_message


def send_alert_strategy_to_slack(price, alert_name, symbol):

    formatted_symbol = str(symbol).upper()
    time_frame, alert_message = formatted_alert_name(alert_name) 
    formatted_price = str(price)

<<<<<<< HEAD
    new_alert_name = formatted_symbol + "T" + " - " + time_frame
    print('new_alert_name > ', new_alert_name)
    
    print('alert_message > ', alert_message)
    print('formatted_price > ', formatted_price)
    
=======
    new_alert_name = formatted_symbol + " - " + time_frame

>>>>>>> 35a76ded
    payload = {
                    "blocks": [
                        {
                            "type": "section",
                            "text": {
                                "type": "mrkdwn",
                                "text": f"*Alert from TradingView*"
                            }
                        },
                        {
                            "type": "section",
                            "fields": [
                                {
                                    "type": "mrkdwn",
<<<<<<< HEAD
                                    "text": f"*{new_alert_name}*\n\n{alert_message}"
                                },
                                {
                                    "type": "mrkdwn",
                                    "text": f"*Last Price:*\n{formatted_price}"
                                },
=======
                                    "text": f"*{new_alert_name}*\n\n{alert_message}\n*Last Price:* {formatted_price}"
                                }
>>>>>>> 35a76ded
                            ]
                        },
                        {
                        "type": "divider"
                        },
                        {
                        "type": "divider"
                        }
                    ]
                }
    
    try:
        response = requests.post(SLACK_PRODUCT_ALERTS, json=payload)
        if response.status_code == 200:
            print('Alert message sent to Slack successfully')
            return 'Alert message sent to Slack successfully', 200
        else:
            print(f'Error while sending alert message to Slack {response.content}')
            return 'Error while sending alert message to Slack', 500 
    except Exception as e:
        print(f'Error sending message to Slack channel. Reason: {e}')
        return f'Error sending message to Slack channel. Reason: {e}', 500
    

def send_alert_strategy_to_telegram(price, alert_name, symbol):

    formatted_symbol = str(symbol).upper()
    time_frame, alert_message = formatted_alert_name(alert_name) 
    formatted_price = str(price)

<<<<<<< HEAD
    new_alert_name = formatted_symbol + "T" + " - " + time_frame

    # send_alert_strategy_to_slack(price=formatted_price,
=======
    new_alert_name = formatted_symbol + " - " + time_frame

    # send_alert_strategy_to_slack(price=price,
>>>>>>> 35a76ded
    #                             alert_name=alert_name,
    #                             symbol=symbol)


    content = f"""<b>{new_alert_name}</b>\n\n<b>{alert_message}</b>\nLast Price: <b>{formatted_price}</b>\n"""

    symbol = "BINANCE:^" + formatted_symbol # result BINANCE:^BTCUSDT -> return symbol from TS, "BINANCE:^" was added to the result from TV to match the one from TS
  
    chart = generate_alert_chart(symbol, formatted_price)

    files = {
    'photo': ('chart.png', chart, 'image/png')
    }

    # photo_payload = {'chat_id': CHANNEL_ID_AI_ALPHA_FOUNDERS,
    #                 'caption': content,
    #                 'message_thread_id': CALL_TO_TRADE_TOPIC_ID}


    text_payload = {
            'text': content,
            'chat_id': CHANNEL_ID_AI_ALPHA_FOUNDERS,
            'message_thread_id': CALL_TO_TRADE_TOPIC_ID,
            'protect_content': False,
            }
    
    try:
        response = requests.post(telegram_text_url, data=text_payload)
        
        if response.status_code == 200:
            return 'Alert message sent to Telegram successfully', 200
        else:
            return f'Error while sending alert to Telegram {str(response.content)}', 500 
    except Exception as e:
        return f'Error sending message to Telegram. Reason: {e}', 500<|MERGE_RESOLUTION|>--- conflicted
+++ resolved
@@ -1,5 +1,5 @@
+from ..trendspider.create_chart import generate_alert_chart
 from dotenv import load_dotenv
-from ..trendspider.create_chart import generate_alert_chart
 import requests
 import os
 
@@ -24,13 +24,8 @@
 def formatted_alert_name(input_string):
 
     components = input_string.split(' - ')
-<<<<<<< HEAD
-    print('components > ', components)
-    time_frame = components[0]
-=======
     
     time_frame = components[0].casefold()
->>>>>>> 35a76ded
     alert_message = components[1]
 
     return time_frame, alert_message
@@ -42,17 +37,8 @@
     time_frame, alert_message = formatted_alert_name(alert_name) 
     formatted_price = str(price)
 
-<<<<<<< HEAD
-    new_alert_name = formatted_symbol + "T" + " - " + time_frame
-    print('new_alert_name > ', new_alert_name)
-    
-    print('alert_message > ', alert_message)
-    print('formatted_price > ', formatted_price)
-    
-=======
     new_alert_name = formatted_symbol + " - " + time_frame
 
->>>>>>> 35a76ded
     payload = {
                     "blocks": [
                         {
@@ -67,17 +53,8 @@
                             "fields": [
                                 {
                                     "type": "mrkdwn",
-<<<<<<< HEAD
-                                    "text": f"*{new_alert_name}*\n\n{alert_message}"
-                                },
-                                {
-                                    "type": "mrkdwn",
-                                    "text": f"*Last Price:*\n{formatted_price}"
-                                },
-=======
                                     "text": f"*{new_alert_name}*\n\n{alert_message}\n*Last Price:* {formatted_price}"
                                 }
->>>>>>> 35a76ded
                             ]
                         },
                         {
@@ -108,17 +85,11 @@
     time_frame, alert_message = formatted_alert_name(alert_name) 
     formatted_price = str(price)
 
-<<<<<<< HEAD
-    new_alert_name = formatted_symbol + "T" + " - " + time_frame
-
-    # send_alert_strategy_to_slack(price=formatted_price,
-=======
     new_alert_name = formatted_symbol + " - " + time_frame
 
-    # send_alert_strategy_to_slack(price=price,
->>>>>>> 35a76ded
-    #                             alert_name=alert_name,
-    #                             symbol=symbol)
+    send_alert_strategy_to_slack(price=price,
+                                alert_name=alert_name,
+                                symbol=symbol)
 
 
     content = f"""<b>{new_alert_name}</b>\n\n<b>{alert_message}</b>\nLast Price: <b>{formatted_price}</b>\n"""
@@ -151,4 +122,5 @@
         else:
             return f'Error while sending alert to Telegram {str(response.content)}', 500 
     except Exception as e:
-        return f'Error sending message to Telegram. Reason: {e}', 500+        return f'Error sending message to Telegram. Reason: {e}', 500
+    
--- conflicted
+++ resolved
@@ -66,14 +66,14 @@
     try:
         response = requests.post(SLACK_PRODUCT_ALERTS, json=payload)
         if response.status_code == 200:
-            print('Alert message sent to Slack successfully')
-            return 'Alert message sent to Slack successfully', 200
+            print('Alert message from Tradingview sent to Slack successfully')
+            return 'Alert message from Tradingview sent to Slack successfully', 200
         else:
-            print(f'Error while sending alert message to Slack {response.content}')
-            return 'Error while sending alert message to Slack', 500 
+            print(f'Error while sending alert message from Tradingview to Slack {response.content}')
+            return 'Error while sending alert message from Tradingview to Slack', 500 
     except Exception as e:
-        print(f'Error sending message to Slack channel. Reason: {e}')
-        return f'Error sending message to Slack channel. Reason: {e}', 500
+        print(f'Error sending message from Tradingview to Slack channel. Reason: {e}')
+        return f'Error sending message from Tradingview to Slack channel. Reason: {e}', 500
     
 
 def send_alert_strategy_to_telegram(price, alert_name, message, symbol):
@@ -82,18 +82,11 @@
     formatted_symbol = str(symbol).upper()
     alert_Name = str(alert_name).upper()
     formatted_price = str(price)
-
-<<<<<<< HEAD
-    new_alert_name = formatted_symbol + " - " + time_frame
-
-    # send_alert_strategy_to_slack(price=price,
-    #                             alert_name=alert_name,
-    #                             symbol=symbol)
-=======
+  
     send_alert_strategy_to_slack(price=formatted_price,
                                 alert_name=alert_Name,
                                 message=alert_message)
->>>>>>> c8171c72
+
 
 
     content = f"""<b>{alert_Name}</b>\n\n{alert_message}\nLast Price: ${formatted_price}\n"""
@@ -123,28 +116,23 @@
             }
     
     try:
-<<<<<<< HEAD
-
-        new_alert = ALERT(alert_name=new_alert_name,
-=======
+       
         response = requests.post(telegram_text_url, data=text_payload)
 
-        if response == 200:
+        if response.status_code == 200:
+            
             new_alert = ALERT(alert_name=alert_Name,
->>>>>>> c8171c72
                         alert_message = alert_message,
                         symbol=formatted_symbol,
                         price=formatted_price
                         )
 
-        session.add(new_alert)
-        session.commit()
-        response = requests.post(telegram_text_url, data=text_payload)
+            session.add(new_alert)
+            session.commit()
         
-        if response.status_code == 200:
-            return 'Alert message sent to Telegram successfully', 200
+            return 'Alert message sent from Tradingview to Telegram successfully', 200
         else:
-            return f'Error while sending alert to Telegram {str(response.content)}', 500 
+            return f'Error while sending message from Tradingview to Telegram {str(response.content)}', 500 
     except Exception as e:
-        return f'Error sending message to Telegram. Reason: {e}', 500
+        return f'Error sending message from Tradingview to Telegram. Reason: {e}', 500
     
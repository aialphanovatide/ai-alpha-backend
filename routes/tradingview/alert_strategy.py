import os
import requests
from dotenv import load_dotenv
from config import session, CoinBot, Alert 


load_dotenv()

# Product-alerts channel webhook url
SLACK_PRODUCT_ALERTS = os.getenv('SLACK_PRODUCT_ALERTS')

# Token of the Telegram Bot
TOKEN = os.getenv('TELEGRAM_TOKEN')

# Group and channel ID
CHANNEL_ID_AI_ALPHA_FOUNDERS = os.getenv('CHANNEL_ID_AI_ALPHA_FOUNDERS')
CALL_TO_TRADE_TOPIC_ID = os.getenv('CALL_TO_TRADE_TOPIC_ID')

telegram_text_url = f'https://api.telegram.org/bot{TOKEN}/sendMessage?parse_mode=HTML'
send_photo_url = f'https://api.telegram.org/bot{TOKEN}/sendPhoto?parse_mode=HTML'


def send_alert_strategy_to_slack(price, alert_name, message):


    payload = {
                    "blocks": [
                        {
                            "type": "section",
                            "text": {
                                "type": "mrkdwn",
                                "text": f"*Alert from TradingView*"
                            }
                        },
                        {
                            "type": "section",
                            "fields": [
                                {
                                    "type": "mrkdwn",
                                    "text": f"*{alert_name}*\n\n{message}\n*Last Price:* ${price}"
                                }
                            ]
                        },
                        {
                        "type": "divider"
                        },
                        {
                        "type": "divider"
                        }
                    ]
                }
    
    try:
        response = requests.post(SLACK_PRODUCT_ALERTS, json=payload)
        if response.status_code == 200:
            print('Alert message from Tradingview sent to Slack successfully')
            return 'Alert message from Tradingview sent to Slack successfully', 200
        else:
            print(f'Error while sending alert message from Tradingview to Slack {response.content}')
            return 'Error while sending alert message from Tradingview to Slack', 500 
    except Exception as e:
        print(f'Error sending message from Tradingview to Slack channel. Reason: {e}')
        return f'Error sending message from Tradingview to Slack channel. Reason: {e}', 500
    

def send_alert_strategy_to_telegram(price, alert_name, message, symbol):


    try:

        alert_message = str(message).capitalize()
        formatted_symbol = str(symbol).casefold()
        alert_Name = str(alert_name).upper()
        formatted_price = str(price)

        # Remove any dot or point at the end of the price
        if formatted_price.endswith('.') or formatted_price.endswith(','):
            formatted_price = formatted_price[:-1]


        parts = formatted_symbol.split("usdt")
        bot_name = parts[0]
    
        send_alert_strategy_to_slack(price=formatted_price,
                                    alert_name=alert_Name,
                                    message=alert_message)


        content = f"""<b>{alert_Name}</b>\n\n{alert_message}\nLast Price: ${formatted_price}\n"""

        text_payload = {
                'text': content,
                'chat_id': CHANNEL_ID_AI_ALPHA_FOUNDERS,
                'message_thread_id': CALL_TO_TRADE_TOPIC_ID,
                'protect_content': False,
                }
        
        try:
        
            response = requests.post(telegram_text_url, data=text_payload)
                
            if response.status_code == 200:
             
<<<<<<< HEAD
                
                coinBot = session.query(CoinBot).filter(CoinBot.bot_name == bot_name).first()
                coin_bot_id = coinBot.bot_id
                    
                new_alert = Alert(alert_name=alert_Name,
                                    alert_message = alert_message,
                                    symbol=formatted_symbol,
                                    price=formatted_price,
                                    coin_bot_id=coin_bot_id
                                    )
=======
                coinBot = session.query(CoinBot).filter(CoinBot.bot_name == bot_name).first()
                coin_bot_id = coinBot.bot_id
                
                new_alert = Alert(alert_name=alert_Name,
                                alert_message = alert_message,
                                symbol=formatted_symbol,
                                price=formatted_price,
                                coin_bot_id=coin_bot_id
                                )
>>>>>>> 11afc9fa

                session.add(new_alert)
                session.commit()
            
                return 'Alert message sent from Tradingview to Telegram successfully', 200
            else:
                return f'Error while sending message from Tradingview to Telegram {str(response.content)}', 500 
        except Exception as e:
            return f'Error sending message from Tradingview to Telegram. Reason: {str(e)}', 500
    except Exception as e:
        return f'An error occured in send_alert_strategy_to_telegram: {str(e)}', 500
    <|MERGE_RESOLUTION|>--- conflicted
+++ resolved
@@ -101,18 +101,6 @@
                 
             if response.status_code == 200:
              
-<<<<<<< HEAD
-                
-                coinBot = session.query(CoinBot).filter(CoinBot.bot_name == bot_name).first()
-                coin_bot_id = coinBot.bot_id
-                    
-                new_alert = Alert(alert_name=alert_Name,
-                                    alert_message = alert_message,
-                                    symbol=formatted_symbol,
-                                    price=formatted_price,
-                                    coin_bot_id=coin_bot_id
-                                    )
-=======
                 coinBot = session.query(CoinBot).filter(CoinBot.bot_name == bot_name).first()
                 coin_bot_id = coinBot.bot_id
                 
@@ -122,7 +110,6 @@
                                 price=formatted_price,
                                 coin_bot_id=coin_bot_id
                                 )
->>>>>>> 11afc9fa
 
                 session.add(new_alert)
                 session.commit()

--- conflicted
+++ resolved
@@ -120,10 +120,7 @@
         response = requests.post(telegram_text_url, data=text_payload)
 
         if response.status_code == 200:
-<<<<<<< HEAD
-=======
             
->>>>>>> 94d6b297
             new_alert = ALERT(alert_name=alert_Name,
                         alert_message = alert_message,
                         symbol=formatted_symbol,

from routes.slack.templates.poduct_alert_notification import send_notification_to_product_alerts_slack_channel
from .alert_strategy import send_alert_strategy_to_slack, send_alert_strategy_to_telegram
from flask import request, Blueprint

tradingview_notification_bp = Blueprint(
    'tradingview_notification_bp', __name__,
    template_folder='templates',
    static_folder='static'
)


@tradingview_notification_bp.route('/api/alert/tv', methods=['GET', 'POST'])
def receive_data_from_tv():
    try:
        if request.is_json:
            print('request.data AS JSON', request.data)
            send_notification_to_product_alerts_slack_channel(title_message='Message from Tradingview received as JSON',
                                                              sub_title='Invalid request format',
                                                              message=str(request.data))
            return 'Invalid request format', 400
        else:
            try:
                print('request.data', request.data)
                data_text = request.data.decode('utf-8')  # Decode the bytes to a string
                data_lines = data_text.split(',')  # Split the text into lines
               
                data_dict = {} 

                for line in data_lines:
                    if ':' in line:
                        key, value = line.split(':', 1)
                        data_dict[key.strip()] = value.strip()

                print('data_dict > ', data_dict)

                alert_name = data_dict.get('alert_name', '') 
                symbol = data_dict.get('symbol', '')  
<<<<<<< HEAD
                price = data_dict.get('price', '')

              
                response, status = send_alert_strategy_to_slack(price=price, # Delete after send_alert_strategy_to_telegram works
                                            alert_name=alert_name, # Delete after send_alert_strategy_to_telegram works
                                            symbol=symbol) # Delete after send_alert_strategy_to_telegram works
                
                # send_alert_strategy_to_telegram(price=price,
                #                                 alert_name=alert_name,
                #     CODE NOT UPDATED, DO IT     symbol=symbol,
                #                                 )

                return response, status
            
            except Exception as e: # send_notification_to_product_alerts_slack_channel(title_message='Message from Tradingview failed',
                #                                               sub_title='Reason',
                #                                               message=str(e))
                print(f'Error sending message to Slack channel. Reason: {e}')
               
=======
                price = data_dict.get('price', data_dict.get('last_price', ''))

              
                # response, status = send_alert_strategy_to_slack(price=price, # Delete after send_alert_strategy_to_telegram works
                #                             alert_name=alert_name, # Delete after send_alert_strategy_to_telegram works
                #                             symbol=symbol) # Delete after send_alert_strategy_to_telegram works
                
                response, status = send_alert_strategy_to_telegram(price=price,
                                                alert_name=alert_name,
                                                symbol=symbol,
                                                )

                return response, status
            
            except Exception as e:
                print(f'Error sending message to Slack channel. Reason: {e}')
                send_notification_to_product_alerts_slack_channel(title_message='Message from Tradingview failed',
                                                              sub_title='Reason',
                                                              message=str(e))
>>>>>>> 35a76ded
                return f'Error sending message to Slack channel. Reason: {e}', 500
    except Exception as e:
        print(f'Error main thread. Reason: {e}')
        return 'Error', 500    
        <|MERGE_RESOLUTION|>--- conflicted
+++ resolved
@@ -31,31 +31,8 @@
                         key, value = line.split(':', 1)
                         data_dict[key.strip()] = value.strip()
 
-                print('data_dict > ', data_dict)
-
                 alert_name = data_dict.get('alert_name', '') 
                 symbol = data_dict.get('symbol', '')  
-<<<<<<< HEAD
-                price = data_dict.get('price', '')
-
-              
-                response, status = send_alert_strategy_to_slack(price=price, # Delete after send_alert_strategy_to_telegram works
-                                            alert_name=alert_name, # Delete after send_alert_strategy_to_telegram works
-                                            symbol=symbol) # Delete after send_alert_strategy_to_telegram works
-                
-                # send_alert_strategy_to_telegram(price=price,
-                #                                 alert_name=alert_name,
-                #     CODE NOT UPDATED, DO IT     symbol=symbol,
-                #                                 )
-
-                return response, status
-            
-            except Exception as e: # send_notification_to_product_alerts_slack_channel(title_message='Message from Tradingview failed',
-                #                                               sub_title='Reason',
-                #                                               message=str(e))
-                print(f'Error sending message to Slack channel. Reason: {e}')
-               
-=======
                 price = data_dict.get('price', data_dict.get('last_price', ''))
 
               
@@ -75,7 +52,6 @@
                 send_notification_to_product_alerts_slack_channel(title_message='Message from Tradingview failed',
                                                               sub_title='Reason',
                                                               message=str(e))
->>>>>>> 35a76ded
                 return f'Error sending message to Slack channel. Reason: {e}', 500
     except Exception as e:
         print(f'Error main thread. Reason: {e}')

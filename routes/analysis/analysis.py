from config import Analysis, AnalysisImage, session, CoinBot
from flask import jsonify, Blueprint, request
from sqlalchemy import desc
from datetime import datetime
from apscheduler.schedulers.background import BackgroundScheduler
from apscheduler.triggers.date import DateTrigger
from apscheduler.jobstores.base import JobLookupError


sched = BackgroundScheduler()

if not sched.running:
    sched.start()
    print("--- Second scheduler started ---")

analysis_bp = Blueprint('analysis', __name__)

# Gets all the analysis related to a coin


@analysis_bp.route('/get_analysis/<int:coin_bot_id>', methods=['GET'])
def get_analysis(coin_bot_id):

    try:
        analysis_objects = session.query(Analysis).filter_by(
            coin_bot_id=coin_bot_id).order_by(desc(Analysis.created_at)).all()
        analysis_data = []

        # Iterates over the analysis dict and gets the images related to each analysis
        for analy in analysis_objects:
            analysis_dict = analy.to_dict()

            images_objects = session.query(AnalysisImage).filter_by(
                analysis_id=analy.analysis_id).all()
            images_data = [{'image_id': img.image_id, 'image': img.image}
                           for img in images_objects]

            analysis_dict['analysis_images'] = images_data
            analysis_data.append(analysis_dict)

        # TO CHECK THE DATA IN analysis_data
        # for analy in analysis_data:
        #     print(f"Analysis ID: {analy['analysis_id']}, Analysis: {analy['analysis']}, Created At: {analy['created_at']}")
        #     for img in analy['analysis_images']:
        #         print(f"  Image ID: {img['image_id']}, Image: {img['image']}")

        return jsonify({'message': analysis_data, 'success': True, 'status': 200}), 200

    except Exception as e:
        session.rollback()
        return jsonify({'message': str(e), 'success': False, 'status': 500}), 500
  # Gets all the analysis related to a coin

# Fn to get analysis related to a coin id


def get_analysis_by_id(coin_bot_id):
    return session.query(Analysis).filter_by(coin_bot_id=coin_bot_id).order_by(desc(Analysis.created_at)).all()

# Fn to get Analysis related to a coin name


def get_analysis_by_name(coin_bot_name):
    coin = session.query(CoinBot).filter(
        CoinBot.bot_name == coin_bot_name).first()
    return session.query(Analysis).filter_by(coin_bot_id=coin.bot_id).all() if coin else None

# fn to get analysis images


def get_analysis_images(analysis_object):
    return [{'image_id': img.image_id, 'image': img.image} for img in session.query(AnalysisImage).filter_by(analysis_id=analysis_object.analysis_id).all()]

# Route to get analysis by coin id/name


@analysis_bp.route('/api/get_analysis_by_coin', methods=['GET'])
def get_analysis_by_coin():
    try:
        coin_bot_name = request.args.get('coin_bot_name')
        coin_bot_id = request.args.get('coin_bot_id')

        if not coin_bot_id and not coin_bot_name:
            return jsonify({'message': 'Coin ID or name is missing', 'status': 400}), 400

        analysis_objects = []
        if coin_bot_name:
            analysis_objects = get_analysis_by_name(coin_bot_name)
        elif coin_bot_id:
            analysis_objects = get_analysis_by_id(coin_bot_id)

        if not analysis_objects:
            return jsonify({'message': 'No analysis found', 'status': 404}), 404

        analysis_data = [{'analysis': analy.to_dict(
        ), 'analysis_images': get_analysis_images(analy)} for analy in analysis_objects]

        return jsonify({'message': analysis_data, 'success': True, 'status': 200}), 200

    except Exception as e:
        session.rollback()
        return jsonify({'message': str(e), 'success': False, 'status': 500}), 500


# Gets all the analysis from all coins
@analysis_bp.route('/get_analysis', methods=['GET'])
def get_all_analysis():

    try:
        analysis_objects = session.query(Analysis).order_by(
            desc(Analysis.created_at)).all()
        analysis_data = []

        # Iterates over the analysis dict and gets the images related to each analysis
        for analy in analysis_objects:
            analysis_dict = analy.to_dict()

            images_objects = session.query(AnalysisImage).filter_by(
                analysis_id=analy.analysis_id).all()
            images_data = [{'image_id': img.image_id, 'image': img.image}
                           for img in images_objects]

            analysis_dict['analysis_images'] = images_data
            analysis_dict['coin_bot_id'] = analy.coin_bot_id
            analysis_data.append(analysis_dict)

        return jsonify({'message': analysis_data, 'success': True, 'status': 200}), 200

    except Exception as e:
        session.rollback()
        return jsonify({'message': str(e), 'success': False, 'status': 500}), 500


# Creates an analysis
@analysis_bp.route('/post_analysis', methods=['POST'])
def post_analysis():
    try:
        coin_bot_id = request.form.get('coinBot')
        content = request.form.get('content')
        # image_file = request.files.get('image')

        # Check if any of the required values is missing
        if content == 'null' or coin_bot_id == 'null':
            return jsonify({'error': 'One or more required values are missing', 'status': 400, 'success': False}), 400

        # Check if any of the required values is missing
        if coin_bot_id is None or not coin_bot_id or content is None or not content:
            return jsonify({'error': 'One or more required values are missing', 'status': 400, 'success': False}), 400

        new_analysis = Analysis(
            analysis=content,
            coin_bot_id=coin_bot_id
        )
        session.add(new_analysis)
        session.commit()

        print('new analaysis: ', new_analysis.analysis)

        # Return success response if everything is fine
        return jsonify({'message': 'Analysis posted successfully', 'status': 200, 'success': True}), 200
    except Exception as e:
        session.rollback()
        return jsonify({'error': str(e), 'status': 500, 'success': False}), 500


# Deletes an analysis passing the analysis_id
@analysis_bp.route('/delete_analysis/<int:analysis_id>', methods=['DELETE'])
def delete_analysis(analysis_id):
    try:
        # Check if the analysis_id exists
        analysis_to_delete = session.query(Analysis).filter(
            Analysis.analysis_id == analysis_id).first()
        if analysis_to_delete is None:
            return jsonify({'error': 'Analysis not found', 'status': 404, 'success': False}), 404

        # Delete the associated image if it exists
        analysis_image_to_delete = session.query(
            AnalysisImage).filter_by(analysis_id=analysis_id).first()

        if analysis_image_to_delete:
            session.delete(analysis_image_to_delete)

        # Delete the analysis
        session.delete(analysis_to_delete)
        session.commit()

        return jsonify({'message': 'Analysis deleted successfully', 'status': 200, 'success': True}), 200

    except Exception as e:
        session.rollback()
        return jsonify({'error': str(e), 'status': 500, 'success': False}), 500

# Edits an analysis


@analysis_bp.route('/edit_analysis/<int:analysis_id>', methods=['PUT'])
def edit_analysis(analysis_id):
    try:
        # Check if the analysis_id exists
        analysis_to_edit = session.query(Analysis).filter(
            Analysis.analysis_id == analysis_id).first()
        if analysis_to_edit is None:
            return jsonify({'error': 'Analysis not found', 'status': 404, 'success': False}), 404

        # Update analysis content if provided
        new_content = request.json.get('content')

        if not new_content:
            return jsonify({'error': 'New content is required to edit the Analysis', 'status': 400, 'success': False}), 400

        analysis_to_edit.analysis = new_content
        session.commit()

        return jsonify({'message': 'Analysis edited successfully', 'status': 200, 'success': True}), 200

    except Exception as e:
        session.rollback()
        return jsonify({'error': str(e), 'status': 500, 'success': False}), 500


# Gets the name and date of the last analysis created
@analysis_bp.route('/get_last_analysis', methods=['GET'])
def get_last_analysis():
    try:
        # Retrieve the last analysis created
        last_analysis = session.query(Analysis).order_by(
            Analysis.created_at.desc()).first()

        if last_analysis is None:
            return jsonify({'error': 'No analysis found', 'status': 404, 'success': False}), 404

        coin = session.query(CoinBot).filter(
            CoinBot.bot_id == last_analysis.coin_bot_id).first()

        # Extract relevant information, such as analysis content and creation date
        analysis_data = {
            'analysis_id': last_analysis.analysis_id,
            'content': last_analysis.analysis,
            'coin_name': coin.bot_name,
            'created_at': last_analysis.created_at.strftime('%Y-%m-%d %H:%M:%S')
        }

        return jsonify({'last_analysis': analysis_data, 'status': 200, 'success': True}), 200

    except Exception as e:
        session.rollback()
        return jsonify({'error': str(e), 'status': 500, 'success': False}), 500


# Funtion to execute by the scheduler
def publish_analysis(coin_bot_id, content):
    title_end_index = content.find('\n')
    if title_end_index != -1:
        # Extract title and remove leading/trailing spaces
        title = content[:title_end_index].strip()
        # Extract content after the title
        content = content[title_end_index+1:]
    else:
        title = ''  # If no newline found, set title to empty string
    # Create new analysis instance
    new_analysis = Analysis(analysis=content, coin_bot_id=coin_bot_id)
    session.add(new_analysis)
    session.commit()
    print("Publishing analysis with title:", title)


@analysis_bp.route('/schedule_post', methods=['POST'])
def schedule_post():
<<<<<<< HEAD
    try: 
=======
    try:
        if not sched.running:
            sched.start()

>>>>>>> 5ca4c7cb
        coin_bot_id = request.form.get('coinBot')
        content = request.form.get('content')
        scheduled_date_str = request.form.get('scheduledDate')

        if not (coin_bot_id and content and scheduled_date_str):
            return jsonify({'error': 'One or more required values are missing', 'status': 400, 'success': False}), 400

        # Crear un objeto datetime
        scheduled_datetime = datetime.strptime(
            scheduled_date_str, '%a, %b %d, %Y, %I:%M:%S %p')

        # Agregar un nuevo trabajo
        sched.add_job(publish_analysis, args=[coin_bot_id, content], trigger=DateTrigger(run_date=scheduled_datetime))

        return jsonify({'message': 'Post scheduled successfully', 'status': 200, 'success': True}), 200
    except Exception as e:
        return jsonify({'error': str(e), 'status': 500, 'success': False}), 500


# Gets all the schedule analysis
@analysis_bp.route('/get_scheduled_jobs', methods=['GET'])
def get_jobs():
    try:
        job_listing = []
        for job in sched.get_jobs():
            job_info = {
                'id': job.id,
                'name': job.name,
                'trigger': str(job.trigger),
                'args': str(job.args),
                'next_run_time': str(job.next_run_time) if hasattr(job, 'next_run_time') else None
            }
            job_listing.append(job_info)

        return jsonify({'jobs': job_listing, 'status': 200, 'success': True}), 200

    except Exception as e:
        return jsonify({'error': str(e), 'status': 500, 'success': False}), 500


# Deletes a scheduled job by job id
@analysis_bp.route('/delete_scheduled_job/<string:job_id>', methods=['DELETE'])
def delete_scheduled_job(job_id):
    try:
        # Find the by schedule analysis by ID
        job = sched.get_job(job_id)
        if job is None:
            return jsonify({'error': 'Scheduled job not found', 'status': 404, 'success': False}), 404

        # Deletes an analysis
        sched.remove_job(job_id)

        return jsonify({'message': 'Scheduled job deleted successfully', 'status': 200, 'success': True}), 200

    except JobLookupError as e:
        return jsonify({'error': str(e), 'status': 404, 'success': False}), 404
    except Exception as e:
        return jsonify({'error': str(e), 'status': 500, 'success': False}), 500<|MERGE_RESOLUTION|>--- conflicted
+++ resolved
@@ -266,14 +266,7 @@
 
 @analysis_bp.route('/schedule_post', methods=['POST'])
 def schedule_post():
-<<<<<<< HEAD
     try: 
-=======
-    try:
-        if not sched.running:
-            sched.start()
-
->>>>>>> 5ca4c7cb
         coin_bot_id = request.form.get('coinBot')
         content = request.form.get('content')
         scheduled_date_str = request.form.get('scheduledDate')

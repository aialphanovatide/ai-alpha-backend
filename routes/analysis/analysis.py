--- conflicted
+++ resolved
@@ -97,422 +97,6 @@
     return None
 
 
-# @analysis_bp.route('/get_analysis/<int:coin_bot_id>', methods=['GET'])
-# def get_analysis(coin_bot_id):
-<<<<<<< HEAD
-
-#     try:
-#         analysis_objects = session.query(Analysis).filter_by(
-#             coin_bot_id=coin_bot_id).order_by(desc(Analysis.created_at)).all()
-#         analysis_data = []
-
-#         # Iterates over the analysis dict and gets the images related to each analysis
-#         for analy in analysis_objects:
-#             analysis_dict = analy.to_dict()
-
-#             images_objects = session.query(AnalysisImage).filter_by(
-#                 analysis_id=analy.analysis_id).all()
-#             images_data = [{'image_id': img.image_id, 'image': img.image}
-#                            for img in images_objects]
-
-#             analysis_dict['analysis_images'] = images_data
-#             analysis_data.append(analysis_dict)
-
-#         # TO CHECK THE DATA IN analysis_data
-#         # for analy in analysis_data:
-#         #     print(f"Analysis ID: {analy['analysis_id']}, Analysis: {analy['analysis']}, Created At: {analy['created_at']}")
-#         #     for img in analy['analysis_images']:
-#         #         print(f"  Image ID: {img['image_id']}, Image: {img['image']}")
-=======
-
-#     try:
-#         analysis_objects = session.query(Analysis).filter_by(
-#             coin_bot_id=coin_bot_id).order_by(desc(Analysis.created_at)).all()
-#         analysis_data = []
-
-#         # Iterates over the analysis dict and gets the images related to each analysis
-#         for analy in analysis_objects:
-#             analysis_dict = analy.to_dict()
-
-#             images_objects = session.query(AnalysisImage).filter_by(
-#                 analysis_id=analy.analysis_id).all()
-#             images_data = [{'image_id': img.image_id, 'image': img.image}
-#                            for img in images_objects]
-
-#             analysis_dict['analysis_images'] = images_data
-#             analysis_data.append(analysis_dict)
-
-#         # TO CHECK THE DATA IN analysis_data
-#         # for analy in analysis_data:
-#         #     print(f"Analysis ID: {analy['analysis_id']}, Analysis: {analy['analysis']}, Created At: {analy['created_at']}")
-#         #     for img in analy['analysis_images']:
-#         #         print(f"  Image ID: {img['image_id']}, Image: {img['image']}")
-
-#         return jsonify({'message': analysis_data, 'success': True, 'status': 200}), 200
-
-#     except Exception as e:
-#         session.rollback()
-#         return jsonify({'message': str(e), 'success': False, 'status': 500}), 500
-#   # Gets all the analysis related to a coin
-
-# # Fn to get analysis related to a coin id
->>>>>>> 23b95e37
-
-#         return jsonify({'message': analysis_data, 'success': True, 'status': 200}), 200
-
-<<<<<<< HEAD
-#     except Exception as e:
-#         session.rollback()
-#         return jsonify({'message': str(e), 'success': False, 'status': 500}), 500
-#   # Gets all the analysis related to a coin
-
-# # Fn to get analysis related to a coin id
-
-
-# def get_analysis_by_id(coin_bot_id):
-#     return session.query(Analysis).filter_by(coin_bot_id=coin_bot_id).order_by(desc(Analysis.created_at)).all()
-
-# # Fn to get Analysis related to a coin name
-
-
-# def get_analysis_by_name(coin_bot_name):
-#     coin = session.query(CoinBot).filter(
-#         CoinBot.bot_name == coin_bot_name).first()
-#     return session.query(Analysis).filter_by(coin_bot_id=coin.bot_id).all() if coin else None
-
-# # fn to get analysis images
-
-
-# def get_analysis_images(analysis_object):
-#     return [{'image_id': img.image_id, 'image': img.image} for img in session.query(AnalysisImage).filter_by(analysis_id=analysis_object.analysis_id).all()]
-
-# # Route to get analysis by coin id/name
-# @analysis_bp.route('/api/get_analysis_by_coin', methods=['GET'])
-# def get_analysis_by_coin():
-#     try:
-#         coin_bot_name = request.args.get('coin_bot_name')
-#         coin_bot_id = request.args.get('coin_bot_id')
-
-=======
-# def get_analysis_by_id(coin_bot_id):
-#     return session.query(Analysis).filter_by(coin_bot_id=coin_bot_id).order_by(desc(Analysis.created_at)).all()
-
-# # Fn to get Analysis related to a coin name
-
-
-# def get_analysis_by_name(coin_bot_name):
-#     coin = session.query(CoinBot).filter(
-#         CoinBot.bot_name == coin_bot_name).first()
-#     return session.query(Analysis).filter_by(coin_bot_id=coin.bot_id).all() if coin else None
-
-# # fn to get analysis images
-
-
-# def get_analysis_images(analysis_object):
-#     return [{'image_id': img.image_id, 'image': img.image} for img in session.query(AnalysisImage).filter_by(analysis_id=analysis_object.analysis_id).all()]
-
-# # Route to get analysis by coin id/name
-# @analysis_bp.route('/api/get_analysis_by_coin', methods=['GET'])
-# def get_analysis_by_coin():
-#     try:
-#         coin_bot_name = request.args.get('coin_bot_name')
-#         coin_bot_id = request.args.get('coin_bot_id')
-
->>>>>>> 23b95e37
-#         if not coin_bot_id and not coin_bot_name:
-#             return jsonify({'message': 'Coin ID or name is missing', 'status': 400}), 400
-
-#         analysis_objects = []
-#         if coin_bot_name:
-#             analysis_objects = get_analysis_by_name(coin_bot_name)
-#         elif coin_bot_id:
-#             analysis_objects = get_analysis_by_id(coin_bot_id)
-
-#         if not analysis_objects:
-#             return jsonify({'message': 'No analysis found', 'status': 404}), 404
-
-#         analysis_data = [{'analysis': analy.to_dict(
-#         ), 'analysis_images': get_analysis_images(analy)} for analy in analysis_objects]
-
-#         return jsonify({'message': analysis_data, 'success': True, 'status': 200}), 200
-
-#     except Exception as e:
-#         session.rollback()
-#         return jsonify({'message': str(e), 'success': False, 'status': 500}), 500
-
-
-# # Gets all the analysis from all coins
-# @analysis_bp.route('/get_analysis', methods=['GET'])
-# def get_all_analysis():
-
-#     try:
-#         analysis_objects = session.query(Analysis).order_by(
-#             desc(Analysis.created_at)).all()
-#         analysis_data = []
-
-#         # Iterates over the analysis dict and gets the images related to each analysis
-#         for analy in analysis_objects:
-#             analysis_dict = analy.to_dict()
-
-#             images_objects = session.query(AnalysisImage).filter_by(
-#                 analysis_id=analy.analysis_id).all()
-#             images_data = [{'image_id': img.image_id, 'image': img.image}
-#                            for img in images_objects]
-            
-#             analysis_dict['category_name'] = analy.category_name
-#             analysis_dict['analysis_images'] = images_data
-#             analysis_dict['coin_bot_id'] = analy.coin_bot_id
-#             analysis_data.append(analysis_dict)
-
-#         return jsonify({'message': analysis_data, 'success': True, 'status': 200}), 200
-
-#     except Exception as e:
-#         session.rollback()
-#         return jsonify({'message': str(e), 'success': False, 'status': 500}), 500
-
-
-# # Creates an analysis
-# @analysis_bp.route('/post_analysis', methods=['POST'])
-# def post_analysis():
-#     try:
-#         coin_bot_id = request.form.get('coinBot')
-#         content = request.form.get('content')
-#         category_name = request.form.get('category_name')
-#         # image_file = request.files.get('image')
-
-#         # Check if any of the required values is missing
-#         if content == 'null' or coin_bot_id == 'null':
-#             return jsonify({'error': 'One or more required values are missing', 'status': 400, 'success': False}), 400
-        
-#         if category_name == 'null' or coin_bot_id == 'null':
-#             return jsonify({'error': 'One or more required values are missing', 'status': 400, 'success': False}), 400
-
-#         # Check if any of the required values is missing
-#         if coin_bot_id is None or not coin_bot_id or content is None or not content:
-#             return jsonify({'error': 'One or more required values are missing', 'status': 400, 'success': False}), 400
-        
-        
-
-#         new_analysis = Analysis(
-#             analysis=content,
-#             coin_bot_id=coin_bot_id,
-#             category_name=category_name
-#         )
-        
-#         session.add(new_analysis)
-#         session.commit()
-        
-#         if new_analysis:
-#             image = generate_poster_prompt(new_analysis.analysis)
-#             print("image generated")
-#             analysis_id = new_analysis.analysis_id
-#             print('id analysis', analysis_id)
-#             image_filename = f"{analysis_id}.jpg"    
-#             print('filename: ', image_filename)
-#             if image:
-#                     try:
-#                                 # Resize and upload the image to S3
-#                         resized_image_url = resize_and_upload_image_to_s3(image, 'appanalysisimages', image_filename)
-
-#                         if resized_image_url:
-#                              print("Image resized and uploaded to S3 successfully.")
-#                         else:
-#                              print("Error resizing and uploading the image to S3.")
-#                     except Exception as e:
-#                         print("Error:", e)
-#             else:
-#                 print("Image not generated.")
-        
-        
-
-
-#         # Return success response if everything is fine
-#         return jsonify({'message': 'Analysis posted successfully', 'status': 200, 'success': True}), 200
-#     except Exception as e:
-#         session.rollback()
-#         return jsonify({'error': str(e), 'status': 500, 'success': False}), 500
-
-
-# # Deletes an analysis passing the analysis_id
-# @analysis_bp.route('/delete_analysis/<int:analysis_id>', methods=['DELETE'])
-# def delete_analysis(analysis_id):
-#     try:
-#         # Check if the analysis_id exists
-#         analysis_to_delete = session.query(Analysis).filter(
-#             Analysis.analysis_id == analysis_id).first()
-#         if analysis_to_delete is None:
-#             return jsonify({'error': 'Analysis not found', 'status': 404, 'success': False}), 404
-
-#         # Delete the associated image if it exists
-#         analysis_image_to_delete = session.query(
-#             AnalysisImage).filter_by(analysis_id=analysis_id).first()
-
-#         if analysis_image_to_delete:
-#             session.delete(analysis_image_to_delete)
-
-#         # Delete the analysis
-#         session.delete(analysis_to_delete)
-#         session.commit()
-
-#         return jsonify({'message': 'Analysis deleted successfully', 'status': 200, 'success': True}), 200
-
-#     except Exception as e:
-#         session.rollback()
-#         return jsonify({'error': str(e), 'status': 500, 'success': False}), 500
-
-# # Edits an analysis
-# @analysis_bp.route('/edit_analysis/<int:analysis_id>', methods=['PUT'])
-# def edit_analysis(analysis_id):
-#     try:
-#         # Check if the analysis_id exists
-#         analysis_to_edit = session.query(Analysis).filter(
-#             Analysis.analysis_id == analysis_id).first()
-#         if analysis_to_edit is None:
-#             return jsonify({'error': 'Analysis not found', 'status': 404, 'success': False}), 404
-
-#         # Update analysis content if provided
-#         new_content = request.json.get('content')
-
-#         if not new_content:
-#             return jsonify({'error': 'New content is required to edit the Analysis', 'status': 400, 'success': False}), 400
-
-#         analysis_to_edit.analysis = new_content
-#         session.commit()
-
-#         return jsonify({'message': 'Analysis edited successfully', 'status': 200, 'success': True}), 200
-
-#     except Exception as e:
-#         session.rollback()
-#         return jsonify({'error': str(e), 'status': 500, 'success': False}), 500
-
-
-# # Gets the name and date of the last analysis created
-# @analysis_bp.route('/get_last_analysis', methods=['GET'])
-# def get_last_analysis():
-#     try:
-#         # Retrieve the last analysis created
-#         last_analysis = session.query(Analysis).order_by(
-#             Analysis.created_at.desc()).first()
-
-#         if last_analysis is None:
-#             return jsonify({'error': 'No analysis found', 'status': 404, 'success': False}), 404
-
-#         coin = session.query(CoinBot).filter(
-#             CoinBot.bot_id == last_analysis.coin_bot_id).first()
-
-#         # Extract relevant information, such as analysis content and creation date
-#         analysis_data = {
-#             'analysis_id': last_analysis.analysis_id,
-#             'content': last_analysis.analysis,
-#             'coin_name': coin.bot_name,
-#             'category_name': last_analysis.category_name,
-#             'created_at': last_analysis.created_at.strftime('%Y-%m-%d %H:%M:%S')
-#         }
-
-#         return jsonify({'last_analysis': analysis_data, 'status': 200, 'success': True}), 200
-
-#     except Exception as e:
-#         session.rollback()
-#         return jsonify({'error': str(e), 'status': 500, 'success': False}), 500
-
-
-# # Funtion to execute by the scheduler
-# def publish_analysis(coin_bot_id, content, category_name):
-#     title_end_index = content.find('\n')
-#     if title_end_index != -1:
-#         # Extract title and remove leading/trailing spaces
-#         title = content[:title_end_index].strip()
-#         # Extract content after the title
-#         content = content[title_end_index+1:]
-#     else:
-#         title = ''  # If no newline found, set title to empty string
-#     # Create new analysis instance
-#     new_analysis = Analysis(analysis=content, category_name=category_name, coin_bot_id=coin_bot_id)
-#     session.add(new_analysis)
-#     session.commit()
-#     print("Publishing analysis with title:", title)
-
-
-# @analysis_bp.route('/schedule_post', methods=['POST'])
-# def schedule_post():
-#     try:
-#         if not sched.running:
-#             sched.start()
-
-#         coin_bot_id = request.form.get('coinBot')
-#         category_name = request.form.get('category_name')
-#         content = request.form.get('content')
-#         scheduled_date_str = request.form.get('scheduledDate')
-
-#         if not (coin_bot_id and content and scheduled_date_str):
-#             return jsonify({'error': 'One or more required values are missing', 'status': 400, 'success': False}), 400
-
-#         # Crear un objeto datetime
-#         scheduled_datetime = datetime.strptime(
-#             scheduled_date_str, '%a, %b %d, %Y, %I:%M:%S %p')
-
-#         # Agregar un nuevo trabajo
-#         sched.add_job(publish_analysis, args=[coin_bot_id, content, category_name], trigger=DateTrigger(run_date=scheduled_datetime))
-
-#         return jsonify({'message': 'Post scheduled successfully', 'status': 200, 'success': True}), 200
-#     except Exception as e:
-#         return jsonify({'error': str(e), 'status': 500, 'success': False}), 500
-
-
-<<<<<<< HEAD
-# # Gets all the schedule analysis
-# @analysis_bp.route('/get_scheduled_jobs', methods=['GET'])
-# def get_jobs():
-#     try:
-#         job_listing = []
-#         for job in sched.get_jobs():
-#             job_info = {
-#                 'id': job.id,
-#                 'name': job.name,
-#                 'trigger': str(job.trigger),
-#                 'args': str(job.args),
-#                 'next_run_time': str(job.next_run_time) if hasattr(job, 'next_run_time') else None
-#             }
-#             job_listing.append(job_info)
-
-#         return jsonify({'jobs': job_listing, 'status': 200, 'success': True}), 200
-
-#     except Exception as e:
-#         return jsonify({'error': str(e), 'status': 500, 'success': False}), 500
-=======
-
->>>>>>> 23b95e37
-
-
-# # Deletes a scheduled job by job id
-# @analysis_bp.route('/delete_scheduled_job/<string:job_id>', methods=['DELETE'])
-# def delete_scheduled_job(job_id):
-#     try:
-#         # Find the by schedule analysis by ID
-#         job = sched.get_job(job_id)
-#         if job is None:
-#             return jsonify({'error': 'Scheduled job not found', 'status': 404, 'success': False}), 404
-
-#         # Deletes an analysis
-#         sched.remove_job(job_id)
-
-#         return jsonify({'message': 'Scheduled job deleted successfully', 'status': 200, 'success': True}), 200
-
-#     except JobLookupError as e:
-#         return jsonify({'error': str(e), 'status': 404, 'success': False}), 404
-#     except Exception as e:
-#         return jsonify({'error': str(e), 'status': 500, 'success': False}), 500
-    
-
-# ____________ THIS SHOULD THE THE STRUCTURE OF THE ROUTES _____________________
-
-# Key Improvements:
-    # Session Management
-    # Code Structure
-    # Docstring Details
-    # Consistant response Format
-    # Error handling
-
 @analysis_bp.route('/get_analysis/<int:coin_bot_id>', methods=['GET'])
 def get_analysis(coin_bot_id):
     """

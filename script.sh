--- conflicted
+++ resolved
@@ -8,6 +8,7 @@
 # # Load environment variables from .env file
 # ENV_FILE=.env
 
+
 # if [ -f "$ENV_FILE" ]; then
 #     echo "Loading environment from $ENV_FILE"
 #     set -a
@@ -17,11 +18,6 @@
 #     echo "Error: $ENV_FILE not found."
 #     exit 1
 # fi
-<<<<<<< HEAD
-
-
-=======
->>>>>>> 71e55d69
 
 # Function to check, create, and apply Alembic migrations
 check_create_and_apply_migrations() {

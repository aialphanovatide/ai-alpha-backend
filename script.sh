--- conflicted
+++ resolved
@@ -3,11 +3,7 @@
 
 # Set environment variables
 export FLASK_APP=server.py
-<<<<<<< HEAD
-export FLASK_ENV=${FLASK_ENV:-development}
-=======
-export FLASK_ENV=${FLASK_ENV:-production} # if FLASK_ENV not set in .env file, then this variable will be used.
->>>>>>> e2d4ffdf
+export FLASK_ENV=${FLASK_ENV:-development} # if FLASK_ENV not set in .env file, then this variable will be used.
 
 # Load environment variables from .env file
 ENV_FILE=.env

--- conflicted
+++ resolved
@@ -18,26 +18,9 @@
 
 def job_error(event):
     job_id = str(event.job_id).capitalize()
-<<<<<<< HEAD
     send_notification_to_product_alerts_slack_channel(title_message=f'{job_id} News Bot has an internal error on the last scrapped', 
                                                       sub_title="Response", 
                                                       message=f"{event.retval}")
-
-def job_max_instances_reached(event): 
-    job_id = str(event.job_id).capitalize() # layer 0 
-    message = f'Maximum number of running instances reached, *Upgrade* the time interval'
-    
-    send_notification_to_product_alerts_slack_channel(title_message=f'{job_id} News Bot - Execution error', 
-                                                      sub_title="Response", 
-                                                      message=message)
-    try:
-        target = event.job_id
-        with session:
-            category = session.query(Category).filter(Category.category == job_id.casefold()).first()
-=======
-    # send_notification_to_product_alerts_slack_channel(title_message=f'{job_id} News Bot has an internal error on the last scrapped', 
-    #                                                   sub_title="Response", 
-    #                                                   message=f"{event.retval}")
 
 
 def job_max_instances_reached(event): 
@@ -51,38 +34,29 @@
         target = event.job_id
         with session:
             category = session.query(Category).filter(Category.category == target).first()
->>>>>>> 3f4ac6b8
 
             if category:
 
                 bot_name= category.category
                 time_interval = category.time_interval
               
-<<<<<<< HEAD
-                new_time_interval = int(time_interval) + 5
-                category.time_interval = new_time_interval
-                session.commit()
-                
-                job = scheduler.add_job(start_periodic_scraping, 'interval', minutes=(new_time_interval), id=target, replace_existing=True, args=[bot_name], max_instances=1)
-=======
                 new_time_interval = int(time_interval) + 20
                 category.time_interval = new_time_interval
                 session.commit()
                 
                 job = scheduler.add_job(start_periodic_scraping, 'interval', minutes=(new_time_interval), id=target, replace_existing=True, args=[bot_name], max_instances=2)
->>>>>>> 3f4ac6b8
                 if job:
-                    # send_notification_to_product_alerts_slack_channel(title_message=f'{job_id} News Bot restarted', 
-                    #                                                 sub_title="Response", 
-                    #                                                 message=f"An interval of *{new_time_interval} Minutes* has been set")
+                    send_notification_to_product_alerts_slack_channel(title_message=f'{target} News Bot restarted', 
+                                                                    sub_title="Response", 
+                                                                    message=f"An interval of *{new_time_interval} Minutes* has been set")
                     
                     print(f"""---{target} News Bot restarted: An interval of *{new_time_interval} Minutes* has been set for scrapping data---""")
                     
     except Exception as e:
         print(f'---Error while restarting {target} News Bot: {str(e)}---')
-        # send_notification_to_product_alerts_slack_channel(title_message=f'Error while restarting {job_id} News Bot', 
-        #                                                   sub_title="Response", 
-        #                                                   message=f"{str(e)}")
+        send_notification_to_product_alerts_slack_channel(title_message=f'Error while restarting {target} News Bot', 
+                                                          sub_title="Response", 
+                                                          message=f"{str(e)}")
    
 
    

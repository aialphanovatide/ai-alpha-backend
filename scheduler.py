from config import db_url, session
from config import CoinBot
from routes.news_bot.scrapper import start_periodic_scraping
from apscheduler.schedulers.background import BackgroundScheduler
from apscheduler.events import EVENT_JOB_ERROR, EVENT_JOB_MAX_INSTANCES, EVENT_JOB_EXECUTED
from routes.slack.templates.poduct_alert_notification import send_notification_to_product_alerts_slack_channel


scheduler = BackgroundScheduler()
scheduler.add_jobstore('sqlalchemy', url= db_url)
if scheduler.state != 1:
    print('-----Scheduler started-----')
    scheduler.start()

def job_executed(event): 
    print(f'\n{event.job_id} was executed successfully at {event.scheduled_run_time}, response: {event.retval}')

def job_error(event):
    job_id = str(event.job_id).capitalize()
<<<<<<< HEAD
    message = f'{job_id} has an internal error:\ne{event.retval}'
    send_notification_to_product_alerts_slack_channel(title_message=f'{job_id} News Bot has an internal error on the last scrapped', 
                                                      sub_title="Response:", 
                                                      message=f"{event.retval}")
=======
    message = f'{job_id} has an internal error: {event.retval}'
    # send_notification_to_product_alerts_slack_channel(title_message=f'{job_id} News Bot has an internal error on the last scrapped', 
    #                                                   sub_title="Response", 
    #                                                   message=f"{event.retval}")
>>>>>>> 3fb63eda
    print(message)

def job_max_instances_reached(event): 
    job_id = str(event.job_id).capitalize()
    message = f'Maximum number of running instances reached, *Upgrade* the time interval'
    
<<<<<<< HEAD
    send_notification_to_product_alerts_slack_channel(title_message=f'{job_id} News Bot - Execution error', 
                                                      sub_title="Response", 
                                                      message=message)
=======
    # send_notification_to_product_alerts_slack_channel(title_message=f'{job_id} News Bot - Execution error', 
    #                                                   sub_title="Response", 
    #                                                   message=message)
>>>>>>> 3fb63eda
    print(message)
    try:
        target = event.job_id
        scheduler.remove_job(job_id=target)

        with session:

            coin_bots = session.query(CoinBot).filter(CoinBot.bot_name == target.casefold()).first()
            if coin_bots:

                time_interval = coin_bots.time_interval
                bot_name = coin_bots.bot_name

                new_time_interval = int(time_interval) + 5
                coin_bots.time_interval = new_time_interval
                session.commit()


<<<<<<< HEAD
            job = scheduler.add_job(start_periodic_scraping, 'interval', minutes=(new_time_interval), id=target, replace_existing=True, args=[main_keyword], max_instances=1)
            if job:
                send_notification_to_product_alerts_slack_channel(title_message=f'{job_id} News Bot restarted', 
                                                                sub_title="Response:", 
                                                                message=f"An interval of *{new_time_interval} Minutes* has been set for scrapping data")
                print(f"""---{job_id} News Bot restarted\n
                        An interval of *{new_time_interval} Minutes* has been set for scrapping data---""")
    except Exception as e:
        print(f'Error while restarting {job_id} News Bot\n{str(e)}')
        send_notification_to_product_alerts_slack_channel(title_message=f'Error while restarting {job_id} News Bot', 
                                                          sub_title="Response:", 
                                                          message=f"str(e)")
=======
                job = scheduler.add_job(start_periodic_scraping, 'interval', minutes=(new_time_interval), id=target, replace_existing=True, args=[bot_name], max_instances=1)
                if job:
                    # send_notification_to_product_alerts_slack_channel(title_message=f'{job_id} News Bot restarted', 
                    #                                                 sub_title="Response", 
                    #                                                 message=f"An interval of *{new_time_interval} Minutes* has been set")
                    
                    print(f"""---{job_id} News Bot restarted: An interval of *{new_time_interval} Minutes* has been set for scrapping data---""")
                    
    except Exception as e:
        print(f'Error while restarting {job_id} News Bot: {str(e)}')
        # send_notification_to_product_alerts_slack_channel(title_message=f'Error while restarting {job_id} News Bot', 
        #                                                   sub_title="Response", 
        #                                                   message=f"{str(e)}")
>>>>>>> 3fb63eda
   

   
scheduler.add_listener(job_error, EVENT_JOB_ERROR)
scheduler.add_listener(job_max_instances_reached, EVENT_JOB_MAX_INSTANCES)
scheduler.add_listener(job_executed, EVENT_JOB_EXECUTED)<|MERGE_RESOLUTION|>--- conflicted
+++ resolved
@@ -1,5 +1,5 @@
 from config import db_url, session
-from config import CoinBot
+from config import Category
 from routes.news_bot.scrapper import start_periodic_scraping
 from apscheduler.schedulers.background import BackgroundScheduler
 from apscheduler.events import EVENT_JOB_ERROR, EVENT_JOB_MAX_INSTANCES, EVENT_JOB_EXECUTED
@@ -17,78 +17,49 @@
 
 def job_error(event):
     job_id = str(event.job_id).capitalize()
-<<<<<<< HEAD
-    message = f'{job_id} has an internal error:\ne{event.retval}'
-    send_notification_to_product_alerts_slack_channel(title_message=f'{job_id} News Bot has an internal error on the last scrapped', 
-                                                      sub_title="Response:", 
+    message = f'{job_id} had an internal error: {event.retval}'
+    send_notification_to_product_alerts_slack_channel(title_message=f'{job_id} had an internal error in the last execution', 
+                                                      sub_title="Response", 
                                                       message=f"{event.retval}")
-=======
-    message = f'{job_id} has an internal error: {event.retval}'
-    # send_notification_to_product_alerts_slack_channel(title_message=f'{job_id} News Bot has an internal error on the last scrapped', 
-    #                                                   sub_title="Response", 
-    #                                                   message=f"{event.retval}")
->>>>>>> 3fb63eda
     print(message)
 
 def job_max_instances_reached(event): 
-    job_id = str(event.job_id).capitalize()
+    job_id = str(event.job_id).upper()
     message = f'Maximum number of running instances reached, *Upgrade* the time interval'
     
-<<<<<<< HEAD
-    send_notification_to_product_alerts_slack_channel(title_message=f'{job_id} News Bot - Execution error', 
+    send_notification_to_product_alerts_slack_channel(title_message=f'{job_id} Error', 
                                                       sub_title="Response", 
                                                       message=message)
-=======
-    # send_notification_to_product_alerts_slack_channel(title_message=f'{job_id} News Bot - Execution error', 
-    #                                                   sub_title="Response", 
-    #                                                   message=message)
->>>>>>> 3fb63eda
     print(message)
     try:
-        target = event.job_id
-        scheduler.remove_job(job_id=target)
+        with session:
+            target = event.job_id
+            scheduler.remove_job(job_id=target)
 
-        with session:
+            category = session.query(Category).filter(Category.category == target.casefold()).first()
+            if category:
 
-            coin_bots = session.query(CoinBot).filter(CoinBot.bot_name == target.casefold()).first()
-            if coin_bots:
-
-                time_interval = coin_bots.time_interval
-                bot_name = coin_bots.bot_name
+                time_interval = category.time_interval
+                category_name = category.category
 
                 new_time_interval = int(time_interval) + 5
-                coin_bots.time_interval = new_time_interval
+                category.time_interval = new_time_interval
                 session.commit()
 
 
-<<<<<<< HEAD
-            job = scheduler.add_job(start_periodic_scraping, 'interval', minutes=(new_time_interval), id=target, replace_existing=True, args=[main_keyword], max_instances=1)
-            if job:
-                send_notification_to_product_alerts_slack_channel(title_message=f'{job_id} News Bot restarted', 
-                                                                sub_title="Response:", 
-                                                                message=f"An interval of *{new_time_interval} Minutes* has been set for scrapping data")
-                print(f"""---{job_id} News Bot restarted\n
-                        An interval of *{new_time_interval} Minutes* has been set for scrapping data---""")
-    except Exception as e:
-        print(f'Error while restarting {job_id} News Bot\n{str(e)}')
-        send_notification_to_product_alerts_slack_channel(title_message=f'Error while restarting {job_id} News Bot', 
-                                                          sub_title="Response:", 
-                                                          message=f"str(e)")
-=======
-                job = scheduler.add_job(start_periodic_scraping, 'interval', minutes=(new_time_interval), id=target, replace_existing=True, args=[bot_name], max_instances=1)
+                job = scheduler.add_job(start_periodic_scraping, 'interval', minutes=(new_time_interval), id=target, replace_existing=True, args=[category_name], max_instances=1)
                 if job:
-                    # send_notification_to_product_alerts_slack_channel(title_message=f'{job_id} News Bot restarted', 
-                    #                                                 sub_title="Response", 
-                    #                                                 message=f"An interval of *{new_time_interval} Minutes* has been set")
+                    send_notification_to_product_alerts_slack_channel(title_message=f'{job_id} News Bot restarted', 
+                                                                    sub_title="Response", 
+                                                                    message=f"An interval of *{new_time_interval} Minutes* has been set")
                     
                     print(f"""---{job_id} News Bot restarted: An interval of *{new_time_interval} Minutes* has been set for scrapping data---""")
                     
     except Exception as e:
         print(f'Error while restarting {job_id} News Bot: {str(e)}')
-        # send_notification_to_product_alerts_slack_channel(title_message=f'Error while restarting {job_id} News Bot', 
-        #                                                   sub_title="Response", 
-        #                                                   message=f"{str(e)}")
->>>>>>> 3fb63eda
+        send_notification_to_product_alerts_slack_channel(title_message=f'Error while restarting {job_id} News Bot', 
+                                                          sub_title="Response", 
+                                                          message=f"{str(e)}")
    
 
    

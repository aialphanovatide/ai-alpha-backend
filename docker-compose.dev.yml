--- conflicted
+++ resolved
@@ -55,12 +55,9 @@
       - CALL_TO_TRADE_TOPIC_ID=${CALL_TO_TRADE_TOPIC_ID}
       - MAIL_DEFAULT_SENDER=${MAIL_DEFAULT_SENDER}
       - MAIL_PASSWORD=${MAIL_PASSWORD}
-<<<<<<< HEAD
-=======
       - COINGECKO_API_KEY=${COINGECKO_API_KEY}
       - BINANCE_API_URL=${BINANCE_API_URL}
       - COINMARKET_API_KEY=${COINMARKET_API_KEY}
->>>>>>> 0694aaf1
 
     depends_on:
       db_dev:

services:
  db_dev:
    image: postgres:16
    restart: unless-stopped
    volumes:
      - postgres_data_dev:/var/lib/postgresql/data
      - ./backups:/backups
      - ./restore_db.sh:/docker-entrypoint-initdb.d/restore_db.sh
    environment:
      POSTGRES_DB: ${POSTGRES_DB_DEV}
      POSTGRES_USER: ${POSTGRES_USER_DEV}
      POSTGRES_PASSWORD: ${POSTGRES_PASSWORD_DEV}
      # BACKUP_FILE: /backups/aialpha-database-prod-16-10-24.sql
    healthcheck:
      test: ["CMD-SHELL", "pg_isready -U ${POSTGRES_USER_DEV} -d ${POSTGRES_DB_DEV}"]
      interval: 5s
      timeout: 5s
      retries: 5
    ports:
      - "5433:5432"
    networks:
      - myapp_dev_network
    command: >
      bash -c "
        chmod +x /docker-entrypoint-initdb.d/restore_db.sh &&
        docker-entrypoint.sh postgres
      "


  web_dev:
    build: .
    ports:
      - "9002:9002"
    volumes:
      - .:/app
    environment:
      - FLASK_ENV=development
      - FLASK_DEBUG=1
      - DATABASE_URL_DEV=${DATABASE_URL_DEV}
      - REDIS_HOST=host.docker.internal
      - REDIS_PORT=6379
      - REDIS_DB=3
      - ADMIN_EMAIL=${ADMIN_EMAIL}
      - ADMIN_USERNAME=${ADMIN_USERNAME}
      - ADMIN_PASSWORD=${ADMIN_PASSWORD}
      - NEWS_BOT_API_KEY=${NEWS_BOT_API_KEY}
      # - FIREBASE_SERVICE_ACCOUNT_JSON=${FIREBASE_SERVICE_ACCOUNT_JSON}
      - PGADMIN_DEFAULT_PASSWORD=${PGADMIN_DEFAULT_PASSWORD}
      - PGADMIN_DEFAULT_EMAIL=${PGADMIN_DEFAULT_EMAIL}
      - AWS_ACCESS=${AWS_ACCESS}
      - AWS_SECRET_KEY=${AWS_SECRET_KEY}
      - SLACK_BOT_TOKEN=${SLACK_BOT_TOKEN}
      - SLACK_PRODUCT_ALERTS=${SLACK_PRODUCT_ALERTS}
      - TELEGRAM_TOKEN=${TELEGRAM_TOKEN}
      - CHANNEL_ID_AI_ALPHA_FOUNDERS=${CHANNEL_ID_AI_ALPHA_FOUNDERS}
      - CALL_TO_TRADE_TOPIC_ID=${CALL_TO_TRADE_TOPIC_ID}
      - MAIL_DEFAULT_SENDER=${MAIL_DEFAULT_SENDER}
      - MAIL_PASSWORD=${MAIL_PASSWORD}
      - COINGECKO_API_KEY=${COINGECKO_API_KEY}
      - BINANCE_API_URL=${BINANCE_API_URL}
<<<<<<< HEAD
=======

>>>>>>> c39fa679
    depends_on:
      db_dev:
        condition: service_healthy
    env_file:
      - .env
    command: sh -c "chmod +x ./script.sh && ./script.sh"
    networks:
      - myapp_dev_network
    healthcheck:
      test: ["CMD", "curl", "-f", "http://localhost:9002/health"]
      interval: 30s
      timeout: 10s
      retries: 3
      start_period: 40s

  pgadmin:
    image: dpage/pgadmin4
    environment:
      PGADMIN_DEFAULT_EMAIL: ${PGADMIN_DEFAULT_EMAIL}
      PGADMIN_DEFAULT_PASSWORD: ${PGADMIN_DEFAULT_PASSWORD}
      PGADMIN_CONFIG_SERVER_MODE: 'False'
    volumes:
      - pgadmin_data:/var/lib/pgadmin
    ports:
      - "5052:80"
    networks:
      - myapp_dev_network
    depends_on:
      - db_dev

  playwright:
    build:
      context: .
      dockerfile: Dockerfile.playwright
    volumes:
      - .:/app
    depends_on:
      - web_dev
    environment:
      - DISPLAY=:99
    cap_add:
      - SYS_ADMIN
    networks:
      - myapp_dev_network
   
  # ngrok:
  #   image: ngrok/ngrok:latest
  #   restart: unless-stopped
  #   command:
  #     - "http"
  #     - "--domain=${NGROK_DOMAIN_DEV}"
  #     - "web_dev:9002"
  #   environment:
  #     - NGROK_AUTHTOKEN=${NGROK_AUTHTOKEN}
  #   depends_on:
  #     - web_dev
  #   ports:
  #     - "4043:4040"
  #   networks:
  #     - myapp_dev_network
  
volumes:
  postgres_data_dev:
  pgadmin_data:

networks:
  myapp_dev_network:
    name: myapp_dev_network


<|MERGE_RESOLUTION|>--- conflicted
+++ resolved
@@ -10,7 +10,7 @@
       POSTGRES_DB: ${POSTGRES_DB_DEV}
       POSTGRES_USER: ${POSTGRES_USER_DEV}
       POSTGRES_PASSWORD: ${POSTGRES_PASSWORD_DEV}
-      # BACKUP_FILE: /backups/aialpha-database-prod-16-10-24.sql
+      BACKUP_FILE: /backups/aialpha-database-prod-16-10-24.sql
     healthcheck:
       test: ["CMD-SHELL", "pg_isready -U ${POSTGRES_USER_DEV} -d ${POSTGRES_DB_DEV}"]
       interval: 5s
@@ -25,7 +25,6 @@
         chmod +x /docker-entrypoint-initdb.d/restore_db.sh &&
         docker-entrypoint.sh postgres
       "
-
 
   web_dev:
     build: .
@@ -44,7 +43,7 @@
       - ADMIN_USERNAME=${ADMIN_USERNAME}
       - ADMIN_PASSWORD=${ADMIN_PASSWORD}
       - NEWS_BOT_API_KEY=${NEWS_BOT_API_KEY}
-      # - FIREBASE_SERVICE_ACCOUNT_JSON=${FIREBASE_SERVICE_ACCOUNT_JSON}
+      - FIREBASE_SERVICE_ACCOUNT_JSON=${FIREBASE_SERVICE_ACCOUNT_JSON}
       - PGADMIN_DEFAULT_PASSWORD=${PGADMIN_DEFAULT_PASSWORD}
       - PGADMIN_DEFAULT_EMAIL=${PGADMIN_DEFAULT_EMAIL}
       - AWS_ACCESS=${AWS_ACCESS}
@@ -58,15 +57,10 @@
       - MAIL_PASSWORD=${MAIL_PASSWORD}
       - COINGECKO_API_KEY=${COINGECKO_API_KEY}
       - BINANCE_API_URL=${BINANCE_API_URL}
-<<<<<<< HEAD
-=======
 
->>>>>>> c39fa679
     depends_on:
       db_dev:
         condition: service_healthy
-    env_file:
-      - .env
     command: sh -c "chmod +x ./script.sh && ./script.sh"
     networks:
       - myapp_dev_network
@@ -107,21 +101,21 @@
     networks:
       - myapp_dev_network
    
-  # ngrok:
-  #   image: ngrok/ngrok:latest
-  #   restart: unless-stopped
-  #   command:
-  #     - "http"
-  #     - "--domain=${NGROK_DOMAIN_DEV}"
-  #     - "web_dev:9002"
-  #   environment:
-  #     - NGROK_AUTHTOKEN=${NGROK_AUTHTOKEN}
-  #   depends_on:
-  #     - web_dev
-  #   ports:
-  #     - "4043:4040"
-  #   networks:
-  #     - myapp_dev_network
+  ngrok:
+    image: ngrok/ngrok:latest
+    restart: unless-stopped
+    command:
+      - "http"
+      - "--domain=${NGROK_DOMAIN_DEV}"
+      - "web_dev:9002"
+    environment:
+      - NGROK_AUTHTOKEN=${NGROK_AUTHTOKEN}
+    depends_on:
+      - web_dev
+    ports:
+      - "4043:4040"
+    networks:
+      - myapp_dev_network
   
 volumes:
   postgres_data_dev:
@@ -129,6 +123,4 @@
 
 networks:
   myapp_dev_network:
-    name: myapp_dev_network
-
-
+    name: myapp_dev_network
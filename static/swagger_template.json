{
    "swagger": "2.0",
    "info": {
      "title": "AI Alpha API",
      "description": "API for managing All routes related to AI Alpha",
      "version": "2.1"
    },
    "tags": [
      {
        "name": "User",
        "description": "Operations related to the User"
      },
      {
        "name": "Analysis",
        "description": "Operations related to the Analysis"
      },
      {
        "name": "Chart",
        "description": "Operations related to the Charts"
      },
      {
        "name": "Introduction",
        "description": "Operations related to the Introduction"
      },
      {
        "name": "Tokenomics",
        "description": "Operations related to the Tokenomics"
      },
      {
        "name": "Competitors",
        "description": "Operations related to the Competitors"
      },
      {
        "name": "Revenue Models",
        "description": "Operations related to the Revenue Models"
      },
      {
        "name": "Hacks",
        "description": "Operations related to the Hacks"
      },
      {
        "name": "Upgrades",
        "description": "Operations related to the Upgrades"
      },
      {
        "name": "DApps",
        "description": "Operations related to the DApps"
      },
      {
        "name": "Narrative Trading",
        "description": "Operations related to the Narrative Trading"
      },
      {
        "name": "TradingView",
        "description": "Operations related to the TradingView"
      },
      {
        "name": "Send Email",
        "description": "Endpoints related to sending email notifications"
      },
      {
        "name": "WebSocket",
        "description": "WebSocket operations for real-time cryptocurrency data"
      }
    ],
    "paths": {
      "api/chart/save_chart": {
        "post": {
          "tags": [
            "Chart"
          ],
          "summary": "Adds a new support and resistance lines record for a coin",
          "description": "This endpoint creates a new chart entry for a specified coin, pair, and temporality, regardless of whether a previous entry exists.",
          "parameters": [
            {
              "in": "body",
              "name": "body",
              "description": "Chart data to be created",
              "required": true,
              "schema": {
                "type": "object",
                "properties": {
                  "coin_bot_id": {
                    "type": "integer"
                  },
                  "pair": {
                    "type": "string"
                  },
                  "temporality": {
                    "type": "string"
                  },
                  "token": {
                    "type": "string"
                  },
                  "support_1": {
                    "type": "number",
                    "format": "float"
                  },
                  "support_2": {
                    "type": "number",
                    "format": "float"
                  },
                  "support_3": {
                    "type": "number",
                    "format": "float"
                  },
                  "support_4": {
                    "type": "number",
                    "format": "float"
                  },
                  "resistance_1": {
                    "type": "number",
                    "format": "float"
                  },
                  "resistance_2": {
                    "type": "number",
                    "format": "float"
                  },
                  "resistance_3": {
                    "type": "number",
                    "format": "float"
                  },
                  "resistance_4": {
                    "type": "number",
                    "format": "float"
                  }
                },
                "required": [
                  "coin_bot_id",
                  "pair",
                  "temporality",
                  "token"
                ]
              }
            }
          ],
          "responses": {
            "201": {
              "description": "New chart record created successfully",
              "schema": {
                "type": "object",
                "properties": {
                  "message": {
                    "type": "string"
                  },
                  "error": {
                    "type": "string"
                  },
                  "status": {
                    "type": "integer"
                  }
                }
              }
            },
            "400": {
              "description": "One or more required fields are missing or invalid",
              "schema": {
                "type": "object",
                "properties": {
                  "message": {
                    "type": "string"
                  },
                  "error": {
                    "type": "string"
                  },
                  "status": {
                    "type": "integer"
                  }
                }
              }
            },
            "500": {
              "description": "An unexpected error occurred",
              "schema": {
                "type": "object",
                "properties": {
                  "message": {
                    "type": "string"
                  },
                  "error": {
                    "type": "string"
                  },
                  "status": {
                    "type": "integer"
                  }
                }
              }
            }
          }
        }
      },
      "/api/coin-support-resistance": {
        "get": {
          "tags": [
            "Chart"
          ],
          "summary": "Get the most recent support and resistance lines of a requested coin",
          "description": "This endpoint retrieves the most recent chart values including support and resistance levels for a specified coin (by name or ID), temporality, and trading pair.",
          "parameters": [
            {
              "name": "coin_name",
              "in": "query",
              "type": "string",
              "required": false
            },
            {
              "name": "coin_id",
              "in": "query",
              "type": "integer",
              "required": false
            },
            {
              "name": "temporality",
              "in": "query",
              "type": "string",
              "required": true
            },
            {
              "name": "pair",
              "in": "query",
              "type": "string",
              "required": true
            }
          ],
          "responses": {
            "200": {
              "description": "Chart values retrieved successfully",
              "schema": {
                "type": "object",
                "properties": {
                  "message": {
                    "type": "object",
                    "properties": {
                      "support_1": {
                        "type": "number",
                        "format": "float"
                      },
                      "support_2": {
                        "type": "number",
                        "format": "float"
                      },
                      "support_3": {
                        "type": "number",
                        "format": "float"
                      },
                      "support_4": {
                        "type": "number",
                        "format": "float"
                      },
                      "resistance_1": {
                        "type": "number",
                        "format": "float"
                      },
                      "resistance_2": {
                        "type": "number",
                        "format": "float"
                      },
                      "resistance_3": {
                        "type": "number",
                        "format": "float"
                      },
                      "resistance_4": {
                        "type": "number",
                        "format": "float"
                      },
                      "token": {
                        "type": "string"
                      },
                      "pair": {
                        "type": "string"
                      },
                      "temporality": {
                        "type": "string"
                      },
                      "coin_bot_id": {
                        "type": "integer"
                      },
                      "created_at": {
                        "type": "string",
                        "format": "date-time"
                      },
                      "updated_at": {
                        "type": "string",
                        "format": "date-time"
                      }
                    }
                  },
                  "error": {
                    "type": "string"
                  },
                  "status": {
                    "type": "integer"
                  }
                }
              }
            },
            "400": {
              "description": "Missing required parameters",
              "schema": {
                "type": "object",
                "properties": {
                  "message": {
                    "type": "string"
                  },
                  "error": {
                    "type": "string"
                  },
                  "status": {
                    "type": "integer"
                  }
                }
              }
            },
            "404": {
              "description": "CoinBot not found or no chart found for the given parameters",
              "schema": {
                "type": "object",
                "properties": {
                  "message": {
                    "type": "string"
                  },
                  "error": {
                    "type": "string"
                  },
                  "status": {
                    "type": "integer"
                  }
                }
              }
            },
            "500": {
              "description": "An unexpected error occurred",
              "schema": {
                "type": "object",
                "properties": {
                  "message": {
                    "type": "string"
                  },
                  "error": {
                    "type": "string"
                  },
                  "status": {
                    "type": "integer"
                  }
                }
              }
            }
          }
        }
      },
      "/api/total_3_data": {
        "get": {
          "tags": [
            "Chart"
          ],
          "summary": "Retrieve and calculate total market cap data for the top 3 cryptocurrencies",
          "description": "This endpoint fetches market cap data for Bitcoin, Ethereum, and the total market, then calculates the market cap for the third largest cryptocurrency by subtracting Bitcoin and Ethereum from the total.",
          "responses": {
            "200": {
              "description": "Market cap data retrieved successfully",
              "schema": {
                "type": "object",
                "properties": {
                  "message": {
                    "type": "array",
                    "items": {
                      "type": "object",
                      "properties": {
                        "coin": {
                          "type": "string"
                        },
                        "market_cap": {
                          "type": "number",
                          "format": "float"
                        }
                      }
                    }
                  },
                  "error": {
                    "type": "string"
                  },
                  "status": {
                    "type": "integer"
                  }
                }
              }
            },
            "500": {
              "description": "An unexpected error occurred",
              "schema": {
                "type": "object",
                "properties": {
                  "message": {
                    "type": "string"
                  },
                  "error": {
                    "type": "string"
                  },
                  "status": {
                    "type": "integer"
                  }
                }
              }
            }
          }
        }
      },
      "/admin/register": {
      "post": {
        "tags": ["Admin"],
        "summary": "Register a new admin with a specified role.",
        "description": "Register a new admin with a specified role.",
        "parameters": [
          {
            "name": "body",
            "in": "body",
            "description": "Admin registration details",
            "required": true,
            "schema": {
              "type": "object",
              "properties": {
                "email": {
                  "type": "string"
                },
                "username": {
                  "type": "string"
                },
                "password": {
                  "type": "string"
                },
                "role": {
                  "type": "string"
                }
              },
              "required": ["email", "username", "password", "role"]
            }
          }
        ],
        "responses": {
          "201": {
            "description": "Admin registered successfully"
          },
          "400": {
            "description": "Bad request (missing data or invalid role)"
          },
          "409": {
            "description": "Conflict (email or username already exists)"
          },
          "500": {
            "description": "Database error or unexpected error"
          }
        }
      }
      },
      "/admin/login": {
        "post": {
          "tags": ["Admin"],
          "summary": "Authenticate an admin.",
          "description": "Authenticate an admin.",
          "parameters": [
            {
              "name": "body",
              "in": "body",
              "description": "Admin login details",
              "required": true,
              "schema": {
                "type": "object",
                "properties": {
                  "username": {
                    "type": "string"
                  },
                  "password": {
                    "type": "string"
                  }
                },
                "required": ["username", "password"]
              }
            }
          ],
          "responses": {
            "200": {
              "description": "Login successful"
            },
            "401": {
              "description": "Invalid credentials"
            },
            "500": {
              "description": "Database error or unexpected error"
            }
          }
        }
      },
      "/admin/{admin_id}": {
        "get": {
          "tags": ["Admin"],
          "summary": "Retrieve admin information.",
          "description": "Retrieve admin information.",
          "parameters": [
            {
              "name": "admin_id",
              "in": "path",
              "required": true,
              "type": "integer"
            }
          ],
          "responses": {
            "200": {
              "description": "Admin information retrieved successfully"
            },
            "404": {
              "description": "Admin not found"
            },
            "500": {
              "description": "Database error or unexpected error"
            }
          }
        },
        "put": {
          "tags": ["Admin"],
          "summary": "Update admin information.",
          "description": "Update admin information.",
          "parameters": [
            {
              "name": "admin_id",
              "in": "path",
              "required": true,
              "type": "integer"
            },
            {
              "name": "body",
              "in": "body",
              "description": "Admin update details",
              "required": true,
              "schema": {
                "type": "object",
                "properties": {
                  "email": {
                    "type": "string"
                  },
                  "username": {
                    "type": "string"
                  },
                  "password": {
                    "type": "string"
                  },
                  "role": {
                    "type": "string"
                  }
                }
              }
            }
          ],
          "responses": {
            "200": {
              "description": "Admin updated successfully"
            },
            "400": {
              "description": "Bad request (invalid data)"
            },
            "404": {
              "description": "Admin not found"
            },
            "500": {
              "description": "Database error or unexpected error"
            }
          }
        },
        "delete": {
          "tags": ["Admin"],
          "summary": "Delete admin.",
          "description": "Delete admin.",
          "parameters": [
            {
              "name": "admin_id",
              "in": "path",
              "required": true,
              "type": "integer"
            }
          ],
          "responses": {
            "200": {
              "description": "Admin deleted successfully"
            },
            "404": {
              "description": "Admin not found"
            },
            "500": {
              "description": "Database error or unexpected error"
            }
          }
        }
      },
      "/schedule_post": {
        "post": {
          "tags": ["Analysis"],
          "summary": "Schedule a post for future publication.",
          "description": "Schedule a post for future publication.",
          "parameters": [
            {
              "name": "body",
              "in": "body",
              "description": "Post scheduling details",
              "required": true,
              "schema": {
                "type": "object",
                "properties": {
                  "coinBot": {
                    "type": "string"
                  },
                  "category_name": {
                    "type": "string"
                  },
                  "content": {
                    "type": "string"
                  },
                  "scheduledDate": {
                    "type": "string"
                  }
                },
                "required": ["coinBot", "category_name", "content", "scheduledDate"]
              }
            }
          ],
          "responses": {
            "200": {
              "description": "Post scheduled successfully"
            },
            "400": {
              "description": "Bad request (missing or invalid data)"
            },
            "500": {
              "description": "Server error"
            }
          }
        }
      },
      "/delete_scheduled_job/{job_id}": {
        "delete": {
          "tags": ["Analysis"],
          "summary": "Delete a scheduled job by its ID.",
          "description": "Delete a scheduled job by its ID.",
          "parameters": [
            {
              "name": "job_id",
              "in": "path",
              "required": true,
              "type": "string"
            }
          ],
          "responses": {
            "200": {
              "description": "Job deleted successfully"
            },
            "404": {
              "description": "Job not found"
            },
            "500": {
              "description": "Server error"
            }
          }
        }
      },
      "/get_scheduled_job/{job_id}": {
        "get": {
          "tags": ["Analysis"],
          "summary": "Get information about a scheduled job by its ID.",
          "description": "Get information about a scheduled job by its ID.",
          "parameters": [
            {
              "name": "job_id",
              "in": "path",
              "required": true,
              "type": "string"
            }
          ],
          "responses": {
            "200": {
              "description": "Job information retrieved successfully"
            },
            "404": {
              "description": "Job not found"
            },
            "500": {
              "description": "Server error"
            }
          }
        }
      },
      "/get_scheduled_jobs": {
        "get": {
          "tags": ["Analysis"],
          "summary": "Get all scheduled jobs.",
          "description": "Get all scheduled jobs.",
          "responses": {
            "200": {
              "description": "Jobs retrieved successfully"
            },
            "500": {
              "description": "Server error"
            }
          }
        }
      },
      "/post_analysis": {
        "post": {
          "tags": ["Analysis"],
          "summary": "Create a new analysis and generate an associated image.",
          "description": "Create a new analysis based on the provided data, generate an image for the analysis, and upload it to S3.",
          "parameters": [
            {
              "name": "body",
              "in": "body",
              "description": "Analysis details",
              "required": true,
              "schema": {
                "type": "object",
                "properties": {
                  "coinBot": {
                    "type": "string"
                  },
                  "category_name": {
                    "type": "string"
                  },
                  "content": {
                    "type": "string"
                  }
                },
                "required": ["coinBot", "category_name", "content"]
              }
            }
          ],
          "responses": {
            "200": {
              "description": "Analysis created successfully"
            },
            "400": {
              "description": "Bad request (missing or invalid data)"
            },
            "500": {
              "description": "Server error"
            }
          }
        }
      },
      "/delete_analysis/{analysis_id}": {
      "delete": {
        "tags": ["Analysis"],
        "summary": "Delete an existing analysis and its associated image.",
        "description": "Remove an analysis identified by its ID and any associated image.",
        "parameters": [
          {
            "name": "analysis_id",
            "in": "path",
            "required": true,
            "type": "integer"
          }
        ],
        "responses": {
          "200": {
            "description": "Analysis deleted successfully"
          },
          "404": {
            "description": "Analysis not found"
          },
          "500": {
            "description": "Server error"
          }
        }
      }
      },
      "/edit_analysis/{analysis_id}": {
        "put": {
          "tags": ["Analysis"],
          "summary": "Edit the content of an existing analysis.",
          "description": "Update the content of an analysis identified by its ID.",
          "parameters": [
            {
              "name": "analysis_id",
              "in": "path",
              "required": true,
              "type": "integer"
            },
            {
              "name": "body",
              "in": "body",
              "description": "New analysis content",
              "required": true,
              "schema": {
                "type": "object",
                "properties": {
                  "content": {
                    "type": "string"
                  }
                },
                "required": ["content"]
              }
            }
          ],
          "responses": {
            "200": {
              "description": "Analysis edited successfully"
            },
            "400": {
              "description": "Bad request (missing new content)"
            },
            "404": {
              "description": "Analysis not found"
            },
            "500": {
              "description": "Server error"
            }
          }
        }
      },
      "/get_last_analysis": {
        "get": {
          "tags": ["Analysis"],
          "summary": "Retrieve the name and date of the last analysis created.",
          "description": "Query the database for the most recently created analysis and return its details along with the associated coin information.",
          "responses": {
            "200": {
              "description": "Last analysis retrieved successfully"
            },
            "404": {
              "description": "No analysis found or associated coin not found"
            },
            "500": {
              "description": "Server error"
            }
          }
        }
      },
      "/get_analysis/{coin_bot_id}": {
        "get": {
          "tags": [
            "Analysis"
          ],
          "summary": "Retrieve analyses for a specific coin bot ID with pagination",
          "description": "This endpoint queries the database for analyses related to a specific coin bot, ordered by creation date descending, and includes their associated images.",
          "parameters": [
            {
              "name": "coin_bot_id",
              "in": "path",
              "description": "The ID of the coin bot",
              "required": true,
              "type": "integer"
            },
            {
              "name": "page",
              "in": "query",
              "description": "The page number (default: 1)",
              "required": false,
              "type": "integer"
            },
            {
              "name": "limit",
              "in": "query",
              "description": "The number of items per page (default: 10, max: 100)",
              "required": false,
              "type": "integer"
            }
          ],
          "responses": {
            "200": {
              "description": "Successful operation",
              "schema": {
                "type": "object",
                "properties": {
                  "data": {
                    "type": "array",
                    "items": {
                      "$ref": "#/definitions/Analysis"
                    }
                  },
                  "error": {
                    "type": "string"
                  },
                  "success": {
                    "type": "boolean"
                  },
                  "total": {
                    "type": "integer"
                  },
                  "page": {
                    "type": "integer"
                  },
                  "limit": {
                    "type": "integer"
                  },
                  "total_pages": {
                    "type": "integer"
                  }
                }
              }
            },
            "400": {
              "description": "Invalid pagination parameters"
            },
            "404": {
              "description": "No analyses found for the specified coin bot ID"
            },
            "500": {
              "description": "Unexpected error during execution"
            }
          }
        }
      },
      "/get_analysis_by_coin": {
      "get": {
        "tags": [
          "Analysis"
        ],
        "summary": "Retrieve analyses for a specific coin by name or ID",
        "description": "This endpoint queries the database for analyses related to a specific coin, identified either by name or ID.",
        "parameters": [
          {
            "name": "coin_bot_name",
            "in": "query",
            "description": "The name of the coin (optional)",
            "required": false,
            "type": "string"
          },
          {
            "name": "coin_bot_id",
            "in": "query",
            "description": "The ID of the coin (optional)",
            "required": false,
            "type": "string"
          }
        ],
        "responses": {
          "200": {
            "description": "Successful operation",
            "schema": {
              "type": "object",
              "properties": {
                "data": {
                  "type": "array",
                  "items": {
                    "$ref": "#/definitions/Analysis"
                  }
                },
                "error": {
                  "type": "string"
                },
                "success": {
                  "type": "boolean"
                }
              }
            }
          },
          "400": {
            "description": "Coin ID or name is required"
          },
          "404": {
            "description": "No analyses found for the specified coin"
          },
          "500": {
            "description": "Unexpected error during execution"
          }
        }
      }
      },
      "/get_analysis": {
        "get": {
          "tags": [
            "Analysis"
          ],
          "summary": "Retrieve analyses with their associated images, with pagination",
          "description": "This endpoint queries the database for analyses, ordered by creation date descending, and includes their associated images. It supports pagination and a configurable limit.",
          "parameters": [
            {
              "name": "page",
              "in": "query",
              "description": "The page number (default: 1)",
              "required": false,
              "type": "integer"
            },
            {
              "name": "limit",
              "in": "query",
              "description": "The number of items per page (default: 10, max: 100)",
              "required": false,
              "type": "integer"
            }
          ],
          "responses": {
            "200": {
              "description": "Successful operation",
              "schema": {
                "type": "object",
                "properties": {
                  "data": {
                    "type": "array",
                    "items": {
                      "$ref": "#/definitions/Analysis"
                    }
                  },
                  "error": {
                    "type": "string"
                  },
                  "success": {
                    "type": "boolean"
                  },
                  "total": {
                    "type": "integer"
                  },
                  "page": {
                    "type": "integer"
                  },
                  "limit": {
                    "type": "integer"
                  },
                  "total_pages": {
                    "type": "integer"
                  }
                }
              }
            },
            "400": {
              "description": "Invalid pagination parameters"
            },
            "500": {
              "description": "Unexpected error during execution"
            }
          }
        }
      },
      "/register": {
        "post": {
          "tags": [
            "User"
          ],
          "summary": "Create a new user with provided data.",
          "parameters": [
            {
              "name": "body",
              "in": "body",
              "required": true,
              "schema": {
                "type": "object",
                "required": ["nickname", "email"],
                "properties": {
                  "nickname": { "type": "string" },
                  "email": { "type": "string" },
                  "email_verified": { "type": "boolean", "default": false },
                  "picture": { "type": "string" },
                  "auth0id": { "type": "string" },
                  "provider": { "type": "string" }
                }
              }
            }
          ],
          "responses": {
            "200": { "description": "User created successfully." },
            "400": { "description": "Missing required fields (nickname, email)." },
            "500": { "description": "Internal server error." }
          }
        }
      },
      "/edit_user/{user_id}": {
        "put": {
          "tags": [
            "User"
          ],
          "summary": "Edit user data identified by user ID.",
          "parameters": [
            {
              "name": "user_id",
              "in": "path",
              "required": true,
              "type": "integer"
            },
            {
              "name": "body",
              "in": "body",
              "required": true,
              "schema": {
                "type": "object",
                "properties": {
                  "nickname": { "type": "string" },
                  "email": { "type": "string" },
                  "email_verified": { "type": "boolean" },
                  "picture": { "type": "string" },
                  "auth0id": { "type": "string" },
                  "provider": { "type": "string" },
                  "created_at": { "type": "string", "format": "date-time" }
                }
              }
            }
          ],
          "responses": {
            "200": { "description": "User data updated successfully." },
            "400": { "description": "Missing user ID or no data provided to update." },
            "404": { "description": "User not found." },
            "500": { "description": "Internal server error." }
          }
        }
      },
      "/users": {
        "get": {
          "tags": [
            "User"
          ],
          "summary": "Retrieve all users with their purchased plans.",
          "responses": {
            "200": {
              "description": "Successful operation, returns list of users with plans.",
              "schema": {
                "type": "array",
                "items": {
                  "$ref": "#/definitions/UserWithPlans"
                }
              }
            },
            "500": { "description": "Internal server error." }
          }
        }
      },
      "/user": {
        "get": {
          "tags": [
            "User"
          ],
          "summary": "Retrieve a specific user with their purchased plans.",
          "parameters": [
            {
              "name": "user_id",
              "in": "query",
              "required": false,
              "type": "integer"
            },
            {
              "name": "email",
              "in": "query",
              "required": false,
              "type": "string"
            },
            {
              "name": "nickname",
              "in": "query",
              "required": false,
              "type": "string"
            }
          ],
          "responses": {
            "200": {
              "description": "Successful operation, returns user data with plans.",
              "schema": {
                "$ref": "#/definitions/UserWithPlans"
              }
            },
            "400": { "description": "User identifier not provided." },
            "404": { "description": "User not found or user has no active plans." },
            "500": { "description": "Internal server error." }
          }
        }
      },
      "/purchase_plan": {
        "post": {
          "tags": [
            "User"
          ],
          "summary": "Save a new purchased plan for a user.",
          "parameters": [
            {
              "name": "body",
              "in": "body",
              "required": true,
              "schema": {
                "type": "object",
                "required": ["reference_name", "price", "auth0id"],
                "properties": {
                  "reference_name": { "type": "string" },
                  "price": { "type": "number" },
                  "is_subscribed": { "type": "boolean", "default": true },
                  "user_id": { "type": "integer" },
                  "auth0id": { "type": "string" }
                }
              }
            }
          ],
          "responses": {
            "200": { "description": "Package saved successfully." },
            "400": { "description": "Missing required fields (reference_name, price, user_id, auth0id)." },
            "404": { "description": "User not found for provided auth0id." },
            "500": { "description": "Internal server error." }
          }
        }
      },
      "/unsubscribe_package/{product_id}": {
        "put": {
          "tags": [
            "User"
          ],
          "summary": "Unsubscribe a user from a purchased plan identified by product ID.",
          "parameters": [
            {
              "name": "product_id",
              "in": "path",
              "required": true,
              "type": "integer"
            }
          ],
          "responses": {
            "200": { "description": "User unsubscribed from package successfully." },
            "404": { "description": "Package not found." },
            "500": { "description": "Internal server error." }
          }
        }
      },
      "/api/tv/alerts": {
        "get": {
          "tags": [
            "TradingView"
          ],
          "summary": "Get all alerts for a specific category.",
          "parameters": [
            {
              "name": "category",
              "in": "query",
              "description": "Category name",
              "required": true,
              "type": "string"
            },
            {
              "name": "limit",
              "in": "query",
              "description": "Limit number of alerts (optional)",
              "required": false,
              "type": "integer"
            }
          ],
          "responses": {
            "200": {
              "description": "Successful operation",
              "schema": {
                "type": "array",
                "items": {
                  "type": "object",
                  "properties": {
                    "alert_id": {
                      "type": "integer"
                    },
                    "alert_name": {
                      "type": "string"
                    },
                    "alert_message": {
                      "type": "string"
                    },
                    "symbol": {
                      "type": "string"
                    },
                    "price": {
                      "type": "number"
                    },
                    "coin_bot_id": {
                      "type": "integer"
                    },
                    "created_at": {
                      "type": "string",
                      "format": "date-time"
                    }
                  }
                }
              }
            },
            "400": {
              "description": "Bad request"
            },
            "404": {
              "description": "Category not found"
            },
            "500": {
              "description": "Internal server error"
            }
          }
        }
      },
      "/api/tv/multiple_alert": {
        "post": {
          "tags": [
            "TradingView"
          ],
          "summary": "Get alerts from multiple categories.",
          "parameters": [
            {
              "name": "categories",
              "in": "body",
              "description": "List of category names",
              "required": true,
              "schema": {
                "type": "object",
                "properties": {
                  "categories": {
                    "type": "array",
                    "items": {
                      "type": "string"
                    }
                  },
                  "limit": {
                    "type": "integer"
                  }
                }
              }
            }
          ],
          "responses": {
            "200": {
              "description": "Successful operation",
              "schema": {
                "type": "object",
                "additionalProperties": {
                  "type": "array",
                  "items": {
                    "type": "object",
                    "properties": {
                      "alert_id": {
                        "type": "integer"
                      },
                      "alert_name": {
                        "type": "string"
                      },
                      "alert_message": {
                        "type": "string"
                      },
                      "symbol": {
                        "type": "string"
                      },
                      "price": {
                        "type": "number"
                      },
                      "coin_bot_id": {
                        "type": "integer"
                      },
                      "created_at": {
                        "type": "string",
                        "format": "date-time"
                      }
                    }
                  }
                }
              }
            },
            "400": {
              "description": "Bad request"
            },
            "500": {
              "description": "Internal server error"
            }
          }
        }
      },
      "/api/filter/alerts": {
        "get": {
          "tags": [
            "TradingView"
          ],
          "summary": "Get filtered alerts by coin and date.",
          "parameters": [
            {
              "name": "coin",
              "in": "query",
              "description": "Name of the coin/token",
              "required": true,
              "type": "string"
            },
            {
              "name": "date",
              "in": "query",
              "description": "Date filter (optional)",
              "required": false,
              "type": "string",
              "enum": ["today", "this week", "last week", "4h", "1h", "1w", "1d", "24h"]
            },
            {
              "name": "limit",
              "in": "query",
              "description": "Limit number of alerts (optional)",
              "required": false,
              "type": "integer"
            }
          ],
          "responses": {
            "200": {
              "description": "Successful operation",
              "schema": {
                "type": "object",
                "properties": {
                  "alerts": {
                    "type": "array",
                    "items": {
                      "type": "object",
                      "properties": {
                        "alert_id": {
                          "type": "integer"
                        },
                        "alert_name": {
                          "type": "string"
                        },
                        "alert_message": {
                          "type": "string"
                        },
                        "symbol": {
                          "type": "string"
                        },
                        "price": {
                          "type": "number"
                        },
                        "coin_bot_id": {
                          "type": "integer"
                        },
                        "created_at": {
                          "type": "string",
                          "format": "date-time"
                        }
                      }
                    }
                  }
                }
              }
            },
            "400": {
              "description": "Bad request"
            },
            "404": {
              "description": "Coin not found"
            },
            "500": {
              "description": "Internal server error"
            }
          }
        }
      },
      "/verification": {
        "get": {
          "tags": [
            "Send Email"
          ],
          "summary": "Send email verification link.",
          "responses": {
            "200": {
              "description": "Successful operation",
              "schema": {
                "type": "object",
                "properties": {
                  "status": {
                    "type": "integer",
                    "description": "Status code"
                  },
                  "content": {
                    "type": "string",
                    "description": "Response content"
                  }
                }
              }
            },
            "400": {
              "description": "Bad request"
            },
            "404": {
              "description": "Client not registered"
            },
            "500": {
              "description": "Internal server error"
            }
          }
        },
        "post": {
          "tags": [
            "Send Email"
          ],
          "summary": "Send email verification link.",
          "parameters": [
            {
              "name": "request_body",
              "in": "body",
              "description": "Request body containing customer data and line items",
              "required": true,
              "schema": {
                "type": "object",
                "properties": {
                  "customer": {
                    "type": "object",
                    "properties": {
                      "email": {
                        "type": "string"
                      }
                    }
                  },
                  "line_items": {
                    "type": "array",
                    "items": {
                      "type": "object",
                      "properties": {
                        "name": {
                          "type": "string"
                        }
                      }
                    }
                  }
                }
              }
            }
          ],
          "responses": {
            "200": {
              "description": "Successful operation",
              "schema": {
                "type": "object",
                "properties": {
                  "status": {
                    "type": "integer",
                    "description": "Status code"
                  },
                  "content": {
                    "type": "string",
                    "description": "Response content"
                  }
                }
              }
            },
            "400": {
              "description": "Bad request"
            },
            "500": {
              "description": "Internal server error"
            }
          }
        }
      },
      "/get_narrative_trading/{coin_bot_id}": {
        "get": {
          "summary": "Get narrative trading posts by coin bot ID",
          "description": "Retrieve narrative trading posts by coin bot ID.",
          "tags": ["Narrative Trading"],
          "parameters": [
            {
              "name": "coin_bot_id",
              "in": "path",
              "required": true,
              "schema": {
                "type": "integer"
              },
              "description": "ID of the coin bot"
            }
          ],
          "responses": {
            "200": {
              "description": "Successful operation",
              "content": {
                "application/json": {
                  "schema": {
                    "type": "object",
                    "properties": {
                      "success": {
                        "type": "boolean"
                      },
                      "data": {
                        "type": "array",
                        "items": {
                          "type": "object",
                          "properties": {
                            "narrative_trading_id": {
                              "type": "integer"
                            },
                            "narrative_trading": {
                              "type": "string"
                            },
                            "created_at": {
                              "type": "string",
                              "format": "date-time"
                            },
                            "category_name": {
                              "type": "string"
                            },
                            "coin_bot_id": {
                              "type": "integer"
                            }
                          }
                        }
                      }
                    }
                  }
                }
              }
            },
            "404": {
              "description": "No narrative trading found"
            },
            "500": {
              "description": "Internal server error"
            }
          }
        }
      },
      "/get_narrative_trading_by_coin": {
        "get": {
          "summary": "Get narrative trading posts by coin",
          "description": "Retrieve narrative trading posts by coin bot name or ID.",
          "tags": ["Narrative Trading"],
          "parameters": [
            {
              "name": "coin_bot_name",
              "in": "query",
              "schema": {
                "type": "string"
              },
              "description": "Name of the coin bot"
            },
            {
              "name": "coin_bot_id",
              "in": "query",
              "schema": {
                "type": "integer"
              },
              "description": "ID of the coin bot"
            }
          ],
          "responses": {
            "200": {
              "description": "Successful operation",
              "content": {
                "application/json": {
                  "schema": {
                    "type": "object",
                    "properties": {
                      "success": {
                        "type": "boolean"
                      },
                      "data": {
                        "type": "array",
                        "items": {
                          "type": "object",
                          "properties": {
                            "narrative_trading_id": {
                              "type": "integer"
                            },
                            "narrative_trading": {
                              "type": "string"
                            },
                            "created_at": {
                              "type": "string",
                              "format": "date-time"
                            },
                            "category_name": {
                              "type": "string"
                            },
                            "coin_bot_id": {
                              "type": "integer"
                            }
                          }
                        }
                      }
                    }
                  }
                }
              }
            },
            "400": {
              "description": "Bad request"
            },
            "404": {
              "description": "No narrative trading found"
            },
            "500": {
              "description": "Internal server error"
            }
          }
        }
      },
      "/get_narrative_trading": {
        "get": {
          "summary": "Get all narrative trading posts",
          "description": "Retrieve all narrative trading posts.",
          "tags": ["Narrative Trading"],
          "responses": {
            "200": {
              "description": "Successful operation",
              "content": {
                "application/json": {
                  "schema": {
                    "type": "object",
                    "properties": {
                      "success": {
                        "type": "boolean"
                      },
                      "data": {
                        "type": "array",
                        "items": {
                          "type": "object",
                          "properties": {
                            "narrative_trading_id": {
                              "type": "integer"
                            },
                            "narrative_trading": {
                              "type": "string"
                            },
                            "created_at": {
                              "type": "string",
                              "format": "date-time"
                            },
                            "category_name": {
                              "type": "string"
                            },
                            "coin_bot_id": {
                              "type": "integer"
                            }
                          }
                        }
                      }
                    }
                  }
                }
              }
            },
            "500": {
              "description": "Internal server error"
            }
          }
        }
      },
      "/post_narrative_trading": {
        "post": {
          "summary": "Create a new narrative trading post",
          "description": "Create a new narrative trading post.",
          "tags": ["Narrative Trading"],
          "requestBody": {
            "required": true,
            "content": {
              "application/x-www-form-urlencoded": {
                "schema": {
                  "type": "object",
                  "properties": {
                    "coinBot": {
                      "type": "string",
                      "description": "ID of the coin bot"
                    },
                    "content": {
                      "type": "string",
                      "description": "Content of the post"
                    },
                    "category_name": {
                      "type": "string",
                      "description": "Name of the category"
                    }
                  },
                  "required": ["coinBot", "content"]
                }
              }
            }
          },
          "responses": {
            "200": {
              "description": "Successful operation",
              "content": {
                "application/json": {
                  "schema": {
                    "type": "object",
                    "properties": {
                      "message": {
                        "type": "string"
                      },
                      "success": {
                        "type": "boolean"
                      },
                      "status": {
                        "type": "integer"
                      }
                    }
                  }
                }
              }
            },
            "400": {
              "description": "Bad request"
            },
            "500": {
              "description": "Internal server error"
            }
          }
        }
      },
      "/delete_narrative_trading/{narrative_trading_id}": {
        "delete": {
          "summary": "Delete a narrative trading post",
          "description": "Delete a narrative trading post by narrative_trading_id.",
          "tags": ["Narrative Trading"],
          "parameters": [
            {
              "name": "narrative_trading_id",
              "in": "path",
              "required": true,
              "schema": {
                "type": "integer"
              },
              "description": "ID of the narrative trading post to delete"
            }
          ],
          "responses": {
            "200": {
              "description": "Successful operation",
              "content": {
                "application/json": {
                  "schema": {
                    "type": "object",
                    "properties": {
                      "message": {
                        "type": "string"
                      },
                      "success": {
                        "type": "boolean"
                      },
                      "status": {
                        "type": "integer"
                      }
                    }
                  }
                }
              }
            },
            "404": {
              "description": "Narrative trading not found"
            },
            "500": {
              "description": "Internal server error"
            }
          }
        }
      },
      "/edit_narrative_trading/{narrative_trading_id}": {
        "put": {
          "summary": "Edit a narrative trading post",
          "description": "Edit an existing narrative trading post.",
          "tags": ["Narrative Trading"],
          "parameters": [
            {
              "name": "narrative_trading_id",
              "in": "path",
              "required": true,
              "schema": {
                "type": "integer"
              },
              "description": "ID of the narrative trading post to edit"
            }
          ],
          "requestBody": {
            "required": true,
            "content": {
              "application/json": {
                "schema": {
                  "type": "object",
                  "properties": {
                    "content": {
                      "type": "string",
                      "description": "New content for the narrative trading post"
                    }
                  },
                  "required": ["content"]
                }
              }
            }
          },
          "responses": {
            "200": {
              "description": "Successful operation",
              "content": {
                "application/json": {
                  "schema": {
                    "type": "object",
                    "properties": {
                      "message": {
                        "type": "string"
                      },
                      "success": {
                        "type": "boolean"
                      },
                      "status": {
                        "type": "integer"
                      }
                    }
                  }
                }
              }
            },
            "400": {
              "description": "Bad request"
            },
            "404": {
              "description": "Narrative trading not found"
            },
            "500": {
              "description": "Internal server error"
            }
          }
        }
      },
      "/get_last_narrative_trading": {
        "get": {
          "summary": "Get the last narrative trading",
          "description": "Retrieve information about the last narrative trading created.",
          "tags": ["Narrative Trading"],
          "responses": {
            "200": {
              "description": "Successful operation",
              "content": {
                "application/json": {
                  "schema": {
                    "type": "object",
                    "properties": {
                      "last_narrative_trading": {
                        "type": "object",
                        "properties": {
                          "narrative_trading_id": {
                            "type": "integer"
                          },
                          "content": {
                            "type": "string"
                          },
                          "coin_name": {
                            "type": "string"
                          },
                          "category_name": {
                            "type": "string"
                          },
                          "created_at": {
                            "type": "string",
                            "format": "date-time"
                          }
                        }
                      },
                      "success": {
                        "type": "boolean"
                      },
                      "status": {
                        "type": "integer"
                      }
                    }
                  }
                }
              }
            },
            "404": {
              "description": "No narrative trading found"
            },
            "500": {
              "description": "Internal server error"
            }
          }
        }
      },
      "/schedule_narrative_post": {
        "post": {
          "summary": "Schedule a narrative trading post",
          "description": "Schedule a narrative trading post for future publishing.",
          "tags": ["Narrative Trading"],
          "requestBody": {
            "required": true,
            "content": {
              "application/x-www-form-urlencoded": {
                "schema": {
                  "type": "object",
                  "properties": {
                    "coinBot": {
                      "type": "string",
                      "description": "ID of the coin bot"
                    },
                    "category_name": {
                      "type": "string",
                      "description": "Name of the category"
                    },
                    "content": {
                      "type": "string",
                      "description": "Content of the post"
                    },
                    "scheduledDate": {
                      "type": "string",
                      "description": "Scheduled date and time for publishing"
                    }
                  },
                  "required": ["coinBot", "content", "scheduledDate"]
                }
              }
            }
          },
          "responses": {
            "200": {
              "description": "Successful operation",
              "content": {
                "application/json": {
                  "schema": {
                    "type": "object",
                    "properties": {
                      "message": {
                        "type": "string"
                      },
                      "success": {
                        "type": "boolean"
                      },
                      "status": {
                        "type": "integer"
                      }
                    }
                  }
                }
              }
            },
            "400": {
              "description": "Bad request"
            },
            "500": {
              "description": "Internal server error"
            }
          }
        }
      },
      "/get_narrative_trading_jobs": {
        "get": {
          "summary": "Get scheduled narrative trading jobs",
          "description": "Retrieve a list of all scheduled narrative trading jobs.",
          "tags": ["Narrative Trading"],
          "responses": {
            "200": {
              "description": "Successful operation",
              "content": {
                "application/json": {
                  "schema": {
                    "type": "object",
                    "properties": {
                      "jobs": {
                        "type": "array",
                        "items": {
                          "type": "object",
                          "properties": {
                            "id": {
                              "type": "string"
                            },
                            "name": {
                              "type": "string"
                            },
                            "trigger": {
                              "type": "string"
                            },
                            "args": {
                              "type": "string"
                            },
                            "next_run_time": {
                              "type": "string"
                            }
                          }
                        }
                      },
                      "success": {
                        "type": "boolean"
                      },
                      "status": {
                        "type": "integer"
                      }
                    }
                  }
                }
              }
            },
            "500": {
              "description": "Internal server error"
            }
          }
        }
      },
      "/delete_scheduled_narrative_job/{job_id}": {
        "delete": {
          "summary": "Delete a scheduled narrative trading job",
          "description": "Delete a scheduled narrative trading job by job ID.",
          "tags": ["Narrative Trading"],
          "parameters": [
            {
              "name": "job_id",
              "in": "path",
              "required": true,
              "schema": {
                "type": "string"
              },
              "description": "ID of the job to delete"
            }
          ],
          "responses": {
            "200": {
              "description": "Successful operation",
              "content": {
                "application/json": {
                  "schema": {
                    "type": "object",
                    "properties": {
                      "message": {
                        "type": "string"
                      },
                      "success": {
                        "type": "boolean"
                      },
                      "status": {
                        "type": "integer"
                      }
                    }
                  }
                }
              }
            },
            "404": {
              "description": "Job not found"
            },
            "500": {
              "description": "Internal server error"
            }
          }
        }
      },
      "/get_competitors/{coin_bot_id}": {
        "get": {
          "summary": "Get competitors data",
          "description": "Retrieve a list of competitors for a specific coin bot",
          "tags": ["Competitors"],
          "parameters": [
            {
              "name": "coin_bot_id",
              "in": "path",
              "required": true,
              "schema": {
                "type": "integer"
              },
              "description": "ID of the coin bot"
            }
          ],
          "responses": {
            "200": {
              "description": "Successful operation",
              "content": {
                "application/json": {
                  "schema": {
                    "type": "object",
                    "properties": {
                      "competitors": {
                        "type": "array",
                        "items": {
                          "type": "object",
                          "properties": {
                            "competitor": {
                              "type": "object"
                            }
                          }
                        }
                      },
                      "status": {
                        "type": "integer"
                      }
                    }
                  }
                }
              }
            },
            "400": {
              "description": "Bad request"
            },
            "404": {
              "description": "No data found"
            },
            "500": {
              "description": "Internal server error"
            }
          }
        }
      },
      "/api/dapps": {
        "get": {
          "summary": "Get DApps data",
          "description": "Retrieve DApps data for a specific coin bot",
          "tags": ["DApps"],
          "parameters": [
            {
              "name": "coin_bot_id",
              "in": "query",
              "schema": {
                "type": "integer"
              },
              "description": "ID of the coin bot"
            },
            {
              "name": "coin_bot_name",
              "in": "query",
              "schema": {
                "type": "string"
              },
              "description": "Name of the coin bot"
            }
          ],
          "responses": {
            "200": {
              "description": "Successful operation",
              "content": {
                "application/json": {
                  "schema": {
                    "type": "object",
                    "properties": {
                      "message": {
                        "type": "array",
                        "items": {
                          "type": "object"
                        }
                      },
                      "status": {
                        "type": "integer"
                      }
                    }
                  }
                }
              }
            },
            "400": {
              "description": "Bad request"
            },
            "404": {
              "description": "No DApps found"
            },
            "500": {
              "description": "Internal server error"
            }
          }
        }
      },
      "/api/hacks": {
        "get": {
          "summary": "Get hacks data",
          "description": "Retrieve hacks data for a specific coin bot",
          "tags": ["Hacks"],
          "parameters": [
            {
              "name": "coin_bot_id",
              "in": "query",
              "schema": {
                "type": "integer"
              },
              "description": "ID of the coin bot"
            },
            {
              "name": "coin_bot_name",
              "in": "query",
              "schema": {
                "type": "string"
              },
              "description": "Name of the coin bot"
            }
          ],
          "responses": {
            "200": {
              "description": "Successful operation",
              "content": {
                "application/json": {
                  "schema": {
                    "type": "object",
                    "properties": {
                      "message": {
                        "type": "array",
                        "items": {
                          "type": "object"
                        }
                      },
                      "status": {
                        "type": "integer"
                      }
                    }
                  }
                }
              }
            },
            "400": {
              "description": "Bad request"
            },
            "500": {
              "description": "Internal server error"
            }
          }
        }
      },
      "/api/get_introduction": {
        "get": {
          "summary": "Get introduction data",
          "description": "Retrieve introduction data for a specific coin bot",
          "tags": ["Introduction"],
          "parameters": [
            {
              "name": "id",
              "in": "query",
              "schema": {
                "type": "integer"
              },
              "description": "ID of the coin bot"
            },
            {
              "name": "coin_name",
              "in": "query",
              "schema": {
                "type": "string"
              },
              "description": "Name of the coin bot"
            }
          ],
          "responses": {
            "200": {
              "description": "Successful operation",
              "content": {
                "application/json": {
                  "schema": {
                    "type": "object",
                    "properties": {
                      "message": {
                        "type": "object"
                      },
                      "status": {
                        "type": "integer"
                      }
                    }
                  }
                }
              }
            },
            "400": {
              "description": "Bad request"
            },
            "404": {
              "description": "No record found"
            },
            "500": {
              "description": "Internal server error"
            }
          }
        }
      },
      "/api/get_revenue_models": {
        "get": {
          "summary": "Get revenue models",
          "description": "Retrieve revenue model data for a specific coin bot",
          "tags": ["Revenue Models"],
          "parameters": [
            {
              "name": "coin_id",
              "in": "query",
              "schema": {
                "type": "integer"
              },
              "description": "ID of the coin bot"
            },
            {
              "name": "coin_name",
              "in": "query",
              "schema": {
                "type": "string"
              },
              "description": "Name of the coin bot"
            }
          ],
          "responses": {
            "200": {
              "description": "Successful operation",
              "content": {
                "application/json": {
                  "schema": {
                    "type": "object",
                    "properties": {
                      "revenue_model": {
                        "type": "object"
                      },
                      "status": {
                        "type": "integer"
                      }
                    }
                  }
                }
              }
            },
            "400": {
              "description": "Bad request"
            },
            "404": {
              "description": "No revenue model found"
            },
            "500": {
              "description": "Internal server error"
            }
          }
        }
      },
      "/api/get_tokenomics": {
        "get": {
          "summary": "Get tokenomics data",
          "description": "Retrieve tokenomics data for a specific coin bot",
          "tags": ["Tokenomics"],
          "parameters": [
            {
              "name": "coin_name",
              "in": "query",
              "schema": {
                "type": "string"
              },
              "description": "Name of the coin bot"
            },
            {
              "name": "coin_bot_id",
              "in": "query",
              "schema": {
                "type": "integer"
              },
              "description": "ID of the coin bot"
            }
          ],
          "responses": {
            "200": {
              "description": "Successful operation",
              "content": {
                "application/json": {
                  "schema": {
                    "type": "object",
                    "properties": {
                      "message": {
                        "type": "object",
                        "properties": {
                          "token_distribution": {
                            "type": "array",
                            "items": {
                              "type": "object"
                            }
                          },
                          "token_utility": {
                            "type": "array",
                            "items": {
                              "type": "object"
                            }
                          },
                          "value_accrual_mechanisms": {
                            "type": "array",
                            "items": {
                              "type": "object"
                            }
                          },
                          "tokenomics_data": {
                            "type": "array",
                            "items": {
                              "type": "object"
                            }
                          }
                        }
                      },
                      "status": {
                        "type": "integer"
                      }
                    }
                  }
                }
              }
            },
            "400": {
              "description": "Bad request"
            },
            "404": {
              "description": "No tokenomics found"
            },
            "500": {
              "description": "Internal server error"
            }
          }
        }
      },
      "/get_tokenomic/{id}": {
        "get": {
          "summary": "Get individual tokenomic",
          "description": "Retrieve a specific tokenomic by ID",
          "tags": ["Tokenomics"],
          "parameters": [
            {
              "name": "id",
              "in": "path",
              "required": true,
              "schema": {
                "type": "integer"
              },
              "description": "ID of the tokenomic"
            }
          ],
          "responses": {
            "200": {
              "description": "Successful operation",
              "content": {
                "application/json": {
                  "schema": {
                    "type": "object",
                    "properties": {
                      "data": {
                        "type": "object"
                      },
                      "status": {
                        "type": "integer"
                      }
                    }
                  }
                }
              }
            },
            "404": {
              "description": "Tokenomic not found"
            },
            "500": {
              "description": "Internal server error"
            }
          }
        }
      },
      "/get_token_distribution/{id}": {
        "get": {
          "summary": "Get token distribution",
          "description": "Retrieve a specific token distribution by ID",
          "tags": ["Tokenomics"],
          "parameters": [
            {
              "name": "id",
              "in": "path",
              "required": true,
              "schema": {
                "type": "integer"
              },
              "description": "ID of the token distribution"
            }
          ],
          "responses": {
            "200": {
              "description": "Successful operation",
              "content": {
                "application/json": {
                  "schema": {
                    "type": "object",
                    "properties": {
                      "data": {
                        "type": "object"
                      },
                      "status": {
                        "type": "integer"
                      }
                    }
                  }
                }
              }
            },
            "404": {
              "description": "Token distribution not found"
            },
            "500": {
              "description": "Internal server error"
            }
          }
        }
      },
      "/get_token_utility/{id}": {
        "get": {
          "summary": "Get token utility",
          "description": "Retrieve a specific token utility by ID",
          "tags": ["Tokenomics"],
          "parameters": [
            {
              "name": "id",
              "in": "path",
              "required": true,
              "schema": {
                "type": "integer"
              },
              "description": "ID of the token utility"
            }
          ],
          "responses": {
            "200": {
              "description": "Successful operation",
              "content": {
                "application/json": {
                  "schema": {
                    "type": "object",
                    "properties": {
                      "data": {
                        "type": "object"
                      },
                      "status": {
                        "type": "integer"
                      }
                    }
                  }
                }
              }
            },
            "404": {
              "description": "Token utility not found"
            },
            "500": {
              "description": "Internal server error"
            }
          }
        }
      },
      "/get_value_accrual/{id}": {
        "get": {
          "summary": "Get value accrual mechanism",
          "description": "Retrieve a specific value accrual mechanism by ID",
          "tags": ["Tokenomics"],
          "parameters": [
            {
              "name": "id",
              "in": "path",
              "required": true,
              "schema": {
                "type": "integer"
              },
              "description": "ID of the value accrual mechanism"
            }
          ],
          "responses": {
            "200": {
              "description": "Successful operation",
              "content": {
                "application/json": {
                  "schema": {
                    "type": "object",
                    "properties": {
                      "data": {
                        "type": "object"
                      },
                      "status": {
                        "type": "integer"
                      }
                    }
                  }
                }
              }
            },
            "404": {
              "description": "Value accrual mechanism not found"
            },
            "500": {
              "description": "Internal server error"
            }
          }
        }
      },
      "/api/get_upgrades": {
        "get": {
          "summary": "Get upgrades data",
          "description": "Retrieve upgrades data related to a specific coin",
          "tags": ["Upgrades"],
          "parameters": [
            {
              "name": "coin_bot_id",
              "in": "query",
              "schema": {
                "type": "integer"
              },
              "description": "ID of the coin bot"
            },
            {
              "name": "coin_name",
              "in": "query",
              "schema": {
                "type": "string"
              },
              "description": "Name of the coin bot"
            }
          ],
          "responses": {
            "200": {
              "description": "Successful operation",
              "content": {
                "application/json": {
                  "schema": {
                    "type": "object",
                    "properties": {
                      "message": {
                        "type": "array",
                        "items": {
                          "type": "object",
                          "properties": {
                            "upgrade": {
                              "type": "object"
                            }
                          }
                        }
                      },
                      "status": {
                        "type": "integer"
                      }
                    }
                  }
                }
              }
            },
            "400": {
              "description": "Bad request - Coin ID or name is missing"
            },
            "404": {
              "description": "No upgrades found for the requested coin"
            },
            "500": {
              "description": "Internal server error"
            }
          }
        }
      },
      "/api/get_competitors_by_coin_name": {
        "get": {
          "tags": [
            "Competitors"
          ],
          "summary": "Get competitors data for a specific coin by name",
          "description": "This endpoint retrieves a list of competitors for the analyzed coin based on the provided coin name.",
          "parameters": [
            {
              "name": "coin_name",
              "in": "query",
              "required": true,
              "type": "string",
              "description": "The name of the coin to get competitors for"
            }
          ],
          "responses": {
            "200": {
              "description": "Successful operation",
              "schema": {
                "type": "object",
                "properties": {
                  "competitors": {
                    "type": "array",
                    "items": {
                      "type": "object",
                      "properties": {
                        "competitor": {
                          "type": "object",
                          "description": "Competitor details"
                        }
                      }
                    }
                  },
                  "status": {
                    "type": "integer",
                    "example": 200
                  }
                }
              }
            },
            "400": {
              "description": "Bad request - Coin name is required",
              "schema": {
                "type": "object",
                "properties": {
                  "message": {
                    "type": "string",
                    "example": "Coin name is required"
                  },
                  "status": {
                    "type": "integer",
                    "example": 400
                  }
                }
              }
            },
            "404": {
              "description": "Not found - CoinBot not found or no data for the requested coin",
              "schema": {
                "type": "object",
                "properties": {
                  "message": {
                    "type": "string",
                    "example": "CoinBot not found for the given coin name"
                  },
                  "status": {
                    "type": "integer",
                    "example": 404
                  }
                }
              }
            },
            "500": {
              "description": "Internal server error",
              "schema": {
                "type": "object",
                "properties": {
                  "message": {
                    "type": "string",
                    "example": "Error getting competitors data: [error details]"
                  },
                  "status": {
                    "type": "integer",
                    "example": 500
                  }
                }
              }
            }
          }
        }
      },
      "/api/chart/ohlc": {
        "get": {
          "tags": [
            "Chart"
          ],
          "summary": "Get OHLC data for a specific coin",
          "description": "Fetch OHLC data for a specific cryptocurrency.",
          "operationId": "getOhlcData",
          "produces": [
            "application/json"
          ],
          "parameters": [
            {
              "name": "coin",
              "in": "query",
              "description": "The cryptocurrency to fetch data for (symbol or name).",
              "required": true,
              "type": "string"
            },
            {
              "name": "vs_currency",
              "in": "query",
              "description": "The currency to compare against.",
              "required": false,
              "type": "string",
              "default": "usd"
            },
            {
              "name": "interval",
              "in": "query",
              "description": "Data interval ('1h', '4h', '1d', '1w').",
              "required": false,
              "type": "string",
              "default": "1h",
              "enum": ["1h", "4h", "1d", "1w"]
            },
            {
              "name": "precision",
              "in": "query",
              "description": "Decimal place for currency price value (optional).",
              "required": false,
              "type": "integer",
              "default": 2,
              "minimum": 0,
              "maximum": 18
            }
          ],
          "responses": {
            "200": {
              "description": "Successful response",
              "schema": {
                "type": "array",
                "items": {
                  "type": "array",
                  "items": {
                    "type": "number"
                  }
                }
              }
            },
            "400": {
              "description": "Invalid input",
              "schema": {
                "type": "object",
                "properties": {
                  "error": {
                    "type": "string"
                  }
                }
              }
            },
            "404": {
              "description": "Coin not found",
              "schema": {
                "type": "object",
                "properties": {
                  "error": {
                    "type": "string"
                  }
                }
              }
            },
            "500": {
              "description": "Internal server error",
              "schema": {
                "type": "object",
                "properties": {
                  "error": {
                    "type": "string"
                  }
                }
              }
            }
          }
        }
      },
      "/api/top-movers": {
        "get": {
          "tags": ["Chart"],
          "summary": "Get top cryptocurrency movers",
          "description": "Retrieve the top 10 gainers and top 10 losers based on specified criteria.",
          "operationId": "getCryptoMarkets",
          "produces": ["application/json"],
          "parameters": [
            {
              "name": "vs_currency",
              "in": "query",
              "description": "The target currency for market data (default: 'usd').",
              "required": false,
              "type": "string",
              "default": "usd",
              "enum": ["usd", "btc", "eth"]
            },
            {
              "name": "order",
              "in": "query",
              "description": "The ordering criteria for the data.",
              "required": false,
              "type": "string",
              "default": "market_cap_desc",
              "enum": ["market_cap_desc", "market_cap_asc", "volume_desc", "volume_asc", "price_change_desc", "price_change_asc"]
            },
            {
              "name": "precision",
              "in": "query",
              "description": "The number of decimal places for price values.",
              "required": false,
              "type": "integer",
              "default": null
            }
          ],
          "responses": {
            "200": {
              "description": "Successful response",
              "schema": {
                "type": "object",
                "properties": {
                  "success": {
                    "type": "boolean"
                  },
                  "data": {
                    "type": "object",
                    "properties": {
                      "top_10_gainers": {
                        "type": "array",
                        "items": {
                          "$ref": "#/definitions/CryptoData"
                        }
                      },
                      "top_10_losers": {
                        "type": "array",
                        "items": {
                          "$ref": "#/definitions/CryptoData"
                        }
                      }
                    }
                  },
                  "order": {
                    "type": "string"
                  }
                }
              }
            },
            "400": {
              "description": "Invalid order parameter",
              "schema": {
                "type": "object",
                "properties": {
                  "success": {
                    "type": "boolean"
                  },
                  "error": {
                    "type": "object",
                    "properties": {
                      "code": {
                        "type": "integer"
                      },
                      "message": {
                        "type": "string"
                      }
                    }
                  }
                }
              }
            },
            "500": {
              "description": "Internal server error",
              "schema": {
                "type": "object",
                "properties": {
                  "success": {
                    "type": "boolean"
                  },
                  "error": {
                    "type": "object",
                    "properties": {
                      "code": {
                        "type": "integer"
                      },
                      "message": {
                        "type": "string"
                      }
                    }
                  }
                }
              }
            }
          }
        }
      },
      "/get_crypto_events": {
        "get": {
          "tags": ["Crypto Events"],
          "summary": "Retrieve cryptocurrency events based on specified filters.",
          "description": "This endpoint queries the Coindar API to retrieve events related to cryptocurrencies, filtered by date range, coin IDs, tags, and sorting options.",
          "parameters": [
            {
              "name": "today_date",
              "in": "query",
              "description": "The lower limit of the event start date in the format yyyy-mm-dd (optional)",
              "required": false,
              "schema": {
                "type": "string",
                "format": "date"
              }
            },
            {
              "name": "end_date",
              "in": "query",
              "description": "The upper date limit of the event start date in the format yyyy-mm-dd (optional)",
              "required": false,
              "schema": {
                "type": "string",
                "format": "date"
              }
            },
            {
              "name": "filter_coins",
              "in": "query",
              "description": "Comma-separated list of cryptocurrency IDs related to the requested events (optional)",
              "required": false,
              "schema": {
                "type": "string"
              }
            },
            {
              "name": "sort_by",
              "in": "query",
              "description": "Parameter defining events sorting; possible values are 'date_start', 'date_added', or 'views' (optional)",
              "required": false,
              "schema": {
                "type": "string",
                "enum": ["date_start", "date_added", "views"]
              }
            },
            {
              "name": "filter_tags",
              "in": "query",
              "description": "Comma-separated list of tag IDs (optional)",
              "required": false,
              "schema": {
                "type": "string"
              }
            },
            {
              "name": "order_by",
              "in": "query",
              "description": "Sorting order; possible values are '0' (ascending) or '1' (descending) (optional)",
              "required": false,
              "schema": {
                "type": "string",
                "enum": ["0", "1"]
              }
            }
          ],
          "responses": {
            "200": {
              "description": "Cryptocurrency events retrieved successfully"
            },
            "400": {
              "description": "Invalid parameter value"
            },
            "500": {
              "description": "Server error"
            }
          }
        }
      },
<<<<<<< HEAD
      "/get_revenuecat_user_info": {
        "get": {
          "tags": [
            "revenuecat"
          ],
          "summary": "Retrieve RevenueCat User Info",
          "description": "This endpoint queries the RevenueCat API to retrieve subscription and purchase information for a specific user, identified by their RevenueCat user ID.",
          "operationId": "getRevenueCatUserInfo",
          "parameters": [
            {
              "name": "revenuecat_user_id",
              "in": "query",
              "required": true,
              "description": "The unique identifier of the RevenueCat user.",
              "schema": {
                "type": "string"
              }
=======
      "/get_economic_events": {
        "get": {
          "tags": ["Economic Events"],
          "summary": "Retrieve economic events based on specified filters.",
          "description": "This endpoint queries the Profit API to retrieve economic events related to forex, filtered by date range, country ISO, currency, and impact.",
          "parameters": [
            {
              "name": "country_iso",
              "in": "query",
              "description": "The country ISO code (optional). Expected values are 'US', 'GB', 'CN'.",
              "required": false,
              "schema": {
                "type": "string",
                "enum": ["US", "GB", "CN"]
              }
            },
            {
              "name": "impact",
              "in": "query",
              "description": "Comma-separated list of impact levels ('high', 'medium', 'low') (optional).",
              "required": false,
              "schema": {
                "type": "string"
              }
            },
            {
              "name": "date",
              "in": "query",
              "description": "The lower limit of the event start date in the format yyyy-mm-dd (optional).",
              "required": false,
              "schema": {
                "type": "string",
                "format": "date"
              }
            },
            {
              "name": "end_date",
              "in": "query",
              "description": "The upper limit of the event end date in the format yyyy-mm-dd (optional).",
              "required": false,
              "schema": {
                "type": "string",
                "format": "date"
              }
>>>>>>> 333e0170
            }
          ],
          "responses": {
            "200": {
<<<<<<< HEAD
              "description": "Successful operation",
=======
              "description": "Economic events retrieved successfully",
>>>>>>> 333e0170
              "content": {
                "application/json": {
                  "schema": {
                    "type": "object",
                    "properties": {
<<<<<<< HEAD
                      "data": {
                        "type": "object",
                        "description": "The user information from RevenueCat"
                      },
                      "error": {
                        "type": "string",
                        "nullable": true,
=======
                      "url": {
                        "type": "string",
                        "description": "The URL of the API request"
                      },
                      "data": {
                        "type": "array",
                        "items": {
                          "type": "object"
                        },
                        "description": "List of event objects"
                      },
                      "error": {
                        "type": ["string", "null"],
>>>>>>> 333e0170
                        "description": "Error message, if any"
                      },
                      "success": {
                        "type": "boolean",
                        "description": "Indicates if the operation was successful"
                      }
                    }
                  }
                }
              }
            },
            "400": {
<<<<<<< HEAD
              "description": "Bad Request. Missing or invalid RevenueCat user ID."
            },
            "401": {
              "description": "Unauthorized. Invalid API token."
            },
            "500": {
              "description": "Internal Server Error. An unexpected error occurred."
            }
          },
          "security": [
            {
              "bearerAuth": []
            }
          ]
=======
              "description": "Invalid parameter value",
              "content": {
                "application/json": {
                  "schema": {
                      "type": "object",
                      "properties": {
                      "url": {
                        "type": "string",
                        "description": "The URL of the API request"
                      },
                      "data": {
                        "type": "array",
                        "items": {
                          "type": "object"
                        },
                        "description": "List of event objects"
                      },
                      "error": {
                        "type": "string",
                        "description": "Error message"
                      },
                      "success": {
                        "type": "boolean",
                        "description": "Indicates if the operation was successful"
                      }
                    }
                  }
                }
              }
            },
            "500": {
              "description": "Server error",
              "content": {
                "application/json": {
                  "schema": {
                    "type": "object",
                    "properties": {
                      "url": {
                        "type": "string",
                        "description": "The URL of the API request"
                      },
                      "data": {
                        "type": "array",
                        "items": {
                          "type": "object"
                        },
                        "description": "List of event objects"
                      },
                      "error": {
                      "type": "string",
                      "description": "Error message"
                      },
                      "success": {
                      "type": "boolean",
                      "description": "Indicates if the operation was successful"
                      }
                    }
                  }
                }
              }
            }
          }
>>>>>>> 333e0170
        }
      }
    },
    "definitions": {
      "UserWithPlans": {
        "type": "object",
        "properties": {
          "user_id": { "type": "integer" },
          "nickname": { "type": "string" },
          "email": { "type": "string" },
          "email_verified": { "type": "boolean" },
          "picture": { "type": "string" },
          "auth0id": { "type": "string" },
          "provider": { "type": "string" },
          "created_at": { "type": "string", "format": "date-time" },
          "purchased_plans": {
            "type": "array",
            "items": {
              "type": "object",
              "properties": {
                "product_id": { "type": "integer" },
                "reference_name": { "type": "string" },
                "price": { "type": "number" },
                "is_subscribed": { "type": "boolean" },
                "created_at": { "type": "string", "format": "date-time" }
              }
            }
          }
        }
      },
      "CryptoData": {
        "type": "object",
        "properties": {
          "id": {
            "type": "string"
          },
          "symbol": {
            "type": "string"
          },
          "name": {
            "type": "string"
          },
          "current_price": {
            "type": "number"
          },
          "market_cap": {
            "type": "number"
          },
          "market_cap_rank": {
            "type": "integer"
          },
          "total_volume": {
            "type": "number"
          },
          "high_24h": {
            "type": "number"
          },
          "low_24h": {
            "type": "number"
          },
          "price_change_24h": {
            "type": "number"
          },
          "price_change_percentage_24h": {
            "type": "number"
          },
          "market_cap_change_24h": {
            "type": "number"
          },
          "market_cap_change_percentage_24h": {
            "type": "number"
          },
          "circulating_supply": {
            "type": "number"
          },
          "total_supply": {
            "type": "number"
          },
          "max_supply": {
            "type": "number"
          },
          "ath": {
            "type": "number"
          },
          "ath_change_percentage": {
            "type": "number"
          },
          "ath_date": {
            "type": "string",
            "format": "date-time"
          },
          "atl": {
            "type": "number"
          },
          "atl_change_percentage": {
            "type": "number"
          },
          "atl_date": {
            "type": "string",
            "format": "date-time"
          },
          "roi": {
            "type": "object",
            "properties": {
              "times": {
                "type": "number"
              },
              "currency": {
                "type": "string"
              },
              "percentage": {
                "type": "number"
              }
            }
          },
          "last_updated": {
            "type": "string",
            "format": "date-time"
          }
        }
      }
    }
  }

  <|MERGE_RESOLUTION|>--- conflicted
+++ resolved
@@ -3086,25 +3086,6 @@
           }
         }
       },
-<<<<<<< HEAD
-      "/get_revenuecat_user_info": {
-        "get": {
-          "tags": [
-            "revenuecat"
-          ],
-          "summary": "Retrieve RevenueCat User Info",
-          "description": "This endpoint queries the RevenueCat API to retrieve subscription and purchase information for a specific user, identified by their RevenueCat user ID.",
-          "operationId": "getRevenueCatUserInfo",
-          "parameters": [
-            {
-              "name": "revenuecat_user_id",
-              "in": "query",
-              "required": true,
-              "description": "The unique identifier of the RevenueCat user.",
-              "schema": {
-                "type": "string"
-              }
-=======
       "/get_economic_events": {
         "get": {
           "tags": ["Economic Events"],
@@ -3149,30 +3130,16 @@
                 "type": "string",
                 "format": "date"
               }
->>>>>>> 333e0170
-            }
-          ],
-          "responses": {
-            "200": {
-<<<<<<< HEAD
-              "description": "Successful operation",
-=======
+            }
+          ],
+          "responses": {
+            "200": {
               "description": "Economic events retrieved successfully",
->>>>>>> 333e0170
               "content": {
                 "application/json": {
                   "schema": {
                     "type": "object",
                     "properties": {
-<<<<<<< HEAD
-                      "data": {
-                        "type": "object",
-                        "description": "The user information from RevenueCat"
-                      },
-                      "error": {
-                        "type": "string",
-                        "nullable": true,
-=======
                       "url": {
                         "type": "string",
                         "description": "The URL of the API request"
@@ -3186,7 +3153,6 @@
                       },
                       "error": {
                         "type": ["string", "null"],
->>>>>>> 333e0170
                         "description": "Error message, if any"
                       },
                       "success": {
@@ -3199,22 +3165,6 @@
               }
             },
             "400": {
-<<<<<<< HEAD
-              "description": "Bad Request. Missing or invalid RevenueCat user ID."
-            },
-            "401": {
-              "description": "Unauthorized. Invalid API token."
-            },
-            "500": {
-              "description": "Internal Server Error. An unexpected error occurred."
-            }
-          },
-          "security": [
-            {
-              "bearerAuth": []
-            }
-          ]
-=======
               "description": "Invalid parameter value",
               "content": {
                 "application/json": {
@@ -3277,7 +3227,68 @@
               }
             }
           }
->>>>>>> 333e0170
+        }
+      },
+      "/get_revenuecat_user_info": {
+        "get": {
+          "tags": [
+            "revenuecat"
+          ],
+          "summary": "Retrieve RevenueCat User Info",
+          "description": "This endpoint queries the RevenueCat API to retrieve subscription and purchase information for a specific user, identified by their RevenueCat user ID.",
+          "operationId": "getRevenueCatUserInfo",
+          "parameters": [
+            {
+              "name": "revenuecat_user_id",
+              "in": "query",
+              "required": true,
+              "description": "The unique identifier of the RevenueCat user.",
+              "schema": {
+                "type": "string"
+              }
+            }
+          ],
+          "responses": {
+            "200": {
+              "description": "Successful operation",
+              "content": {
+                "application/json": {
+                  "schema": {
+                    "type": "object",
+                    "properties": {
+                      "data": {
+                        "type": "object",
+                        "description": "The user information from RevenueCat"
+                      },
+                      "error": {
+                        "type": "string",
+                        "nullable": true,
+                        "description": "Error message, if any"
+                      },
+                      "success": {
+                        "type": "boolean",
+                        "description": "Indicates if the operation was successful"
+                      }
+                    }
+                  }
+                }
+              }
+            },
+            "400": {
+              "description": "Bad Request. Missing or invalid RevenueCat user ID."
+            },
+            "401": {
+              "description": "Unauthorized. Invalid API token."
+            },
+            "500": {
+              "description": "Internal Server Error. An unexpected error occurred."
+            }
+          },
+          "security": [
+            {
+              "bearerAuth": []
+            }
+          ]
         }
       }
     },

{
    "swagger": "2.0",
    "info": {
      "title": "AI Alpha API",
      "description": "API for managing All routes related to AI Alpha",
      "version": "2.1"
    },
    "tags": [
      {
        "name": "User",
        "description": "Operations related to the User"
      },
      {
        "name": "Analysis",
        "description": "Operations related to the Analysis"
      },
      {
        "name": "Chart",
        "description": "Operations related to the Charts"
      },
      {
        "name": "Introduction",
        "description": "Operations related to the Introduction"
      },
      {
        "name": "Tokenomics",
        "description": "Operations related to the Tokenomics"
      },
      {
        "name": "Competitors",
        "description": "Operations related to the Competitors"
      },
      {
        "name": "Revenue Models",
        "description": "Operations related to the Revenue Models"
      },
      {
        "name": "Hacks",
        "description": "Operations related to the Hacks"
      },
      {
        "name": "Upgrades",
        "description": "Operations related to the Upgrades"
      },
      {
        "name": "DApps",
        "description": "Operations related to the DApps"
      },
      {
        "name": "Narrative Trading",
        "description": "Operations related to the Narrative Trading"
      },
      {
        "name": "TradingView",
        "description": "Operations related to the TradingView"
      },
      {
        "name": "Send Email",
        "description": "Endpoints related to sending email notifications"
      },
      {
        "name": "WebSocket",
        "description": "WebSocket operations for real-time cryptocurrency data"
      }
    ],
    "paths": {
      "api/chart/save_chart": {
        "post": {
          "tags": [
            "Chart"
          ],
          "summary": "Adds a new support and resistance lines record for a coin",
          "description": "This endpoint creates a new chart entry for a specified coin, pair, and temporality, regardless of whether a previous entry exists.",
          "parameters": [
            {
              "in": "body",
              "name": "body",
              "description": "Chart data to be created",
              "required": true,
              "schema": {
                "type": "object",
                "properties": {
                  "coin_bot_id": {
                    "type": "integer"
                  },
                  "pair": {
                    "type": "string"
                  },
                  "temporality": {
                    "type": "string"
                  },
                  "token": {
                    "type": "string"
                  },
                  "support_1": {
                    "type": "number",
                    "format": "float"
                  },
                  "support_2": {
                    "type": "number",
                    "format": "float"
                  },
                  "support_3": {
                    "type": "number",
                    "format": "float"
                  },
                  "support_4": {
                    "type": "number",
                    "format": "float"
                  },
                  "resistance_1": {
                    "type": "number",
                    "format": "float"
                  },
                  "resistance_2": {
                    "type": "number",
                    "format": "float"
                  },
                  "resistance_3": {
                    "type": "number",
                    "format": "float"
                  },
                  "resistance_4": {
                    "type": "number",
                    "format": "float"
                  }
                },
                "required": [
                  "coin_bot_id",
                  "pair",
                  "temporality",
                  "token"
                ]
              }
            }
          ],
          "responses": {
            "201": {
              "description": "New chart record created successfully",
              "schema": {
                "type": "object",
                "properties": {
                  "message": {
                    "type": "string"
                  },
                  "error": {
                    "type": "string"
                  },
                  "status": {
                    "type": "integer"
                  }
                }
              }
            },
            "400": {
              "description": "One or more required fields are missing or invalid",
              "schema": {
                "type": "object",
                "properties": {
                  "message": {
                    "type": "string"
                  },
                  "error": {
                    "type": "string"
                  },
                  "status": {
                    "type": "integer"
                  }
                }
              }
            },
            "500": {
              "description": "An unexpected error occurred",
              "schema": {
                "type": "object",
                "properties": {
                  "message": {
                    "type": "string"
                  },
                  "error": {
                    "type": "string"
                  },
                  "status": {
                    "type": "integer"
                  }
                }
              }
            }
          }
        }
      },
      "/api/coin-support-resistance": {
        "get": {
          "tags": [
            "Chart"
          ],
          "summary": "Get the most recent support and resistance lines of a requested coin",
          "description": "This endpoint retrieves the most recent chart values including support and resistance levels for a specified coin (by name or ID), temporality, and trading pair.",
          "parameters": [
            {
              "name": "coin_name",
              "in": "query",
              "type": "string",
              "required": false
            },
            {
              "name": "coin_id",
              "in": "query",
              "type": "integer",
              "required": false
            },
            {
              "name": "temporality",
              "in": "query",
              "type": "string",
              "required": true
            },
            {
              "name": "pair",
              "in": "query",
              "type": "string",
              "required": true
            }
          ],
          "responses": {
            "200": {
              "description": "Chart values retrieved successfully",
              "schema": {
                "type": "object",
                "properties": {
                  "message": {
                    "type": "object",
                    "properties": {
                      "support_1": {
                        "type": "number",
                        "format": "float"
                      },
                      "support_2": {
                        "type": "number",
                        "format": "float"
                      },
                      "support_3": {
                        "type": "number",
                        "format": "float"
                      },
                      "support_4": {
                        "type": "number",
                        "format": "float"
                      },
                      "resistance_1": {
                        "type": "number",
                        "format": "float"
                      },
                      "resistance_2": {
                        "type": "number",
                        "format": "float"
                      },
                      "resistance_3": {
                        "type": "number",
                        "format": "float"
                      },
                      "resistance_4": {
                        "type": "number",
                        "format": "float"
                      },
                      "token": {
                        "type": "string"
                      },
                      "pair": {
                        "type": "string"
                      },
                      "temporality": {
                        "type": "string"
                      },
                      "coin_bot_id": {
                        "type": "integer"
                      },
                      "created_at": {
                        "type": "string",
                        "format": "date-time"
                      },
                      "updated_at": {
                        "type": "string",
                        "format": "date-time"
                      }
                    }
                  },
                  "error": {
                    "type": "string"
                  },
                  "status": {
                    "type": "integer"
                  }
                }
              }
            },
            "400": {
              "description": "Missing required parameters",
              "schema": {
                "type": "object",
                "properties": {
                  "message": {
                    "type": "string"
                  },
                  "error": {
                    "type": "string"
                  },
                  "status": {
                    "type": "integer"
                  }
                }
              }
            },
            "404": {
              "description": "CoinBot not found or no chart found for the given parameters",
              "schema": {
                "type": "object",
                "properties": {
                  "message": {
                    "type": "string"
                  },
                  "error": {
                    "type": "string"
                  },
                  "status": {
                    "type": "integer"
                  }
                }
              }
            },
            "500": {
              "description": "An unexpected error occurred",
              "schema": {
                "type": "object",
                "properties": {
                  "message": {
                    "type": "string"
                  },
                  "error": {
                    "type": "string"
                  },
                  "status": {
                    "type": "integer"
                  }
                }
              }
            }
          }
        }
      },
      "/api/total_3_data": {
        "get": {
          "tags": [
            "Chart"
          ],
          "summary": "Retrieve and calculate total market cap data for the top 3 cryptocurrencies",
          "description": "This endpoint fetches market cap data for Bitcoin, Ethereum, and the total market, then calculates the market cap for the third largest cryptocurrency by subtracting Bitcoin and Ethereum from the total.",
          "responses": {
            "200": {
              "description": "Market cap data retrieved successfully",
              "schema": {
                "type": "object",
                "properties": {
                  "message": {
                    "type": "array",
                    "items": {
                      "type": "object",
                      "properties": {
                        "coin": {
                          "type": "string"
                        },
                        "market_cap": {
                          "type": "number",
                          "format": "float"
                        }
                      }
                    }
                  },
                  "error": {
                    "type": "string"
                  },
                  "status": {
                    "type": "integer"
                  }
                }
              }
            },
            "500": {
              "description": "An unexpected error occurred",
              "schema": {
                "type": "object",
                "properties": {
                  "message": {
                    "type": "string"
                  },
                  "error": {
                    "type": "string"
                  },
                  "status": {
                    "type": "integer"
                  }
                }
              }
            }
          }
        }
      },
      "/admin/register": {
      "post": {
        "tags": ["Admin"],
        "summary": "Register a new admin with a specified role.",
        "description": "Register a new admin with a specified role.",
        "parameters": [
          {
            "name": "body",
            "in": "body",
            "description": "Admin registration details",
            "required": true,
            "schema": {
              "type": "object",
              "properties": {
                "email": {
                  "type": "string"
                },
                "username": {
                  "type": "string"
                },
                "password": {
                  "type": "string"
                },
                "role": {
                  "type": "string"
                }
              },
              "required": ["email", "username", "password", "role"]
            }
          }
        ],
        "responses": {
          "201": {
            "description": "Admin registered successfully"
          },
          "400": {
            "description": "Bad request (missing data or invalid role)"
          },
          "409": {
            "description": "Conflict (email or username already exists)"
          },
          "500": {
            "description": "Database error or unexpected error"
          }
        }
      }
      },
      "/admin/login": {
        "post": {
          "tags": ["Admin"],
          "summary": "Authenticate an admin.",
          "description": "Authenticate an admin.",
          "parameters": [
            {
              "name": "body",
              "in": "body",
              "description": "Admin login details",
              "required": true,
              "schema": {
                "type": "object",
                "properties": {
                  "username": {
                    "type": "string"
                  },
                  "password": {
                    "type": "string"
                  }
                },
                "required": ["username", "password"]
              }
            }
          ],
          "responses": {
            "200": {
              "description": "Login successful"
            },
            "401": {
              "description": "Invalid credentials"
            },
            "500": {
              "description": "Database error or unexpected error"
            }
          }
        }
      },
      "/admin/{admin_id}": {
        "get": {
          "tags": ["Admin"],
          "summary": "Retrieve admin information.",
          "description": "Retrieve admin information.",
          "parameters": [
            {
              "name": "admin_id",
              "in": "path",
              "required": true,
              "type": "integer"
            }
          ],
          "responses": {
            "200": {
              "description": "Admin information retrieved successfully"
            },
            "404": {
              "description": "Admin not found"
            },
            "500": {
              "description": "Database error or unexpected error"
            }
          }
        },
        "put": {
          "tags": ["Admin"],
          "summary": "Update admin information.",
          "description": "Update admin information.",
          "parameters": [
            {
              "name": "admin_id",
              "in": "path",
              "required": true,
              "type": "integer"
            },
            {
              "name": "body",
              "in": "body",
              "description": "Admin update details",
              "required": true,
              "schema": {
                "type": "object",
                "properties": {
                  "email": {
                    "type": "string"
                  },
                  "username": {
                    "type": "string"
                  },
                  "password": {
                    "type": "string"
                  },
                  "role": {
                    "type": "string"
                  }
                }
              }
            }
          ],
          "responses": {
            "200": {
              "description": "Admin updated successfully"
            },
            "400": {
              "description": "Bad request (invalid data)"
            },
            "404": {
              "description": "Admin not found"
            },
            "500": {
              "description": "Database error or unexpected error"
            }
          }
        },
        "delete": {
          "tags": ["Admin"],
          "summary": "Delete admin.",
          "description": "Delete admin.",
          "parameters": [
            {
              "name": "admin_id",
              "in": "path",
              "required": true,
              "type": "integer"
            }
          ],
          "responses": {
            "200": {
              "description": "Admin deleted successfully"
            },
            "404": {
              "description": "Admin not found"
            },
            "500": {
              "description": "Database error or unexpected error"
            }
          }
        }
      },
      "/schedule_post": {
        "post": {
          "tags": ["Analysis"],
          "summary": "Schedule a post for future publication.",
          "description": "Schedule a post for future publication.",
          "parameters": [
            {
              "name": "body",
              "in": "body",
              "description": "Post scheduling details",
              "required": true,
              "schema": {
                "type": "object",
                "properties": {
                  "coinBot": {
                    "type": "string"
                  },
                  "category_name": {
                    "type": "string"
                  },
                  "content": {
                    "type": "string"
                  },
                  "scheduledDate": {
                    "type": "string"
                  }
                },
                "required": ["coinBot", "category_name", "content", "scheduledDate"]
              }
            }
          ],
          "responses": {
            "200": {
              "description": "Post scheduled successfully"
            },
            "400": {
              "description": "Bad request (missing or invalid data)"
            },
            "500": {
              "description": "Server error"
            }
          }
        }
      },
      "/delete_scheduled_job/{job_id}": {
        "delete": {
          "tags": ["Analysis"],
          "summary": "Delete a scheduled job by its ID.",
          "description": "Delete a scheduled job by its ID.",
          "parameters": [
            {
              "name": "job_id",
              "in": "path",
              "required": true,
              "type": "string"
            }
          ],
          "responses": {
            "200": {
              "description": "Job deleted successfully"
            },
            "404": {
              "description": "Job not found"
            },
            "500": {
              "description": "Server error"
            }
          }
        }
      },
      "/get_scheduled_job/{job_id}": {
        "get": {
          "tags": ["Analysis"],
          "summary": "Get information about a scheduled job by its ID.",
          "description": "Get information about a scheduled job by its ID.",
          "parameters": [
            {
              "name": "job_id",
              "in": "path",
              "required": true,
              "type": "string"
            }
          ],
          "responses": {
            "200": {
              "description": "Job information retrieved successfully"
            },
            "404": {
              "description": "Job not found"
            },
            "500": {
              "description": "Server error"
            }
          }
        }
      },
      "/get_scheduled_jobs": {
        "get": {
          "tags": ["Analysis"],
          "summary": "Get all scheduled jobs.",
          "description": "Get all scheduled jobs.",
          "responses": {
            "200": {
              "description": "Jobs retrieved successfully"
            },
            "500": {
              "description": "Server error"
            }
          }
        }
      },
      "/post_analysis": {
        "post": {
          "tags": ["Analysis"],
          "summary": "Create a new analysis and generate an associated image.",
          "description": "Create a new analysis based on the provided data, generate an image for the analysis, and upload it to S3.",
          "parameters": [
            {
              "name": "body",
              "in": "body",
              "description": "Analysis details",
              "required": true,
              "schema": {
                "type": "object",
                "properties": {
                  "coinBot": {
                    "type": "string"
                  },
                  "category_name": {
                    "type": "string"
                  },
                  "content": {
                    "type": "string"
                  }
                },
                "required": ["coinBot", "category_name", "content"]
              }
            }
          ],
          "responses": {
            "200": {
              "description": "Analysis created successfully"
            },
            "400": {
              "description": "Bad request (missing or invalid data)"
            },
            "500": {
              "description": "Server error"
            }
          }
        }
      },
      "/delete_analysis/{analysis_id}": {
      "delete": {
        "tags": ["Analysis"],
        "summary": "Delete an existing analysis and its associated image.",
        "description": "Remove an analysis identified by its ID and any associated image.",
        "parameters": [
          {
            "name": "analysis_id",
            "in": "path",
            "required": true,
            "type": "integer"
          }
        ],
        "responses": {
          "200": {
            "description": "Analysis deleted successfully"
          },
          "404": {
            "description": "Analysis not found"
          },
          "500": {
            "description": "Server error"
          }
        }
      }
      },
      "/edit_analysis/{analysis_id}": {
        "put": {
          "tags": ["Analysis"],
          "summary": "Edit the content of an existing analysis.",
          "description": "Update the content of an analysis identified by its ID.",
          "parameters": [
            {
              "name": "analysis_id",
              "in": "path",
              "required": true,
              "type": "integer"
            },
            {
              "name": "body",
              "in": "body",
              "description": "New analysis content",
              "required": true,
              "schema": {
                "type": "object",
                "properties": {
                  "content": {
                    "type": "string"
                  }
                },
                "required": ["content"]
              }
            }
          ],
          "responses": {
            "200": {
              "description": "Analysis edited successfully"
            },
            "400": {
              "description": "Bad request (missing new content)"
            },
            "404": {
              "description": "Analysis not found"
            },
            "500": {
              "description": "Server error"
            }
          }
        }
      },
      "/get_last_analysis": {
        "get": {
          "tags": ["Analysis"],
          "summary": "Retrieve the name and date of the last analysis created.",
          "description": "Query the database for the most recently created analysis and return its details along with the associated coin information.",
          "responses": {
            "200": {
              "description": "Last analysis retrieved successfully"
            },
            "404": {
              "description": "No analysis found or associated coin not found"
            },
            "500": {
              "description": "Server error"
            }
          }
        }
      },
      "/get_analysis/{coin_bot_id}": {
        "get": {
          "tags": [
            "Analysis"
          ],
          "summary": "Retrieve analyses for a specific coin bot ID with pagination",
          "description": "This endpoint queries the database for analyses related to a specific coin bot, ordered by creation date descending, and includes their associated images.",
          "parameters": [
            {
              "name": "coin_bot_id",
              "in": "path",
              "description": "The ID of the coin bot",
              "required": true,
              "type": "integer"
            },
            {
              "name": "page",
              "in": "query",
              "description": "The page number (default: 1)",
              "required": false,
              "type": "integer"
            },
            {
              "name": "limit",
              "in": "query",
              "description": "The number of items per page (default: 10, max: 100)",
              "required": false,
              "type": "integer"
            }
          ],
          "responses": {
            "200": {
              "description": "Successful operation",
              "schema": {
                "type": "object",
                "properties": {
                  "data": {
                    "type": "array",
                    "items": {
                      "$ref": "#/definitions/Analysis"
                    }
                  },
                  "error": {
                    "type": "string"
                  },
                  "success": {
                    "type": "boolean"
                  },
                  "total": {
                    "type": "integer"
                  },
                  "page": {
                    "type": "integer"
                  },
                  "limit": {
                    "type": "integer"
                  },
                  "total_pages": {
                    "type": "integer"
                  }
                }
              }
            },
            "400": {
              "description": "Invalid pagination parameters"
            },
            "404": {
              "description": "No analyses found for the specified coin bot ID"
            },
            "500": {
              "description": "Unexpected error during execution"
            }
          }
        }
      },
      "/get_analysis_by_coin": {
      "get": {
        "tags": [
          "Analysis"
        ],
        "summary": "Retrieve analyses for a specific coin by name or ID",
        "description": "This endpoint queries the database for analyses related to a specific coin, identified either by name or ID.",
        "parameters": [
          {
            "name": "coin_bot_name",
            "in": "query",
            "description": "The name of the coin (optional)",
            "required": false,
            "type": "string"
          },
          {
            "name": "coin_bot_id",
            "in": "query",
            "description": "The ID of the coin (optional)",
            "required": false,
            "type": "string"
          }
        ],
        "responses": {
          "200": {
            "description": "Successful operation",
            "schema": {
              "type": "object",
              "properties": {
                "data": {
                  "type": "array",
                  "items": {
                    "$ref": "#/definitions/Analysis"
                  }
                },
                "error": {
                  "type": "string"
                },
                "success": {
                  "type": "boolean"
                }
              }
            }
          },
          "400": {
            "description": "Coin ID or name is required"
          },
          "404": {
            "description": "No analyses found for the specified coin"
          },
          "500": {
            "description": "Unexpected error during execution"
          }
        }
      }
      },
      "/get_analysis": {
        "get": {
          "tags": [
            "Analysis"
          ],
          "summary": "Retrieve analyses with their associated images, with pagination",
          "description": "This endpoint queries the database for analyses, ordered by creation date descending, and includes their associated images. It supports pagination and a configurable limit.",
          "parameters": [
            {
              "name": "page",
              "in": "query",
              "description": "The page number (default: 1)",
              "required": false,
              "type": "integer"
            },
            {
              "name": "limit",
              "in": "query",
              "description": "The number of items per page (default: 10, max: 100)",
              "required": false,
              "type": "integer"
            }
          ],
          "responses": {
            "200": {
              "description": "Successful operation",
              "schema": {
                "type": "object",
                "properties": {
                  "data": {
                    "type": "array",
                    "items": {
                      "$ref": "#/definitions/Analysis"
                    }
                  },
                  "error": {
                    "type": "string"
                  },
                  "success": {
                    "type": "boolean"
                  },
                  "total": {
                    "type": "integer"
                  },
                  "page": {
                    "type": "integer"
                  },
                  "limit": {
                    "type": "integer"
                  },
                  "total_pages": {
                    "type": "integer"
                  }
                }
              }
            },
            "400": {
              "description": "Invalid pagination parameters"
            },
            "500": {
              "description": "Unexpected error during execution"
            }
          }
        }
      },
      "/register": {
        "post": {
          "tags": [
            "User"
          ],
          "summary": "Create a new user with provided data.",
          "parameters": [
            {
              "name": "body",
              "in": "body",
              "required": true,
              "schema": {
                "type": "object",
                "required": ["nickname", "email"],
                "properties": {
                  "nickname": { "type": "string" },
                  "email": { "type": "string" },
                  "email_verified": { "type": "boolean", "default": false },
                  "picture": { "type": "string" },
                  "auth0id": { "type": "string" },
                  "provider": { "type": "string" }
                }
              }
            }
          ],
          "responses": {
            "200": { "description": "User created successfully." },
            "400": { "description": "Missing required fields (nickname, email)." },
            "500": { "description": "Internal server error." }
          }
        }
      },
      "/edit_user/{user_id}": {
        "put": {
          "tags": [
            "User"
          ],
          "summary": "Edit user data identified by user ID.",
          "parameters": [
            {
              "name": "user_id",
              "in": "path",
              "required": true,
              "type": "integer"
            },
            {
              "name": "body",
              "in": "body",
              "required": true,
              "schema": {
                "type": "object",
                "properties": {
                  "nickname": { "type": "string" },
                  "email": { "type": "string" },
                  "email_verified": { "type": "boolean" },
                  "picture": { "type": "string" },
                  "auth0id": { "type": "string" },
                  "provider": { "type": "string" },
                  "created_at": { "type": "string", "format": "date-time" }
                }
              }
            }
          ],
          "responses": {
            "200": { "description": "User data updated successfully." },
            "400": { "description": "Missing user ID or no data provided to update." },
            "404": { "description": "User not found." },
            "500": { "description": "Internal server error." }
          }
        }
      },
      "/users": {
        "get": {
          "tags": [
            "User"
          ],
          "summary": "Retrieve all users with their purchased plans.",
          "responses": {
            "200": {
              "description": "Successful operation, returns list of users with plans.",
              "schema": {
                "type": "array",
                "items": {
                  "$ref": "#/definitions/UserWithPlans"
                }
              }
            },
            "500": { "description": "Internal server error." }
          }
        }
      },
      "/user": {
        "get": {
          "tags": [
            "User"
          ],
          "summary": "Retrieve a specific user with their purchased plans.",
          "parameters": [
            {
              "name": "user_id",
              "in": "query",
              "required": false,
              "type": "integer"
            },
            {
              "name": "email",
              "in": "query",
              "required": false,
              "type": "string"
            },
            {
              "name": "nickname",
              "in": "query",
              "required": false,
              "type": "string"
            }
          ],
          "responses": {
            "200": {
              "description": "Successful operation, returns user data with plans.",
              "schema": {
                "$ref": "#/definitions/UserWithPlans"
              }
            },
            "400": { "description": "User identifier not provided." },
            "404": { "description": "User not found or user has no active plans." },
            "500": { "description": "Internal server error." }
          }
        }
      },
      "/purchase_plan": {
        "post": {
          "tags": [
            "User"
          ],
          "summary": "Save a new purchased plan for a user.",
          "parameters": [
            {
              "name": "body",
              "in": "body",
              "required": true,
              "schema": {
                "type": "object",
                "required": ["reference_name", "price", "auth0id"],
                "properties": {
                  "reference_name": { "type": "string" },
                  "price": { "type": "number" },
                  "is_subscribed": { "type": "boolean", "default": true },
                  "user_id": { "type": "integer" },
                  "auth0id": { "type": "string" }
                }
              }
            }
          ],
          "responses": {
            "200": { "description": "Package saved successfully." },
            "400": { "description": "Missing required fields (reference_name, price, user_id, auth0id)." },
            "404": { "description": "User not found for provided auth0id." },
            "500": { "description": "Internal server error." }
          }
        }
      },
      "/unsubscribe_package/{product_id}": {
        "put": {
          "tags": [
            "User"
          ],
          "summary": "Unsubscribe a user from a purchased plan identified by product ID.",
          "parameters": [
            {
              "name": "product_id",
              "in": "path",
              "required": true,
              "type": "integer"
            }
          ],
          "responses": {
            "200": { "description": "User unsubscribed from package successfully." },
            "404": { "description": "Package not found." },
            "500": { "description": "Internal server error." }
          }
        }
      },
      "/api/tv/alerts": {
        "get": {
          "tags": [
            "TradingView"
          ],
          "summary": "Get all alerts for a specific category.",
          "parameters": [
            {
              "name": "category",
              "in": "query",
              "description": "Category name",
              "required": true,
              "type": "string"
            },
            {
              "name": "limit",
              "in": "query",
              "description": "Limit number of alerts (optional)",
              "required": false,
              "type": "integer"
            }
          ],
          "responses": {
            "200": {
              "description": "Successful operation",
              "schema": {
                "type": "array",
                "items": {
                  "type": "object",
                  "properties": {
                    "alert_id": {
                      "type": "integer"
                    },
                    "alert_name": {
                      "type": "string"
                    },
                    "alert_message": {
                      "type": "string"
                    },
                    "symbol": {
                      "type": "string"
                    },
                    "price": {
                      "type": "number"
                    },
                    "coin_bot_id": {
                      "type": "integer"
                    },
                    "created_at": {
                      "type": "string",
                      "format": "date-time"
                    }
                  }
                }
              }
            },
            "400": {
              "description": "Bad request"
            },
            "404": {
              "description": "Category not found"
            },
            "500": {
              "description": "Internal server error"
            }
          }
        }
      },
      "/api/tv/multiple_alert": {
        "post": {
          "tags": [
            "TradingView"
          ],
          "summary": "Get alerts from multiple categories.",
          "parameters": [
            {
              "name": "categories",
              "in": "body",
              "description": "List of category names",
              "required": true,
              "schema": {
                "type": "object",
                "properties": {
                  "categories": {
                    "type": "array",
                    "items": {
                      "type": "string"
                    }
                  },
                  "limit": {
                    "type": "integer"
                  }
                }
              }
            }
          ],
          "responses": {
            "200": {
              "description": "Successful operation",
              "schema": {
                "type": "object",
                "additionalProperties": {
                  "type": "array",
                  "items": {
                    "type": "object",
                    "properties": {
                      "alert_id": {
                        "type": "integer"
                      },
                      "alert_name": {
                        "type": "string"
                      },
                      "alert_message": {
                        "type": "string"
                      },
                      "symbol": {
                        "type": "string"
                      },
                      "price": {
                        "type": "number"
                      },
                      "coin_bot_id": {
                        "type": "integer"
                      },
                      "created_at": {
                        "type": "string",
                        "format": "date-time"
                      }
                    }
                  }
                }
              }
            },
            "400": {
              "description": "Bad request"
            },
            "500": {
              "description": "Internal server error"
            }
          }
        }
      },
      "/api/filter/alerts": {
        "get": {
          "tags": [
            "TradingView"
          ],
          "summary": "Get filtered alerts by coin and date.",
          "parameters": [
            {
              "name": "coin",
              "in": "query",
              "description": "Name of the coin/token",
              "required": true,
              "type": "string"
            },
            {
              "name": "date",
              "in": "query",
              "description": "Date filter (optional)",
              "required": false,
              "type": "string",
              "enum": ["today", "this week", "last week", "4h", "1h", "1w", "1d", "24h"]
            },
            {
              "name": "limit",
              "in": "query",
              "description": "Limit number of alerts (optional)",
              "required": false,
              "type": "integer"
            }
          ],
          "responses": {
            "200": {
              "description": "Successful operation",
              "schema": {
                "type": "object",
                "properties": {
                  "alerts": {
                    "type": "array",
                    "items": {
                      "type": "object",
                      "properties": {
                        "alert_id": {
                          "type": "integer"
                        },
                        "alert_name": {
                          "type": "string"
                        },
                        "alert_message": {
                          "type": "string"
                        },
                        "symbol": {
                          "type": "string"
                        },
                        "price": {
                          "type": "number"
                        },
                        "coin_bot_id": {
                          "type": "integer"
                        },
                        "created_at": {
                          "type": "string",
                          "format": "date-time"
                        }
                      }
                    }
                  }
                }
              }
            },
            "400": {
              "description": "Bad request"
            },
            "404": {
              "description": "Coin not found"
            },
            "500": {
              "description": "Internal server error"
            }
          }
        }
      },
      "/verification": {
        "get": {
          "tags": [
            "Send Email"
          ],
          "summary": "Send email verification link.",
          "responses": {
            "200": {
              "description": "Successful operation",
              "schema": {
                "type": "object",
                "properties": {
                  "status": {
                    "type": "integer",
                    "description": "Status code"
                  },
                  "content": {
                    "type": "string",
                    "description": "Response content"
                  }
                }
              }
            },
            "400": {
              "description": "Bad request"
            },
            "404": {
              "description": "Client not registered"
            },
            "500": {
              "description": "Internal server error"
            }
          }
        },
        "post": {
          "tags": [
            "Send Email"
          ],
          "summary": "Send email verification link.",
          "parameters": [
            {
              "name": "request_body",
              "in": "body",
              "description": "Request body containing customer data and line items",
              "required": true,
              "schema": {
                "type": "object",
                "properties": {
                  "customer": {
                    "type": "object",
                    "properties": {
                      "email": {
                        "type": "string"
                      }
                    }
                  },
                  "line_items": {
                    "type": "array",
                    "items": {
                      "type": "object",
                      "properties": {
                        "name": {
                          "type": "string"
                        }
                      }
                    }
                  }
                }
              }
            }
          ],
          "responses": {
            "200": {
              "description": "Successful operation",
              "schema": {
                "type": "object",
                "properties": {
                  "status": {
                    "type": "integer",
                    "description": "Status code"
                  },
                  "content": {
                    "type": "string",
                    "description": "Response content"
                  }
                }
              }
            },
            "400": {
              "description": "Bad request"
            },
            "500": {
              "description": "Internal server error"
            }
          }
        }
      },
      "/get_narrative_trading/{coin_bot_id}": {
        "get": {
          "summary": "Get narrative trading posts by coin bot ID",
          "description": "Retrieve narrative trading posts by coin bot ID.",
          "tags": ["Narrative Trading"],
          "parameters": [
            {
              "name": "coin_bot_id",
              "in": "path",
              "required": true,
              "schema": {
                "type": "integer"
              },
              "description": "ID of the coin bot"
            }
          ],
          "responses": {
            "200": {
              "description": "Successful operation",
              "content": {
                "application/json": {
                  "schema": {
                    "type": "object",
                    "properties": {
                      "success": {
                        "type": "boolean"
                      },
                      "data": {
                        "type": "array",
                        "items": {
                          "type": "object",
                          "properties": {
                            "narrative_trading_id": {
                              "type": "integer"
                            },
                            "narrative_trading": {
                              "type": "string"
                            },
                            "created_at": {
                              "type": "string",
                              "format": "date-time"
                            },
                            "category_name": {
                              "type": "string"
                            },
                            "coin_bot_id": {
                              "type": "integer"
                            }
                          }
                        }
                      }
                    }
                  }
                }
              }
            },
            "404": {
              "description": "No narrative trading found"
            },
            "500": {
              "description": "Internal server error"
            }
          }
        }
      },
      "/get_narrative_trading_by_coin": {
        "get": {
          "summary": "Get narrative trading posts by coin",
          "description": "Retrieve narrative trading posts by coin bot name or ID.",
          "tags": ["Narrative Trading"],
          "parameters": [
            {
              "name": "coin_bot_name",
              "in": "query",
              "schema": {
                "type": "string"
              },
              "description": "Name of the coin bot"
            },
            {
              "name": "coin_bot_id",
              "in": "query",
              "schema": {
                "type": "integer"
              },
              "description": "ID of the coin bot"
            }
          ],
          "responses": {
            "200": {
              "description": "Successful operation",
              "content": {
                "application/json": {
                  "schema": {
                    "type": "object",
                    "properties": {
                      "success": {
                        "type": "boolean"
                      },
                      "data": {
                        "type": "array",
                        "items": {
                          "type": "object",
                          "properties": {
                            "narrative_trading_id": {
                              "type": "integer"
                            },
                            "narrative_trading": {
                              "type": "string"
                            },
                            "created_at": {
                              "type": "string",
                              "format": "date-time"
                            },
                            "category_name": {
                              "type": "string"
                            },
                            "coin_bot_id": {
                              "type": "integer"
                            }
                          }
                        }
                      }
                    }
                  }
                }
              }
            },
            "400": {
              "description": "Bad request"
            },
            "404": {
              "description": "No narrative trading found"
            },
            "500": {
              "description": "Internal server error"
            }
          }
        }
      },
      "/get_narrative_trading": {
        "get": {
          "summary": "Get all narrative trading posts",
          "description": "Retrieve all narrative trading posts.",
          "tags": ["Narrative Trading"],
          "responses": {
            "200": {
              "description": "Successful operation",
              "content": {
                "application/json": {
                  "schema": {
                    "type": "object",
                    "properties": {
                      "success": {
                        "type": "boolean"
                      },
                      "data": {
                        "type": "array",
                        "items": {
                          "type": "object",
                          "properties": {
                            "narrative_trading_id": {
                              "type": "integer"
                            },
                            "narrative_trading": {
                              "type": "string"
                            },
                            "created_at": {
                              "type": "string",
                              "format": "date-time"
                            },
                            "category_name": {
                              "type": "string"
                            },
                            "coin_bot_id": {
                              "type": "integer"
                            }
                          }
                        }
                      }
                    }
                  }
                }
              }
            },
            "500": {
              "description": "Internal server error"
            }
          }
        }
      },
      "/post_narrative_trading": {
        "post": {
          "summary": "Create a new narrative trading post",
          "description": "Create a new narrative trading post.",
          "tags": ["Narrative Trading"],
          "requestBody": {
            "required": true,
            "content": {
              "application/x-www-form-urlencoded": {
                "schema": {
                  "type": "object",
                  "properties": {
                    "coinBot": {
                      "type": "string",
                      "description": "ID of the coin bot"
                    },
                    "content": {
                      "type": "string",
                      "description": "Content of the post"
                    },
                    "category_name": {
                      "type": "string",
                      "description": "Name of the category"
                    }
                  },
                  "required": ["coinBot", "content"]
                }
              }
            }
          },
          "responses": {
            "200": {
              "description": "Successful operation",
              "content": {
                "application/json": {
                  "schema": {
                    "type": "object",
                    "properties": {
                      "message": {
                        "type": "string"
                      },
                      "success": {
                        "type": "boolean"
                      },
                      "status": {
                        "type": "integer"
                      }
                    }
                  }
                }
              }
            },
            "400": {
              "description": "Bad request"
            },
            "500": {
              "description": "Internal server error"
            }
          }
        }
      },
      "/delete_narrative_trading/{narrative_trading_id}": {
        "delete": {
          "summary": "Delete a narrative trading post",
          "description": "Delete a narrative trading post by narrative_trading_id.",
          "tags": ["Narrative Trading"],
          "parameters": [
            {
              "name": "narrative_trading_id",
              "in": "path",
              "required": true,
              "schema": {
                "type": "integer"
              },
              "description": "ID of the narrative trading post to delete"
            }
          ],
          "responses": {
            "200": {
              "description": "Successful operation",
              "content": {
                "application/json": {
                  "schema": {
                    "type": "object",
                    "properties": {
                      "message": {
                        "type": "string"
                      },
                      "success": {
                        "type": "boolean"
                      },
                      "status": {
                        "type": "integer"
                      }
                    }
                  }
                }
              }
            },
            "404": {
              "description": "Narrative trading not found"
            },
            "500": {
              "description": "Internal server error"
            }
          }
        }
      },
      "/edit_narrative_trading/{narrative_trading_id}": {
        "put": {
          "summary": "Edit a narrative trading post",
          "description": "Edit an existing narrative trading post.",
          "tags": ["Narrative Trading"],
          "parameters": [
            {
              "name": "narrative_trading_id",
              "in": "path",
              "required": true,
              "schema": {
                "type": "integer"
              },
              "description": "ID of the narrative trading post to edit"
            }
          ],
          "requestBody": {
            "required": true,
            "content": {
              "application/json": {
                "schema": {
                  "type": "object",
                  "properties": {
                    "content": {
                      "type": "string",
                      "description": "New content for the narrative trading post"
                    }
                  },
                  "required": ["content"]
                }
              }
            }
          },
          "responses": {
            "200": {
              "description": "Successful operation",
              "content": {
                "application/json": {
                  "schema": {
                    "type": "object",
                    "properties": {
                      "message": {
                        "type": "string"
                      },
                      "success": {
                        "type": "boolean"
                      },
                      "status": {
                        "type": "integer"
                      }
                    }
                  }
                }
              }
            },
            "400": {
              "description": "Bad request"
            },
            "404": {
              "description": "Narrative trading not found"
            },
            "500": {
              "description": "Internal server error"
            }
          }
        }
      },
      "/get_last_narrative_trading": {
        "get": {
          "summary": "Get the last narrative trading",
          "description": "Retrieve information about the last narrative trading created.",
          "tags": ["Narrative Trading"],
          "responses": {
            "200": {
              "description": "Successful operation",
              "content": {
                "application/json": {
                  "schema": {
                    "type": "object",
                    "properties": {
                      "last_narrative_trading": {
                        "type": "object",
                        "properties": {
                          "narrative_trading_id": {
                            "type": "integer"
                          },
                          "content": {
                            "type": "string"
                          },
                          "coin_name": {
                            "type": "string"
                          },
                          "category_name": {
                            "type": "string"
                          },
                          "created_at": {
                            "type": "string",
                            "format": "date-time"
                          }
                        }
                      },
                      "success": {
                        "type": "boolean"
                      },
                      "status": {
                        "type": "integer"
                      }
                    }
                  }
                }
              }
            },
            "404": {
              "description": "No narrative trading found"
            },
            "500": {
              "description": "Internal server error"
            }
          }
        }
      },
      "/schedule_narrative_post": {
        "post": {
          "summary": "Schedule a narrative trading post",
          "description": "Schedule a narrative trading post for future publishing.",
          "tags": ["Narrative Trading"],
          "requestBody": {
            "required": true,
            "content": {
              "application/x-www-form-urlencoded": {
                "schema": {
                  "type": "object",
                  "properties": {
                    "coinBot": {
                      "type": "string",
                      "description": "ID of the coin bot"
                    },
                    "category_name": {
                      "type": "string",
                      "description": "Name of the category"
                    },
                    "content": {
                      "type": "string",
                      "description": "Content of the post"
                    },
                    "scheduledDate": {
                      "type": "string",
                      "description": "Scheduled date and time for publishing"
                    }
                  },
                  "required": ["coinBot", "content", "scheduledDate"]
                }
              }
            }
          },
          "responses": {
            "200": {
              "description": "Successful operation",
              "content": {
                "application/json": {
                  "schema": {
                    "type": "object",
                    "properties": {
                      "message": {
                        "type": "string"
                      },
                      "success": {
                        "type": "boolean"
                      },
                      "status": {
                        "type": "integer"
                      }
                    }
                  }
                }
              }
            },
            "400": {
              "description": "Bad request"
            },
            "500": {
              "description": "Internal server error"
            }
          }
        }
      },
      "/get_narrative_trading_jobs": {
        "get": {
          "summary": "Get scheduled narrative trading jobs",
          "description": "Retrieve a list of all scheduled narrative trading jobs.",
          "tags": ["Narrative Trading"],
          "responses": {
            "200": {
              "description": "Successful operation",
              "content": {
                "application/json": {
                  "schema": {
                    "type": "object",
                    "properties": {
                      "jobs": {
                        "type": "array",
                        "items": {
                          "type": "object",
                          "properties": {
                            "id": {
                              "type": "string"
                            },
                            "name": {
                              "type": "string"
                            },
                            "trigger": {
                              "type": "string"
                            },
                            "args": {
                              "type": "string"
                            },
                            "next_run_time": {
                              "type": "string"
                            }
                          }
                        }
                      },
                      "success": {
                        "type": "boolean"
                      },
                      "status": {
                        "type": "integer"
                      }
                    }
                  }
                }
              }
            },
            "500": {
              "description": "Internal server error"
            }
          }
        }
      },
      "/delete_scheduled_narrative_job/{job_id}": {
        "delete": {
          "summary": "Delete a scheduled narrative trading job",
          "description": "Delete a scheduled narrative trading job by job ID.",
          "tags": ["Narrative Trading"],
          "parameters": [
            {
              "name": "job_id",
              "in": "path",
              "required": true,
              "schema": {
                "type": "string"
              },
              "description": "ID of the job to delete"
            }
          ],
          "responses": {
            "200": {
              "description": "Successful operation",
              "content": {
                "application/json": {
                  "schema": {
                    "type": "object",
                    "properties": {
                      "message": {
                        "type": "string"
                      },
                      "success": {
                        "type": "boolean"
                      },
                      "status": {
                        "type": "integer"
                      }
                    }
                  }
                }
              }
            },
            "404": {
              "description": "Job not found"
            },
            "500": {
              "description": "Internal server error"
            }
          }
        }
      },
      "/get_competitors/{coin_bot_id}": {
        "get": {
          "summary": "Get competitors data",
          "description": "Retrieve a list of competitors for a specific coin bot",
          "tags": ["Competitors"],
          "parameters": [
            {
              "name": "coin_bot_id",
              "in": "path",
              "required": true,
              "schema": {
                "type": "integer"
              },
              "description": "ID of the coin bot"
            }
          ],
          "responses": {
            "200": {
              "description": "Successful operation",
              "content": {
                "application/json": {
                  "schema": {
                    "type": "object",
                    "properties": {
                      "competitors": {
                        "type": "array",
                        "items": {
                          "type": "object",
                          "properties": {
                            "competitor": {
                              "type": "object"
                            }
                          }
                        }
                      },
                      "status": {
                        "type": "integer"
                      }
                    }
                  }
                }
              }
            },
            "400": {
              "description": "Bad request"
            },
            "404": {
              "description": "No data found"
            },
            "500": {
              "description": "Internal server error"
            }
          }
        }
      },
      "/api/dapps": {
        "get": {
          "summary": "Get DApps data",
          "description": "Retrieve DApps data for a specific coin bot",
          "tags": ["DApps"],
          "parameters": [
            {
              "name": "coin_bot_id",
              "in": "query",
              "schema": {
                "type": "integer"
              },
              "description": "ID of the coin bot"
            },
            {
              "name": "coin_bot_name",
              "in": "query",
              "schema": {
                "type": "string"
              },
              "description": "Name of the coin bot"
            }
          ],
          "responses": {
            "200": {
              "description": "Successful operation",
              "content": {
                "application/json": {
                  "schema": {
                    "type": "object",
                    "properties": {
                      "message": {
                        "type": "array",
                        "items": {
                          "type": "object"
                        }
                      },
                      "status": {
                        "type": "integer"
                      }
                    }
                  }
                }
              }
            },
            "400": {
              "description": "Bad request"
            },
            "404": {
              "description": "No DApps found"
            },
            "500": {
              "description": "Internal server error"
            }
          }
        }
      },
      "/api/hacks": {
        "get": {
          "summary": "Get hacks data",
          "description": "Retrieve hacks data for a specific coin bot",
          "tags": ["Hacks"],
          "parameters": [
            {
              "name": "coin_bot_id",
              "in": "query",
              "schema": {
                "type": "integer"
              },
              "description": "ID of the coin bot"
            },
            {
              "name": "coin_bot_name",
              "in": "query",
              "schema": {
                "type": "string"
              },
              "description": "Name of the coin bot"
            }
          ],
          "responses": {
            "200": {
              "description": "Successful operation",
              "content": {
                "application/json": {
                  "schema": {
                    "type": "object",
                    "properties": {
                      "message": {
                        "type": "array",
                        "items": {
                          "type": "object"
                        }
                      },
                      "status": {
                        "type": "integer"
                      }
                    }
                  }
                }
              }
            },
            "400": {
              "description": "Bad request"
            },
            "500": {
              "description": "Internal server error"
            }
          }
        }
      },
      "/api/get_introduction": {
        "get": {
          "summary": "Get introduction data",
          "description": "Retrieve introduction data for a specific coin bot",
          "tags": ["Introduction"],
          "parameters": [
            {
              "name": "id",
              "in": "query",
              "schema": {
                "type": "integer"
              },
              "description": "ID of the coin bot"
            },
            {
              "name": "coin_name",
              "in": "query",
              "schema": {
                "type": "string"
              },
              "description": "Name of the coin bot"
            }
          ],
          "responses": {
            "200": {
              "description": "Successful operation",
              "content": {
                "application/json": {
                  "schema": {
                    "type": "object",
                    "properties": {
                      "message": {
                        "type": "object"
                      },
                      "status": {
                        "type": "integer"
                      }
                    }
                  }
                }
              }
            },
            "400": {
              "description": "Bad request"
            },
            "404": {
              "description": "No record found"
            },
            "500": {
              "description": "Internal server error"
            }
          }
        }
      },
      "/api/get_revenue_models": {
        "get": {
          "summary": "Get revenue models",
          "description": "Retrieve revenue model data for a specific coin bot",
          "tags": ["Revenue Models"],
          "parameters": [
            {
              "name": "coin_id",
              "in": "query",
              "schema": {
                "type": "integer"
              },
              "description": "ID of the coin bot"
            },
            {
              "name": "coin_name",
              "in": "query",
              "schema": {
                "type": "string"
              },
              "description": "Name of the coin bot"
            }
          ],
          "responses": {
            "200": {
              "description": "Successful operation",
              "content": {
                "application/json": {
                  "schema": {
                    "type": "object",
                    "properties": {
                      "revenue_model": {
                        "type": "object"
                      },
                      "status": {
                        "type": "integer"
                      }
                    }
                  }
                }
              }
            },
            "400": {
              "description": "Bad request"
            },
            "404": {
              "description": "No revenue model found"
            },
            "500": {
              "description": "Internal server error"
            }
          }
        }
      },
      "/api/get_tokenomics": {
        "get": {
          "summary": "Get tokenomics data",
          "description": "Retrieve tokenomics data for a specific coin bot",
          "tags": ["Tokenomics"],
          "parameters": [
            {
              "name": "coin_name",
              "in": "query",
              "schema": {
                "type": "string"
              },
              "description": "Name of the coin bot"
            },
            {
              "name": "coin_bot_id",
              "in": "query",
              "schema": {
                "type": "integer"
              },
              "description": "ID of the coin bot"
            }
          ],
          "responses": {
            "200": {
              "description": "Successful operation",
              "content": {
                "application/json": {
                  "schema": {
                    "type": "object",
                    "properties": {
                      "message": {
                        "type": "object",
                        "properties": {
                          "token_distribution": {
                            "type": "array",
                            "items": {
                              "type": "object"
                            }
                          },
                          "token_utility": {
                            "type": "array",
                            "items": {
                              "type": "object"
                            }
                          },
                          "value_accrual_mechanisms": {
                            "type": "array",
                            "items": {
                              "type": "object"
                            }
                          },
                          "tokenomics_data": {
                            "type": "array",
                            "items": {
                              "type": "object"
                            }
                          }
                        }
                      },
                      "status": {
                        "type": "integer"
                      }
                    }
                  }
                }
              }
            },
            "400": {
              "description": "Bad request"
            },
            "404": {
              "description": "No tokenomics found"
            },
            "500": {
              "description": "Internal server error"
            }
          }
        }
      },
      "/get_tokenomic/{id}": {
        "get": {
          "summary": "Get individual tokenomic",
          "description": "Retrieve a specific tokenomic by ID",
          "tags": ["Tokenomics"],
          "parameters": [
            {
              "name": "id",
              "in": "path",
              "required": true,
              "schema": {
                "type": "integer"
              },
              "description": "ID of the tokenomic"
            }
          ],
          "responses": {
            "200": {
              "description": "Successful operation",
              "content": {
                "application/json": {
                  "schema": {
                    "type": "object",
                    "properties": {
                      "data": {
                        "type": "object"
                      },
                      "status": {
                        "type": "integer"
                      }
                    }
                  }
                }
              }
            },
            "404": {
              "description": "Tokenomic not found"
            },
            "500": {
              "description": "Internal server error"
            }
          }
        }
      },
      "/get_token_distribution/{id}": {
        "get": {
          "summary": "Get token distribution",
          "description": "Retrieve a specific token distribution by ID",
          "tags": ["Tokenomics"],
          "parameters": [
            {
              "name": "id",
              "in": "path",
              "required": true,
              "schema": {
                "type": "integer"
              },
              "description": "ID of the token distribution"
            }
          ],
          "responses": {
            "200": {
              "description": "Successful operation",
              "content": {
                "application/json": {
                  "schema": {
                    "type": "object",
                    "properties": {
                      "data": {
                        "type": "object"
                      },
                      "status": {
                        "type": "integer"
                      }
                    }
                  }
                }
              }
            },
            "404": {
              "description": "Token distribution not found"
            },
            "500": {
              "description": "Internal server error"
            }
          }
        }
      },
      "/get_token_utility/{id}": {
        "get": {
          "summary": "Get token utility",
          "description": "Retrieve a specific token utility by ID",
          "tags": ["Tokenomics"],
          "parameters": [
            {
              "name": "id",
              "in": "path",
              "required": true,
              "schema": {
                "type": "integer"
              },
              "description": "ID of the token utility"
            }
          ],
          "responses": {
            "200": {
              "description": "Successful operation",
              "content": {
                "application/json": {
                  "schema": {
                    "type": "object",
                    "properties": {
                      "data": {
                        "type": "object"
                      },
                      "status": {
                        "type": "integer"
                      }
                    }
                  }
                }
              }
            },
            "404": {
              "description": "Token utility not found"
            },
            "500": {
              "description": "Internal server error"
            }
          }
        }
      },
      "/get_value_accrual/{id}": {
        "get": {
          "summary": "Get value accrual mechanism",
          "description": "Retrieve a specific value accrual mechanism by ID",
          "tags": ["Tokenomics"],
          "parameters": [
            {
              "name": "id",
              "in": "path",
              "required": true,
              "schema": {
                "type": "integer"
              },
              "description": "ID of the value accrual mechanism"
            }
          ],
          "responses": {
            "200": {
              "description": "Successful operation",
              "content": {
                "application/json": {
                  "schema": {
                    "type": "object",
                    "properties": {
                      "data": {
                        "type": "object"
                      },
                      "status": {
                        "type": "integer"
                      }
                    }
                  }
                }
              }
            },
            "404": {
              "description": "Value accrual mechanism not found"
            },
            "500": {
              "description": "Internal server error"
            }
          }
        }
      },
      "/api/get_upgrades": {
        "get": {
          "summary": "Get upgrades data",
          "description": "Retrieve upgrades data related to a specific coin",
          "tags": ["Upgrades"],
          "parameters": [
            {
              "name": "coin_bot_id",
              "in": "query",
              "schema": {
                "type": "integer"
              },
              "description": "ID of the coin bot"
            },
            {
              "name": "coin_name",
              "in": "query",
              "schema": {
                "type": "string"
              },
              "description": "Name of the coin bot"
            }
          ],
          "responses": {
            "200": {
              "description": "Successful operation",
              "content": {
                "application/json": {
                  "schema": {
                    "type": "object",
                    "properties": {
                      "message": {
                        "type": "array",
                        "items": {
                          "type": "object",
                          "properties": {
                            "upgrade": {
                              "type": "object"
                            }
                          }
                        }
                      },
                      "status": {
                        "type": "integer"
                      }
                    }
                  }
                }
              }
            },
            "400": {
              "description": "Bad request - Coin ID or name is missing"
            },
            "404": {
              "description": "No upgrades found for the requested coin"
            },
            "500": {
              "description": "Internal server error"
            }
          }
        }
      },
      "/api/get_competitors_by_coin_name": {
        "get": {
          "tags": [
            "Competitors"
          ],
          "summary": "Get competitors data for a specific coin by name",
          "description": "This endpoint retrieves a list of competitors for the analyzed coin based on the provided coin name.",
          "parameters": [
            {
              "name": "coin_name",
              "in": "query",
              "required": true,
              "type": "string",
              "description": "The name of the coin to get competitors for"
            }
          ],
          "responses": {
            "200": {
              "description": "Successful operation",
              "schema": {
                "type": "object",
                "properties": {
                  "competitors": {
                    "type": "array",
                    "items": {
                      "type": "object",
                      "properties": {
                        "competitor": {
                          "type": "object",
                          "description": "Competitor details"
                        }
                      }
                    }
                  },
                  "status": {
                    "type": "integer",
                    "example": 200
                  }
                }
              }
            },
            "400": {
              "description": "Bad request - Coin name is required",
              "schema": {
                "type": "object",
                "properties": {
                  "message": {
                    "type": "string",
                    "example": "Coin name is required"
                  },
                  "status": {
                    "type": "integer",
                    "example": 400
                  }
                }
              }
            },
            "404": {
              "description": "Not found - CoinBot not found or no data for the requested coin",
              "schema": {
                "type": "object",
                "properties": {
                  "message": {
                    "type": "string",
                    "example": "CoinBot not found for the given coin name"
                  },
                  "status": {
                    "type": "integer",
                    "example": 404
                  }
                }
              }
            },
            "500": {
              "description": "Internal server error",
              "schema": {
                "type": "object",
                "properties": {
                  "message": {
                    "type": "string",
                    "example": "Error getting competitors data: [error details]"
                  },
                  "status": {
                    "type": "integer",
                    "example": 500
                  }
                }
              }
            }
          }
        }
      },
      "/api/chart/ohlc": {
        "get": {
          "tags": [
            "Chart"
          ],
          "summary": "Get OHLC data for a specific coin",
          "description": "Fetch OHLC data for a specific cryptocurrency.",
          "operationId": "getOhlcData",
          "produces": [
            "application/json"
          ],
          "parameters": [
            {
              "name": "coin",
              "in": "query",
              "description": "The cryptocurrency to fetch data for (symbol or name).",
              "required": true,
              "type": "string"
            },
            {
              "name": "vs_currency",
              "in": "query",
              "description": "The currency to compare against.",
              "required": false,
              "type": "string",
              "default": "usd"
            },
            {
              "name": "interval",
              "in": "query",
              "description": "Data interval ('1h', '4h', '1d', '1w').",
              "required": false,
              "type": "string",
              "default": "1h",
              "enum": ["1h", "4h", "1d", "1w"]
            },
            {
              "name": "precision",
              "in": "query",
              "description": "Decimal place for currency price value (optional).",
              "required": false,
              "type": "integer",
              "default": 2,
              "minimum": 0,
              "maximum": 18
            }
          ],
          "responses": {
            "200": {
              "description": "Successful response",
              "schema": {
                "type": "array",
                "items": {
                  "type": "array",
                  "items": {
                    "type": "number"
                  }
                }
              }
            },
            "400": {
              "description": "Invalid input",
              "schema": {
                "type": "object",
                "properties": {
                  "error": {
                    "type": "string"
                  }
                }
              }
            },
            "404": {
              "description": "Coin not found",
              "schema": {
                "type": "object",
                "properties": {
                  "error": {
                    "type": "string"
                  }
                }
              }
            },
            "500": {
              "description": "Internal server error",
              "schema": {
                "type": "object",
                "properties": {
                  "error": {
                    "type": "string"
                  }
                }
              }
            }
          }
        }
      },
      "/api/top-movers": {
        "get": {
          "tags": ["Chart"],
          "summary": "Get top cryptocurrency movers",
          "description": "Retrieve the top 10 gainers and top 10 losers based on specified criteria.",
          "operationId": "getCryptoMarkets",
          "produces": ["application/json"],
          "parameters": [
            {
              "name": "vs_currency",
              "in": "query",
              "description": "The target currency for market data (default: 'usd').",
              "required": false,
              "type": "string",
              "default": "usd",
              "enum": ["usd", "btc", "eth"]
            },
            {
              "name": "order",
              "in": "query",
              "description": "The ordering criteria for the data.",
              "required": false,
              "type": "string",
              "default": "market_cap_desc",
              "enum": ["market_cap_desc", "market_cap_asc", "volume_desc", "volume_asc", "price_change_desc", "price_change_asc"]
            },
            {
              "name": "precision",
              "in": "query",
              "description": "The number of decimal places for price values.",
              "required": false,
              "type": "integer",
              "default": null
            }
          ],
          "responses": {
            "200": {
              "description": "Successful response",
              "schema": {
                "type": "object",
                "properties": {
                  "success": {
                    "type": "boolean"
                  },
                  "data": {
                    "type": "object",
                    "properties": {
                      "top_10_gainers": {
                        "type": "array",
                        "items": {
                          "$ref": "#/definitions/CryptoData"
                        }
                      },
                      "top_10_losers": {
                        "type": "array",
                        "items": {
                          "$ref": "#/definitions/CryptoData"
                        }
                      }
                    }
                  },
                  "order": {
                    "type": "string"
                  }
                }
              }
            },
            "400": {
              "description": "Invalid order parameter",
              "schema": {
                "type": "object",
                "properties": {
                  "success": {
                    "type": "boolean"
                  },
                  "error": {
                    "type": "object",
                    "properties": {
                      "code": {
                        "type": "integer"
                      },
                      "message": {
                        "type": "string"
                      }
                    }
                  }
                }
              }
            },
            "500": {
              "description": "Internal server error",
              "schema": {
                "type": "object",
                "properties": {
                  "success": {
                    "type": "boolean"
                  },
                  "error": {
                    "type": "object",
                    "properties": {
                      "code": {
                        "type": "integer"
                      },
                      "message": {
                        "type": "string"
                      }
                    }
                  }
                }
              }
            }
          }
        }
      },
      "/get_crypto_events": {
        "get": {
          "tags": ["Crypto Events"],
          "summary": "Retrieve cryptocurrency events based on specified filters.",
          "description": "This endpoint queries the Coindar API to retrieve events related to cryptocurrencies, filtered by date range, coin IDs, tags, and sorting options.",
          "parameters": [
            {
              "name": "today_date",
              "in": "query",
              "description": "The lower limit of the event start date in the format yyyy-mm-dd (optional)",
              "required": false,
              "schema": {
                "type": "string",
                "format": "date"
              }
            },
            {
              "name": "end_date",
              "in": "query",
              "description": "The upper date limit of the event start date in the format yyyy-mm-dd (optional)",
              "required": false,
              "schema": {
                "type": "string",
                "format": "date"
              }
            },
            {
              "name": "filter_coins",
              "in": "query",
              "description": "Comma-separated list of cryptocurrency IDs related to the requested events (optional)",
              "required": false,
              "schema": {
                "type": "string"
              }
            },
            {
              "name": "sort_by",
              "in": "query",
              "description": "Parameter defining events sorting; possible values are 'date_start', 'date_added', or 'views' (optional)",
              "required": false,
              "schema": {
                "type": "string",
                "enum": ["date_start", "date_added", "views"]
              }
            },
            {
              "name": "filter_tags",
              "in": "query",
              "description": "Comma-separated list of tag IDs (optional)",
              "required": false,
              "schema": {
                "type": "string"
              }
            },
            {
              "name": "order_by",
              "in": "query",
              "description": "Sorting order; possible values are '0' (ascending) or '1' (descending) (optional)",
              "required": false,
              "schema": {
                "type": "string",
                "enum": ["0", "1"]
              }
            }
          ],
          "responses": {
            "200": {
              "description": "Cryptocurrency events retrieved successfully"
            },
            "400": {
              "description": "Invalid parameter value"
            },
            "500": {
              "description": "Server error"
            }
          }
        }
      },
<<<<<<< HEAD
      "/get_symbol_klines": {
        "get": {
          "summary": "Retrieve Kline/Candlestick Data for a Specified Symbol",
          "description": "Fetch Kline/Candlestick data for the given symbol and interval from Binance API.",
          "tags": ["Binance"],
          "parameters": [
            {
              "name": "symbol",
              "in": "query",
              "description": "Trading pair symbol, e.g., 'BTCUSDT'.",
              "required": true,
              "schema": {
                "type": "string",
                "example": "BTCUSDT"
              }
            },
            {
              "name": "interval",
              "in": "query",
              "description": "Time interval for the Klines. Default is '1h'.",
              "required": false,
              "schema": {
                "type": "string",
                "enum": ["1m", "3m", "5m", "15m", "30m", "1h", "2h", "4h", "6h", "8h", "12h", "1d", "3d", "1w", "1M"],
                "default": "1h"
=======
      "/get_economic_events": {
        "get": {
          "tags": ["Economic Events"],
          "summary": "Retrieve economic events based on specified filters.",
          "description": "This endpoint queries the Profit API to retrieve economic events related to forex, filtered by date range, country ISO, currency, and impact.",
          "parameters": [
            {
              "name": "country_iso",
              "in": "query",
              "description": "The country ISO code (optional). Expected values are 'US', 'GB', 'CN'.",
              "required": false,
              "schema": {
                "type": "string",
                "enum": ["US", "GB", "CN"]
              }
            },
            {
              "name": "impact",
              "in": "query",
              "description": "Comma-separated list of impact levels ('high', 'medium', 'low') (optional).",
              "required": false,
              "schema": {
                "type": "string"
              }
            },
            {
              "name": "date",
              "in": "query",
              "description": "The lower limit of the event start date in the format yyyy-mm-dd (optional).",
              "required": false,
              "schema": {
                "type": "string",
                "format": "date"
              }
            },
            {
              "name": "end_date",
              "in": "query",
              "description": "The upper limit of the event end date in the format yyyy-mm-dd (optional).",
              "required": false,
              "schema": {
                "type": "string",
                "format": "date"
>>>>>>> e93b58cc
              }
            }
          ],
          "responses": {
            "200": {
<<<<<<< HEAD
              "description": "Successful response with Kline data",
=======
              "description": "Economic events retrieved successfully",
              "content": {
                "application/json": {
                  "schema": {
                    "type": "object",
                    "properties": {
                      "url": {
                        "type": "string",
                        "description": "The URL of the API request"
                      },
                      "data": {
                        "type": "array",
                        "items": {
                          "type": "object"
                        },
                        "description": "List of event objects"
                      },
                      "error": {
                        "type": ["string", "null"],
                        "description": "Error message, if any"
                      },
                      "success": {
                        "type": "boolean",
                        "description": "Indicates if the operation was successful"
                      }
                    }
                  }
                }
              }
            },
            "400": {
              "description": "Invalid parameter value",
              "content": {
                "application/json": {
                  "schema": {
                      "type": "object",
                      "properties": {
                      "url": {
                        "type": "string",
                        "description": "The URL of the API request"
                      },
                      "data": {
                        "type": "array",
                        "items": {
                          "type": "object"
                        },
                        "description": "List of event objects"
                      },
                      "error": {
                        "type": "string",
                        "description": "Error message"
                      },
                      "success": {
                        "type": "boolean",
                        "description": "Indicates if the operation was successful"
                      }
                    }
                  }
                }
              }
            },
            "500": {
              "description": "Server error",
>>>>>>> e93b58cc
              "content": {
                "application/json": {
                  "schema": {
                    "type": "object",
                    "properties": {
<<<<<<< HEAD
                      "data": {
                        "type": "array",
                        "items": {
                          "type": "object",
                          "properties": {
                            "kline_open_time": { "type": "string", "example": "2023-08-09 00:00:00" },
                            "open_price": { "type": "string", "example": "29000.12" },
                            "high_price": { "type": "string", "example": "29500.45" },
                            "low_price": { "type": "string", "example": "28900.67" },
                            "close_price": { "type": "string", "example": "29450.34" },
                            "volume": { "type": "string", "example": "100.567" },
                            "kline_close_time": { "type": "string", "example": "2023-08-09 01:00:00" },
                            "quote_asset_volume": { "type": "string", "example": "2900000.23" },
                            "number_of_trades": { "type": "integer", "example": 308 },
                            "taker_buy_base_asset_volume": { "type": "string", "example": "50.123" },
                            "taker_buy_quote_asset_volume": { "type": "string", "example": "1450000.45" }
                          }
                        }
                      },
                      "error": { "type": "string", "nullable": true },
                      "success": { "type": "boolean", "example": true }
=======
                      "url": {
                        "type": "string",
                        "description": "The URL of the API request"
                      },
                      "data": {
                        "type": "array",
                        "items": {
                          "type": "object"
                        },
                        "description": "List of event objects"
                      },
                      "error": {
                      "type": "string",
                      "description": "Error message"
                      },
                      "success": {
                      "type": "boolean",
                      "description": "Indicates if the operation was successful"
                      }
                    }
                  }
                }
              }
            }
          }
        }
      },
      "/get_revenuecat_user_info": {
        "get": {
          "tags": [
            "revenuecat"
          ],
          "summary": "Retrieve RevenueCat User Info",
          "description": "This endpoint queries the RevenueCat API to retrieve subscription and purchase information for a specific user, identified by their RevenueCat user ID.",
          "operationId": "getRevenueCatUserInfo",
          "parameters": [
            {
              "name": "revenuecat_user_id",
              "in": "query",
              "required": true,
              "description": "The unique identifier of the RevenueCat user.",
              "schema": {
                "type": "string"
              }
            }
          ],
          "responses": {
            "200": {
              "description": "Successful operation",
              "content": {
                "application/json": {
                  "schema": {
                    "type": "object",
                    "properties": {
                      "data": {
                        "type": "object",
                        "description": "The user information from RevenueCat"
                      },
                      "error": {
                        "type": "string",
                        "nullable": true,
                        "description": "Error message, if any"
                      },
                      "success": {
                        "type": "boolean",
                        "description": "Indicates if the operation was successful"
                      }
                    }
                  }
                }
              }
            },
            "400": {
              "description": "Bad Request. Missing or invalid RevenueCat user ID."
            },
            "401": {
              "description": "Unauthorized. Invalid API token."
            },
            "500": {
              "description": "Internal Server Error. An unexpected error occurred."
            }
          },
          "security": [
            {
              "bearerAuth": []
            }
          ]
        }
      },
      "/post_capitalcom_session": {
        "post": {
          "summary": "Create a session with CapitalCom",
          "description": "Creates a session with the CapitalCom API using the provided email (identifier) and password.",
          "tags": ["CapitalCom Session"],
          "requestBody": {
            "required": true,
            "content": {
              "application/json": {
                "schema": {
                  "type": "object",
                  "properties": {
                    "identifier": {
                      "type": "string",
                      "description": "The email address of the user"
                    },
                    "password": {
                      "type": "string",
                      "description": "The password of the user"
                    }
                  },
                  "required": ["identifier", "password"]
                }
              }
            }
          },
          "responses": {
            "200": {
              "description": "Session created successfully",
              "content": {
                "application/json": {
                  "schema": {
                    "type": "object",
                    "properties": {
                      "data": {
                        "type": "object",
                        "description": "The response data from CapitalCom API if successful"
                      },
                      "success": {
                        "type": "boolean",
                        "description": "Indicates if the operation was successful"
                      },
                      "X-SECURITY-TOKEN": {
                        "type": "string",
                        "description": "Security token returned by the API"
                      },
                      "CST": {
                        "type": "string",
                        "description": "Session token returned by the API"
                      },
                      "status": {
                        "type": "integer",
                        "description": "HTTP status code"
                      }
                    }
                  }
                }
              }
            },
            "400": {
              "description": "Bad request - missing or invalid identifier/password"
            },
            "401": {
              "description": "Unauthorized - invalid credentials"
            },
            "500": {
              "description": "Internal server error"
            }
          }
        }
      },
      "/get_symbol_prices": {
        "get": {
          "summary": "Retrieve historical prices for a specific symbol",
          "description": "Queries the CapitalCom API to retrieve historical price data for a given financial instrument, based on the provided symbol and resolution.",
          "tags": ["CapitalCom Prices"],
          "parameters": [
            {
              "name": "symbol",
              "in": "query",
              "schema": {
                "type": "string"
              },
              "description": "The symbol of the financial instrument",
              "required": true
            },
            {
              "name": "resolution",
              "in": "query",
              "schema": {
                "type": "string",
                "enum": ["MINUTE", "MINUTE_5", "MINUTE_15", "MINUTE_30", "HOUR", "HOUR_4", "DAY", "WEEK"]
              },
              "description": "The time resolution for the price data, such as 'MINUTE', 'HOUR', or 'DAY' (default is 'HOUR')",
              "required": false
            },
            {
              "name": "max",
              "in": "query",
              "schema": {
                "type": "integer",
                "minimum": 1,
                "maximum": 1000
              },
              "description": "The maximum number of data points to retrieve, between 1 and 1000",
              "required": false
            }
          ],
          "responses": {
            "200": {
              "description": "Successful operation",
              "content": {
                "application/json": {
                  "schema": {
                    "type": "object",
                    "properties": {
                      "data": {
                        "type": "object",
                        "description": "The historical price data"
                      },
                      "success": {
                        "type": "boolean",
                        "description": "Indicates if the operation was successful"
                      }
>>>>>>> e93b58cc
                    }
                  }
                }
              }
            },
            "400": {
<<<<<<< HEAD
              "description": "Invalid symbol or missing parameters",
=======
              "description": "Bad request - Invalid or missing parameters"
            },
            "401": {
              "description": "Unauthorized - Invalid session or security token"
            },
            "500": {
              "description": "Internal server error"
            }
          },
          "security": [
            {
              "X-SECURITY-TOKEN": [],
              "CST": []
            }
          ]
        }
      },
      "/get_funding_rates": {
        "get": {
          "summary": "Retrieve funding rates for specified symbols",
          "description": "This endpoint retrieves historical funding rates for a list of specified symbols from the Coinalyze API.",
          "tags": ["Coinalyze"],
          "parameters": [
            {
              "name": "symbols",
              "in": "query",
              "schema": {
                "type": "string"
              },
              "required": true,
              "description": "Comma-separated list of symbols to retrieve funding rates for."
            }
          ],
          "responses": {
            "200": {
              "description": "Successful operation",
>>>>>>> e93b58cc
              "content": {
                "application/json": {
                  "schema": {
                    "type": "object",
                    "properties": {
<<<<<<< HEAD
                      "error": { "type": "string", "example": "Symbol param is required." },
                      "success": { "type": "boolean", "example": false }
                    }
                  }
                }
              }
            },
            "500": {
              "description": "Internal server error",
=======
                      "data": {
                        "type": "object",
                        "description": "The historical funding rates data."
                      },
                      "error": {
                        "type": "string",
                        "description": "Error message, if any."
                      },
                      "success": {
                        "type": "boolean",
                        "description": "Indicates if the operation was successful."
                      }
                    }
                  }
                }
              }
            },
            "400": {
              "description": "Bad request - Invalid symbol parameter or symbol is missing."
            },
            "404": {
              "description": "Not found - Symbol not found."
            },
            "500": {
              "description": "Internal server error"
            }
          }
        }
      },
      "/get_symbol_time_series": {
        "get": {
          "summary": "Retrieve historical time series data for a specified symbol",
          "description": "This endpoint queries the TwelveData API to retrieve historical time series data for a given financial symbol, based on the provided interval and output size.",
          "tags": ["TwelveData"],
          "parameters": [
            {
              "name": "symbol",
              "in": "query",
              "schema": {
                "type": "string",
                "default": "VIX"
              },
              "description": "The symbol of the financial instrument"
            },
            {
              "name": "interval",
              "in": "query",
              "schema": {
                "type": "string",
                "default": "1h"
              },
              "description": "The time interval for the data points, such as '1min', '1h', or '1day'"
            },
            {
              "name": "outputsize",
              "in": "query",
              "schema": {
                "type": "integer",
                "default": 10
              },
              "description": "The maximum number of data points to retrieve"
            }
          ],
          "responses": {
            "200": {
              "description": "Successful operation",
>>>>>>> e93b58cc
              "content": {
                "application/json": {
                  "schema": {
                    "type": "object",
                    "properties": {
<<<<<<< HEAD
                      "error": { "type": "string", "example": "An unexpected error occurred: ..." },
                      "success": { "type": "boolean", "example": false }
                    }
                  }
                }
              }
=======
                      "data": {
                        "type": "object",
                        "description": "The historical time series data"
                      },
                      "error": {
                        "type": "string",
                        "nullable": true,
                        "description": "Error message, if any"
                      },
                      "success": {
                        "type": "boolean",
                        "description": "Indicates if the operation was successful"
                      }
                    }
                  }
                }
              }
            },
            "400": {
              "description": "Bad request - Invalid parameter(s) provided"
            },
            "404": {
              "description": "Not Found - The specified symbol was not found"
            },
            "500": {
              "description": "Internal server error"
>>>>>>> e93b58cc
            }
          }
        }
      }
    },
    "definitions": {
      "UserWithPlans": {
        "type": "object",
        "properties": {
          "user_id": { "type": "integer" },
          "nickname": { "type": "string" },
          "email": { "type": "string" },
          "email_verified": { "type": "boolean" },
          "picture": { "type": "string" },
          "auth0id": { "type": "string" },
          "provider": { "type": "string" },
          "created_at": { "type": "string", "format": "date-time" },
          "purchased_plans": {
            "type": "array",
            "items": {
              "type": "object",
              "properties": {
                "product_id": { "type": "integer" },
                "reference_name": { "type": "string" },
                "price": { "type": "number" },
                "is_subscribed": { "type": "boolean" },
                "created_at": { "type": "string", "format": "date-time" }
              }
            }
          }
        }
      },
      "CryptoData": {
        "type": "object",
        "properties": {
          "id": {
            "type": "string"
          },
          "symbol": {
            "type": "string"
          },
          "name": {
            "type": "string"
          },
          "current_price": {
            "type": "number"
          },
          "market_cap": {
            "type": "number"
          },
          "market_cap_rank": {
            "type": "integer"
          },
          "total_volume": {
            "type": "number"
          },
          "high_24h": {
            "type": "number"
          },
          "low_24h": {
            "type": "number"
          },
          "price_change_24h": {
            "type": "number"
          },
          "price_change_percentage_24h": {
            "type": "number"
          },
          "market_cap_change_24h": {
            "type": "number"
          },
          "market_cap_change_percentage_24h": {
            "type": "number"
          },
          "circulating_supply": {
            "type": "number"
          },
          "total_supply": {
            "type": "number"
          },
          "max_supply": {
            "type": "number"
          },
          "ath": {
            "type": "number"
          },
          "ath_change_percentage": {
            "type": "number"
          },
          "ath_date": {
            "type": "string",
            "format": "date-time"
          },
          "atl": {
            "type": "number"
          },
          "atl_change_percentage": {
            "type": "number"
          },
          "atl_date": {
            "type": "string",
            "format": "date-time"
          },
          "roi": {
            "type": "object",
            "properties": {
              "times": {
                "type": "number"
              },
              "currency": {
                "type": "string"
              },
              "percentage": {
                "type": "number"
              }
            }
          },
          "last_updated": {
            "type": "string",
            "format": "date-time"
          }
        }
      }
    }
  }

  <|MERGE_RESOLUTION|>--- conflicted
+++ resolved
@@ -3086,33 +3086,6 @@
           }
         }
       },
-<<<<<<< HEAD
-      "/get_symbol_klines": {
-        "get": {
-          "summary": "Retrieve Kline/Candlestick Data for a Specified Symbol",
-          "description": "Fetch Kline/Candlestick data for the given symbol and interval from Binance API.",
-          "tags": ["Binance"],
-          "parameters": [
-            {
-              "name": "symbol",
-              "in": "query",
-              "description": "Trading pair symbol, e.g., 'BTCUSDT'.",
-              "required": true,
-              "schema": {
-                "type": "string",
-                "example": "BTCUSDT"
-              }
-            },
-            {
-              "name": "interval",
-              "in": "query",
-              "description": "Time interval for the Klines. Default is '1h'.",
-              "required": false,
-              "schema": {
-                "type": "string",
-                "enum": ["1m", "3m", "5m", "15m", "30m", "1h", "2h", "4h", "6h", "8h", "12h", "1d", "3d", "1w", "1M"],
-                "default": "1h"
-=======
       "/get_economic_events": {
         "get": {
           "tags": ["Economic Events"],
@@ -3156,15 +3129,11 @@
               "schema": {
                 "type": "string",
                 "format": "date"
->>>>>>> e93b58cc
-              }
-            }
-          ],
-          "responses": {
-            "200": {
-<<<<<<< HEAD
-              "description": "Successful response with Kline data",
-=======
+              }
+            }
+          ],
+          "responses": {
+            "200": {
               "description": "Economic events retrieved successfully",
               "content": {
                 "application/json": {
@@ -3228,35 +3197,11 @@
             },
             "500": {
               "description": "Server error",
->>>>>>> e93b58cc
               "content": {
                 "application/json": {
                   "schema": {
                     "type": "object",
                     "properties": {
-<<<<<<< HEAD
-                      "data": {
-                        "type": "array",
-                        "items": {
-                          "type": "object",
-                          "properties": {
-                            "kline_open_time": { "type": "string", "example": "2023-08-09 00:00:00" },
-                            "open_price": { "type": "string", "example": "29000.12" },
-                            "high_price": { "type": "string", "example": "29500.45" },
-                            "low_price": { "type": "string", "example": "28900.67" },
-                            "close_price": { "type": "string", "example": "29450.34" },
-                            "volume": { "type": "string", "example": "100.567" },
-                            "kline_close_time": { "type": "string", "example": "2023-08-09 01:00:00" },
-                            "quote_asset_volume": { "type": "string", "example": "2900000.23" },
-                            "number_of_trades": { "type": "integer", "example": 308 },
-                            "taker_buy_base_asset_volume": { "type": "string", "example": "50.123" },
-                            "taker_buy_quote_asset_volume": { "type": "string", "example": "1450000.45" }
-                          }
-                        }
-                      },
-                      "error": { "type": "string", "nullable": true },
-                      "success": { "type": "boolean", "example": true }
-=======
                       "url": {
                         "type": "string",
                         "description": "The URL of the API request"
@@ -3470,16 +3415,12 @@
                         "type": "boolean",
                         "description": "Indicates if the operation was successful"
                       }
->>>>>>> e93b58cc
                     }
                   }
                 }
               }
             },
             "400": {
-<<<<<<< HEAD
-              "description": "Invalid symbol or missing parameters",
-=======
               "description": "Bad request - Invalid or missing parameters"
             },
             "401": {
@@ -3516,23 +3457,11 @@
           "responses": {
             "200": {
               "description": "Successful operation",
->>>>>>> e93b58cc
               "content": {
                 "application/json": {
                   "schema": {
                     "type": "object",
                     "properties": {
-<<<<<<< HEAD
-                      "error": { "type": "string", "example": "Symbol param is required." },
-                      "success": { "type": "boolean", "example": false }
-                    }
-                  }
-                }
-              }
-            },
-            "500": {
-              "description": "Internal server error",
-=======
                       "data": {
                         "type": "object",
                         "description": "The historical funding rates data."
@@ -3599,20 +3528,11 @@
           "responses": {
             "200": {
               "description": "Successful operation",
->>>>>>> e93b58cc
               "content": {
                 "application/json": {
                   "schema": {
                     "type": "object",
                     "properties": {
-<<<<<<< HEAD
-                      "error": { "type": "string", "example": "An unexpected error occurred: ..." },
-                      "success": { "type": "boolean", "example": false }
-                    }
-                  }
-                }
-              }
-=======
                       "data": {
                         "type": "object",
                         "description": "The historical time series data"
@@ -3639,7 +3559,99 @@
             },
             "500": {
               "description": "Internal server error"
->>>>>>> e93b58cc
+            }
+          }
+        }
+      },
+      "/get_symbol_klines": {
+        "get": {
+          "summary": "Retrieve Kline/Candlestick Data for a Specified Symbol",
+          "description": "Fetch Kline/Candlestick data for the given symbol and interval from Binance API.",
+          "tags": ["Binance"],
+          "parameters": [
+            {
+              "name": "symbol",
+              "in": "query",
+              "description": "Trading pair symbol, e.g., 'BTCUSDT'.",
+              "required": true,
+              "schema": {
+                "type": "string",
+                "example": "BTCUSDT"
+              }
+            },
+            {
+              "name": "interval",
+              "in": "query",
+              "description": "Time interval for the Klines. Default is '1h'.",
+              "required": false,
+              "schema": {
+                "type": "string",
+                "enum": ["1m", "3m", "5m", "15m", "30m", "1h", "2h", "4h", "6h", "8h", "12h", "1d", "3d", "1w", "1M"],
+                "default": "1h"
+              }
+            }
+          ],
+          "responses": {
+            "200": {
+              "description": "Successful response with Kline data",
+              "content": {
+                "application/json": {
+                  "schema": {
+                    "type": "object",
+                    "properties": {
+                      "data": {
+                        "type": "array",
+                        "items": {
+                          "type": "object",
+                          "properties": {
+                            "kline_open_time": { "type": "string", "example": "2023-08-09 00:00:00" },
+                            "open_price": { "type": "string", "example": "29000.12" },
+                            "high_price": { "type": "string", "example": "29500.45" },
+                            "low_price": { "type": "string", "example": "28900.67" },
+                            "close_price": { "type": "string", "example": "29450.34" },
+                            "volume": { "type": "string", "example": "100.567" },
+                            "kline_close_time": { "type": "string", "example": "2023-08-09 01:00:00" },
+                            "quote_asset_volume": { "type": "string", "example": "2900000.23" },
+                            "number_of_trades": { "type": "integer", "example": 308 },
+                            "taker_buy_base_asset_volume": { "type": "string", "example": "50.123" },
+                            "taker_buy_quote_asset_volume": { "type": "string", "example": "1450000.45" }
+                          }
+                        }
+                      },
+                      "error": { "type": "string", "nullable": true },
+                      "success": { "type": "boolean", "example": true }
+                    }
+                  }
+                }
+              }
+            },
+            "400": {
+              "description": "Invalid symbol or missing parameters",
+              "content": {
+                "application/json": {
+                  "schema": {
+                    "type": "object",
+                    "properties": {
+                      "error": { "type": "string", "example": "Symbol param is required." },
+                      "success": { "type": "boolean", "example": false }
+                    }
+                  }
+                }
+              }
+            },
+            "500": {
+              "description": "Internal server error",
+              "content": {
+                "application/json": {
+                  "schema": {
+                    "type": "object",
+                    "properties": {
+                      "error": { "type": "string", "example": "An unexpected error occurred: ..." },
+                      "success": { "type": "boolean", "example": false }
+                    }
+                  }
+                }
+              }
             }
           }
         }

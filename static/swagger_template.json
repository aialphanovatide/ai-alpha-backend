--- conflicted
+++ resolved
@@ -3086,40 +3086,6 @@
           }
         }
       },
-<<<<<<< HEAD
-      "/get_symbol_time_series": {
-        "get": {
-          "summary": "Retrieve historical time series data for a specified symbol",
-          "description": "This endpoint queries the TwelveData API to retrieve historical time series data for a given financial symbol, based on the provided interval and output size.",
-          "tags": ["TwelveData"],
-          "parameters": [
-            {
-              "name": "symbol",
-              "in": "query",
-              "schema": {
-                "type": "string",
-                "default": "VIX"
-              },
-              "description": "The symbol of the financial instrument"
-            },
-            {
-              "name": "interval",
-              "in": "query",
-              "schema": {
-                "type": "string",
-                "default": "1h"
-              },
-              "description": "The time interval for the data points, such as '1min', '1h', or '1day'"
-            },
-            {
-              "name": "outputsize",
-              "in": "query",
-              "schema": {
-                "type": "integer",
-                "default": 10
-              },
-              "description": "The maximum number of data points to retrieve"
-=======
       "/get_economic_events": {
         "get": {
           "tags": ["Economic Events"],
@@ -3431,7 +3397,6 @@
               },
               "description": "The maximum number of data points to retrieve, between 1 and 1000",
               "required": false
->>>>>>> 9c71a4a6
             }
           ],
           "responses": {
@@ -3444,18 +3409,6 @@
                     "properties": {
                       "data": {
                         "type": "object",
-<<<<<<< HEAD
-                        "description": "The historical time series data"
-                      },
-                      "error": {
-                        "type": "string",
-                        "nullable": true,
-                        "description": "Error message, if any"
-                      },
-                      "success": {
-                        "type": "boolean",
-                        "description": "Indicates if the operation was successful"
-=======
                         "description": "The historical price data"
                       },
                       "success": {
@@ -3520,7 +3473,6 @@
                       "success": {
                         "type": "boolean",
                         "description": "Indicates if the operation was successful."
->>>>>>> 9c71a4a6
                       }
                     }
                   }
@@ -3528,17 +3480,82 @@
               }
             },
             "400": {
-<<<<<<< HEAD
+              "description": "Bad request - Invalid symbol parameter or symbol is missing."
+            },
+            "404": {
+              "description": "Not found - Symbol not found."
+            },
+            "500": {
+              "description": "Internal server error"
+            }
+          }
+        }
+      },
+      "/get_symbol_time_series": {
+        "get": {
+          "summary": "Retrieve historical time series data for a specified symbol",
+          "description": "This endpoint queries the TwelveData API to retrieve historical time series data for a given financial symbol, based on the provided interval and output size.",
+          "tags": ["TwelveData"],
+          "parameters": [
+            {
+              "name": "symbol",
+              "in": "query",
+              "schema": {
+                "type": "string",
+                "default": "VIX"
+              },
+              "description": "The symbol of the financial instrument"
+            },
+            {
+              "name": "interval",
+              "in": "query",
+              "schema": {
+                "type": "string",
+                "default": "1h"
+              },
+              "description": "The time interval for the data points, such as '1min', '1h', or '1day'"
+            },
+            {
+              "name": "outputsize",
+              "in": "query",
+              "schema": {
+                "type": "integer",
+                "default": 10
+              },
+              "description": "The maximum number of data points to retrieve"
+            }
+          ],
+          "responses": {
+            "200": {
+              "description": "Successful operation",
+              "content": {
+                "application/json": {
+                  "schema": {
+                    "type": "object",
+                    "properties": {
+                      "data": {
+                        "type": "object",
+                        "description": "The historical time series data"
+                      },
+                      "error": {
+                        "type": "string",
+                        "nullable": true,
+                        "description": "Error message, if any"
+                      },
+                      "success": {
+                        "type": "boolean",
+                        "description": "Indicates if the operation was successful"
+                      }
+                    }
+                  }
+                }
+              }
+            },
+            "400": {
               "description": "Bad request - Invalid parameter(s) provided"
             },
             "404": {
               "description": "Not Found - The specified symbol was not found"
-=======
-              "description": "Bad request - Invalid symbol parameter or symbol is missing."
-            },
-            "404": {
-              "description": "Not found - Symbol not found."
->>>>>>> 9c71a4a6
             },
             "500": {
               "description": "Internal server error"

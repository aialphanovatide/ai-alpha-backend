import secrets
from sqlalchemy import (
    Column, Integer, String, Boolean, TIMESTAMP, ForeignKey, Float, 
    create_engine
)
from sqlalchemy import Column, Integer, String, Boolean, TIMESTAMP, ForeignKey, Float
from werkzeug.security import generate_password_hash, check_password_hash
from sqlalchemy.ext.declarative import declarative_base
from utils.general import generate_unique_short_token
import secrets
import hashlib
import base64
from sqlalchemy.orm import relationship
from sqlalchemy.orm import sessionmaker
from sqlalchemy import UniqueConstraint
from sqlalchemy import create_engine
from dotenv import load_dotenv
from datetime import datetime, timedelta
from sqlalchemy.exc import SQLAlchemyError
from sqlalchemy.sql import func
from pathlib import Path
import uuid
import json
import os

load_dotenv()

BASE_DIR = os.path.dirname(os.path.abspath(__file__))
env = os.getenv('FLASK_ENV', 'development')
DATABASE_URL = os.getenv('DATABASE_URL_DEV')

if env == 'production':
    DATABASE_URL = os.getenv('DATABASE_URL_PROD')

engine = create_engine(DATABASE_URL, pool_size=30, max_overflow=20)
Base = declarative_base()

# _________________________ AI ALPHA DASHBOARD TABLES _______________________________________


class Admin(Base):   
    """
    Represents an admin user in the system.

    This class defines the structure and behavior of admin users, including
    their authentication details and timestamps for record-keeping.

    Attributes:
        admin_id (int): The primary key for the admin.
        uuid (str): A unique identifier for the admin.
        email (str): The admin's email address (unique).
        username (str): The admin's username (unique).
        _password (str): The hashed password of the admin.
        created_at (datetime): Timestamp of when the admin was created.
        updated_at (datetime): Timestamp of the last update to the admin record.
        roles (relationship): Relationship to the roles assigned to this admin.
    """
    __tablename__ = 'admins'
    admin_id = Column(Integer, primary_key=True, autoincrement=True)
    uuid = Column(String(36), unique=True, nullable=False, default=lambda: str(uuid.uuid4()))
    email = Column(String(255), unique=True, nullable=False, index=True)
    username = Column(String(50), unique=True, nullable=False, index=True)
    _password = Column('password', String(255), nullable=False)
    auth_token = Column(String, nullable=False, unique=True, default=lambda: generate_unique_short_token())
    created_at = Column(TIMESTAMP(timezone=True), server_default=func.now(), nullable=False)
    updated_at = Column(TIMESTAMP(timezone=True), server_default=func.now(), onupdate=func.now(), nullable=False)

    roles = relationship('Role', secondary='admin_roles', back_populates='admins')
<<<<<<< HEAD
    tokens = relationship('Token', back_populates='admin', cascade='all, delete-orphan')

    roles = relationship('Role', secondary='admin_roles', back_populates='admins')
=======
    api_key = relationship("APIKey", back_populates="admin", uselist=False)
>>>>>>> a0035c5c

    def to_dict(self):
        """
        Convert the admin object to a dictionary.

        Returns:
            dict: A dictionary representation of the admin.
        """
        return {
            'admin_id': self.admin_id,
            'uuid': self.uuid,
            'username': self.username,
            'email': self.email,
            'roles': [role.name for role in self.roles],
            'created_at': self.created_at.isoformat(),
            'updated_at': self.updated_at.isoformat()
        }
    
    @property
    def password(self):
        """
        Getter for password. Raises an error if attempted to be read.

        Raises:
            AttributeError: Always raised when this property is accessed.
        """
        raise AttributeError('password is not a readable attribute')

    @password.setter
    def password(self, password):
        """
        Setter for password. Hashes the password before storing.

        Args:
            password (str): The plain text password to be hashed and stored.
        """
        self._password = generate_password_hash(password)

    def verify_password(self, password):
        """
        Verify a given password against the stored hash.

        Args:
            password (str): The password to verify.

        Returns:
            bool: True if the password is correct, False otherwise.
        """
        return check_password_hash(self._password, password)
    
    def generate_token(self, expires_in=3600):
        """
        Generate a new token for the admin.

        Args:
            expires_in (int): Token expiration time in seconds. Default is 1 hour.

        Returns:
            Token: The generated token object.
        """
        token = secrets.token_urlsafe(32)
        expires_at = datetime.utcnow() + timedelta(seconds=expires_in)
        new_token = Token(token=token, admin_id=self.admin_id, expires_at=expires_at)
        return new_token

    @staticmethod
    def verify_token(token):
        """
        Verify a token and return the associated admin.

        Args:
            token (str): The token to verify.

        Returns:
            Admin or None: The admin associated with the token if valid, None otherwise.
        """
        session = Session()  # Crea una nueva sesión
        try:
            token_obj = session.query(Token).filter_by(token=token).first()
            if token_obj and token_obj.expires_at > datetime.utcnow():
                return token_obj.admin
            return None
        finally:
            session.close() 
    
class Role(Base):
    """
    Represents a role in the system.

    This class defines the structure of roles that can be assigned to admins.

    Attributes:
        id (int): The primary key for the role.
        name (str): The name of the role (unique).
        description (str): A description of the role.
        admins (relationship): Relationship to the admins assigned this role.
    """
    __tablename__ = 'roles'

    id = Column(Integer, primary_key=True, autoincrement=True)
    name = Column(String(50), unique=True, nullable=False)
    description = Column(String(255))

    admins = relationship('Admin', secondary='admin_roles', back_populates='roles')

class AdminRole(Base):
    """
    Represents the many-to-many relationship between admins and roles.

    This class serves as an association table linking admins to their roles.

    Attributes:
        admin_id (int): Foreign key referencing the admin.
        role_id (int): Foreign key referencing the role.
    """
    __tablename__ = 'admin_roles'

    admin_id = Column(Integer, ForeignKey('admins.admin_id'), primary_key=True, nullable=False)
    role_id = Column(Integer, ForeignKey('roles.id'), primary_key=True, nullable=False)
    
    
class Token(Base):
    """
    Represents a token in the system.

    This class defines the structure of tokens that can be assigned to admins.

    Attributes:
        id (int): The primary key for the token.
        token (str): The unique token string.
        admin_id (int): Foreign key referencing the admin.
        expires_at (datetime): Expiration timestamp for the token.
        admin (relationship): Relationship to the admin who owns this token.
    """
    __tablename__ = 'tokens'

    id = Column(Integer, primary_key=True, autoincrement=True)
    token = Column(String(64), unique=True, nullable=False, index=True)
    admin_id = Column(Integer, ForeignKey('admins.admin_id'), nullable=False)
    expires_at = Column(TIMESTAMP(timezone=True), nullable=False)

    admin = relationship('Admin', back_populates='tokens')

class APIKey(Base):
    __tablename__ = 'api_keys'
    id = Column(Integer, primary_key=True, autoincrement=True)
    key = Column(String(64), unique=True, nullable=False)
    last_used = Column(TIMESTAMP)
    admin_id = Column(Integer, ForeignKey('admins.admin_id', ondelete='CASCADE'), unique=True, nullable=False)
    created_at = Column(TIMESTAMP, server_default=func.now(), nullable=False)
    updated_at = Column(TIMESTAMP(timezone=True), server_default=func.now(), onupdate=func.now(), nullable=False)

    admin = relationship("Admin", back_populates="api_key")

    def as_dict(self):
        return {column.name: getattr(self, column.name) for column in self.__table__.columns}

    @staticmethod
    def generate_api_key(prefix='alpha', length=32):
        """
        Generate a robust API key.
        
        :param prefix: A string prefix for the key (default: 'sk' for 'secret key')
        :param length: The length of the random part of the key (default: 32)
        :return: A string containing the full API key
        """
        # Generate random bytes
        random_bytes = secrets.token_bytes(length)
        
        # Convert to base64 and remove padding
        b64_string = base64.urlsafe_b64encode(random_bytes).decode('utf-8').rstrip('=')
        
        # Truncate to desired length
        truncated = b64_string[:length]
        
        # Add prefix
        prefixed_key = f"{prefix}_{truncated}"
        
        # Calculate checksum
        checksum = hashlib.sha256(prefixed_key.encode('utf-8')).hexdigest()[:4]
        
        # Combine all parts
        full_key = f"{prefixed_key}_{checksum}"
        
        return full_key

    @classmethod
    def create_new_key(cls, admin_id):
        """
        Create a new API key and store it in the database.
        
        :param admin_id: The ID of the admin associated with this key
        :return: A dictionary containing the API key details
        :raises SQLAlchemyError: If there's an error during database operations
        """
        session = Session()
        try:
            # Check if admin already has an API key
            existing_key = session.query(cls).filter_by(admin_id=admin_id).first()
            if existing_key:
                raise ValueError("Admin already has an API key")

            new_key = cls.generate_api_key()
            api_key = cls(key=new_key, admin_id=admin_id)
            session.add(api_key)
            session.commit()
            session.refresh(api_key)
            return api_key.as_dict()
        except SQLAlchemyError as e:
            session.rollback()
            raise
        finally:
            session.close()

    @classmethod
    def validate_api_key(cls, key):
        """
        Validate an API key.
        
        :param key: The API key to validate
        :return: The API key object if valid, None otherwise
        :raises SQLAlchemyError: If there's an error during database operations
        """
        parts = key.split('_')
        if len(parts) != 3 or parts[0] != 'alpha' or len(parts[2]) != 4:
            return None
        
        checksum = hashlib.sha256(f"{parts[0]}_{parts[1]}".encode('utf-8')).hexdigest()[:4]
        if checksum != parts[2]:
            return None
        
        session = Session()
        try:
            api_key = session.query(cls).filter_by(key=key).first()
            if api_key:
                api_key.last_used = func.now()
                session.commit()
                return api_key
            return None
        except SQLAlchemyError as e:
            session.rollback()
            raise
        finally:
            session.close()

# __________________________ AI ALPHA APP TABLES __________________________________________

class User(Base):
    """
    Represents a user in the system.

    This class defines the structure and behavior of a user entity in the database.
    It includes personal information, authentication details, and timestamps for
    record keeping.

    Attributes:
        user_id (int): The unique identifier for the user. Primary key, auto-incremented.
        nickname (str): The user's unique nickname. Cannot be null and must be unique.
        full_name (str): The full name of the user.
        email (str): The user's email address. Cannot be null and must be unique.
        email_verified (bool): Indicates if the user's email has been verified. Defaults to False.
        picture (str): URL to the user's profile picture.
        auth0id (str): The user's Auth0 ID, if applicable.
        provider (str): The authentication provider used by the user.
        auth_token (str): A unique authentication token for the user. Cannot be null and must be unique.
        created_at (datetime): Timestamp of when the user record was created.
        updated_at (datetime): Timestamp of the last update to the user record.

    Relationships:
        purchased_plans: One-to-many relationship with PurchasedPlan model.

    Methods:
        as_dict(): Returns a dictionary representation of the user object.
    """
    __tablename__ = 'user_table'

    user_id = Column(Integer, primary_key=True, autoincrement=True)
    nickname = Column(String, nullable=False, unique=True)
    full_name = Column(String)
    email = Column(String, nullable=False, unique=True)
    email_verified = Column(Boolean, default=False)
    picture = Column(String)
    auth0id = Column(String)
    provider = Column(String)
    auth_token = Column(String, nullable=False, unique=True, default=lambda: generate_unique_short_token())  
    birth_date = Column(String) 
    created_at = Column(TIMESTAMP, default=datetime.now)
    updated_at = Column(TIMESTAMP(timezone=True), server_default=func.now(), onupdate=func.now(), nullable=False)

    # Relationship with PurchasedPlan model
    purchased_plans = relationship('PurchasedPlan', back_populates='user', lazy=True)

    def as_dict(self):
        """
        Convert the User object to a dictionary.

        Returns:
            dict: A dictionary containing all the columns of the User object.
        """
        return {column.name: getattr(self, column.name) for column in self.__table__.columns}


class PurchasedPlan(Base):
    """
    Represents a purchased plan associated with a user.

    This class defines the structure for storing information about plans
    purchased by users, including pricing and subscription status.

    Attributes:
        product_id (int): The primary key for the purchased plan.
        reference_name (str): The name or reference of the purchased plan.
        price (int): The price of the plan.
        is_subscribed (bool): Indicates if the user is currently subscribed to this plan.
        user_id (int): Foreign key referencing the associated User.
        created_at (datetime): Timestamp of when the plan was purchased.
        updated_at (datetime): Timestamp of the last update to the plan record.
        user (relationship): Relationship to the associated User.

    Constraints:
        - UniqueConstraint on user_id and reference_name to prevent duplicate purchases.
    """
    __tablename__ = 'purchased_plan'

    product_id = Column(Integer, primary_key=True, autoincrement=True)
    reference_name = Column(String, nullable=False)
    price = Column(Integer, nullable=False)
    is_subscribed = Column(Boolean, nullable=False, default=True)
    user_id = Column(Integer, ForeignKey('user_table.user_id', ondelete='CASCADE'), nullable=False)
    created_at = Column(TIMESTAMP, default=datetime.now)
    updated_at = Column(TIMESTAMP(timezone=True), server_default=func.now(), onupdate=func.now(), nullable=False)

    user = relationship('User', back_populates='purchased_plans')
    
    __table_args__ = (
        UniqueConstraint('user_id', 'reference_name', name='uq_user_plan'),
    )
    
    def as_dict(self):
        return {column.name: getattr(self, column.name) for column in self.__table__.columns}
    

class Category(Base):
    """
    Represents a category for organizing CoinBots.

    This class defines the structure for storing category information,
    including visual elements and activity status.

    Attributes:
        category_id (int): The primary key for the category.
        category (str): The main identifier for the category.
        category_name (str): A user-friendly name for the category.
        time_interval (int): The time interval associated with the category.
        is_active (bool): Indicates if the category is currently active.
        border_color (str): The color used for visual representation of the category.
        icon (str): The icon or image associated with the category.
        created_at (datetime): Timestamp of when the category was created.
        updated_at (datetime): Timestamp of the last update to the category record.
        coin_bot (relationship): Relationship to the associated CoinBots.
    """
    __tablename__ = 'category'

    category_id = Column(Integer, primary_key=True, autoincrement=True)
    category = Column(String, nullable=False)
    category_name = Column(String)
    time_interval = Column(Integer, default=50)
    is_active = Column(Boolean, default=False)
    border_color = Column(String, default='No Color')
    icon = Column(String, default='No Image')
    created_at = Column(TIMESTAMP, default=datetime.now)
    updated_at = Column(TIMESTAMP(timezone=True), server_default=func.now(), onupdate=func.now(), nullable=False)

    coin_bot = relationship('CoinBot', back_populates='category', lazy=True)
    
    def as_dict(self):
        return {column.name: getattr(self, column.name) for column in self.__table__.columns} 

class CoinBot(Base):
    """
    Represents a CoinBot in the system.

    This class defines the structure for storing CoinBot information, including
    its name, image, category, and various relationships to other entities.

    Attributes:
        bot_id (int): The primary key for the CoinBot.
        bot_name (str): The name of the CoinBot.
        image (str): URL or path to the CoinBot's image.
        category_id (int): Foreign key referencing the associated Category.
        created_at (datetime): Timestamp of when the CoinBot was created.
        updated_at (datetime): Timestamp of the last update to the CoinBot record.
        chart (relationship): Relationship to associated Chart objects.
        alerts (relationship): Relationship to associated Alert objects.
        sites (relationship): Relationship to associated Site objects.
        keywords (relationship): Relationship to associated Keyword objects.
        blacklist (relationship): Relationship to associated Blacklist objects.
        article (relationship): Relationship to associated Article objects.
        analysis (relationship): Relationship to associated Analysis objects.
        top_story (relationship): Relationship to associated TopStory objects.
        category (relationship): Relationship to the associated Category.
        introduction (relationship): Relationship to the associated Introduction.
        tokenomics (relationship): Relationship to associated Tokenomics objects.
        token_distribution (relationship): Relationship to associated Token_distribution objects.
        token_utility (relationship): Relationship to associated Token_utility objects.
        value_accrual_mechanisms (relationship): Relationship to associated Value_accrual_mechanisms objects.
        competitor (relationship): Relationship to associated Competitor objects.
        revenue_model (relationship): Relationship to associated Revenue_model objects.
        hacks (relationship): Relationship to associated Hacks objects.
        dapps (relationship): Relationship to associated DApps objects.
        upgrades (relationship): Relationship to associated Upgrades objects.
        narrative_trading (relationship): Relationship to associated NarrativeTrading objects.
    """
    __tablename__ = 'coin_bot'

    bot_id = Column(Integer, primary_key=True, autoincrement=True)
    bot_name = Column(String)
    image = Column(String, default='No Image')
    category_id = Column(Integer, ForeignKey('category.category_id'), nullable=False)
    created_at = Column(TIMESTAMP, default=datetime.now)
    updated_at = Column(TIMESTAMP(timezone=True), server_default=func.now(), onupdate=func.now(), nullable=False)

    chart = relationship('Chart', back_populates='coin_bot')
    alerts = relationship('Alert', back_populates='coin_bot')
    sites = relationship('Site', back_populates='coin_bot')
    keywords = relationship('Keyword', back_populates='coin_bot')
    blacklist = relationship('Blacklist', back_populates='coin_bot')
    article = relationship('Article', back_populates='coin_bot')
    analysis = relationship('Analysis', back_populates='coin_bot')
    top_story = relationship('TopStory', back_populates='coin_bot')
    category = relationship('Category', back_populates='coin_bot')
    introduction = relationship("Introduction", back_populates="coin_bot", lazy=True)
    tokenomics = relationship("Tokenomics", back_populates="coin_bot", lazy=True)
    token_distribution = relationship("Token_distribution", back_populates="coin_bot", lazy=True)
    token_utility = relationship("Token_utility", back_populates="coin_bot", lazy=True)
    value_accrual_mechanisms = relationship("Value_accrual_mechanisms", back_populates="coin_bot", lazy=True)
    competitor = relationship("Competitor", back_populates="coin_bot", lazy=True)
    revenue_model = relationship('Revenue_model', back_populates='coin_bot', lazy=True)
    hacks = relationship('Hacks', back_populates='coin_bot', lazy=True)
    dapps = relationship('DApps', back_populates='coin_bot', lazy=True)
    upgrades = relationship('Upgrades', back_populates='coin_bot', lazy=True)
    narrative_trading = relationship('NarrativeTrading', back_populates='coin_bot', lazy=True)

    def as_dict(self):
        return {column.name: getattr(self, column.name) for column in self.__table__.columns}

class Keyword(Base):
    """
    Represents a keyword associated with a CoinBot.

    This class defines the structure for storing keyword information,
    including the word itself and its association with a CoinBot.

    Attributes:
        keyword_id (int): The primary key for the keyword.
        word (str): The keyword text.
        coin_bot_id (int): Foreign key referencing the associated CoinBot.
        created_at (datetime): Timestamp of when the keyword was created.
        updated_at (datetime): Timestamp of the last update to the keyword record.
        coin_bot (relationship): Relationship to the associated CoinBot.
    """
    __tablename__ = 'keyword'

    keyword_id = Column(Integer, primary_key=True, autoincrement=True)
    word = Column(String)
    coin_bot_id = Column(Integer, ForeignKey('coin_bot.bot_id'), nullable=False)
    created_at = Column(TIMESTAMP, default=datetime.now)
    updated_at = Column(TIMESTAMP(timezone=True), server_default=func.now(), onupdate=func.now(), nullable=False)

    coin_bot = relationship('CoinBot', back_populates='keywords', lazy=True)

    def as_dict(self):
        return {column.name: getattr(self, column.name) for column in self.__table__.columns}

class Used_keywords(Base):
    """
    Represents used keywords associated with articles and CoinBots.

    This class defines the structure for storing information about keywords used in articles,
    including the article content, date, URL, and associated CoinBot.

    Attributes:
        id (int): The primary key for the used keywords record.
        article_content (str): The content of the associated article.
        article_date (str): The date of the article.
        article_url (str): The URL of the article.
        keywords (str): The keywords used in the article.
        source (str): The source of the article.
        article_id (int): Foreign key referencing the associated Article.
        coin_bot_id (int): Foreign key referencing the associated CoinBot.
        created_at (datetime): Timestamp of when the record was created.
        updated_at (datetime): Timestamp of the last update to the record.
        coin_bot (relationship): Relationship to the associated CoinBot.
        article (relationship): Relationship to the associated Article.
    """
    __tablename__ = 'used_keywords'

    id = Column(Integer, primary_key=True, autoincrement=True)
    article_content = Column(String)
    article_date = Column(String)
    article_url = Column(String)
    keywords = Column(String)
    source = Column(String)
    article_id = Column(Integer, ForeignKey('article.article_id'))
    coin_bot_id = Column(Integer, ForeignKey('coin_bot.bot_id'))
    created_at = Column(TIMESTAMP, default=datetime.now)
    updated_at = Column(TIMESTAMP(timezone=True), server_default=func.now(), onupdate=func.now(), nullable=False)

    coin_bot = relationship('CoinBot', backref='used_keywords')
    # article = relationship('Article', backref='used_keywords') 
    article = relationship('Article', back_populates='used_keywords')
    
    
    def as_dict(self):
        return {column.name: getattr(self, column.name) for column in self.__table__.columns}

class Site(Base):
    """
    Represents a website associated with a CoinBot.

    This class defines the structure for storing information about websites,
    including their URLs, data sources, and associated CoinBot.

    Attributes:
        site_id (int): The primary key for the site.
        site_name (str): The name of the site.
        base_url (str): The base URL of the site.
        data_source_url (str): The URL of the data source.
        is_URL_complete (bool): Indicates if the URL is complete.
        main_container (str): The main container element for scraping.
        coin_bot_id (int): Foreign key referencing the associated CoinBot.
        created_at (datetime): Timestamp of when the site was created.
        updated_at (datetime): Timestamp of the last update to the site record.
        coin_bot (relationship): Relationship to the associated CoinBot.
    """
    __tablename__ = 'site'

    site_id = Column(Integer, primary_key=True, autoincrement=True)
    site_name = Column(String)
    base_url = Column(String)
    data_source_url = Column(String)
    is_URL_complete = Column(Boolean)
    main_container = Column(String)
    coin_bot_id = Column(Integer, ForeignKey('coin_bot.bot_id'), nullable=False)
    created_at = Column(TIMESTAMP, default=datetime.now)
    updated_at = Column(TIMESTAMP(timezone=True), server_default=func.now(), onupdate=func.now(), nullable=False)

    coin_bot = relationship('CoinBot', back_populates='sites', lazy=True)

    def as_dict(self):
        return {column.name: getattr(self, column.name) for column in self.__table__.columns}

class Blacklist(Base):
    """
    Represents a blacklisted word associated with a CoinBot.

    This class defines the structure for storing blacklisted words,
    which are used to filter out unwanted content for a CoinBot.

    Attributes:
        blacklist_id (int): The primary key for the blacklisted word.
        word (str): The blacklisted word.
        coin_bot_id (int): Foreign key referencing the associated CoinBot.
        created_at (datetime): Timestamp of when the blacklist entry was created.
        updated_at (datetime): Timestamp of the last update to the blacklist entry.
        coin_bot (relationship): Relationship to the associated CoinBot.
    """
    __tablename__ = 'blacklist'

    blacklist_id = Column(Integer, primary_key=True, autoincrement=True)
    word = Column(String)
    coin_bot_id = Column(Integer, ForeignKey('coin_bot.bot_id'), nullable=False)
    created_at = Column(TIMESTAMP, default=datetime.now)
    updated_at = Column(TIMESTAMP(timezone=True), server_default=func.now(), onupdate=func.now(), nullable=False)

    coin_bot = relationship('CoinBot', back_populates='blacklist', lazy=True)

    def as_dict(self):
        return {column.name: getattr(self, column.name) for column in self.__table__.columns}

class Alert(Base):
    """
    Represents an alert associated with a CoinBot.

    This class defines the structure for storing alert information, including
    the alert name, message, symbol, and price.

    Attributes:
        alert_id (int): The primary key for the alert.
        alert_name (str): The name of the alert.
        alert_message (str): The message associated with the alert.
        symbol (str): The symbol of the coin/token.
        price (float): The price associated with the alert.
        coin_bot_id (int): Foreign key referencing the associated CoinBot.
        created_at (datetime): Timestamp of when the alert was created.
        updated_at (datetime): Timestamp of the last update to the alert record.
        coin_bot (relationship): Relationship to the associated CoinBot.
    """
    __tablename__ = 'alert'

    alert_id = Column(Integer, primary_key=True, autoincrement=True)
    alert_name = Column(String)
    alert_message = Column(String)
    symbol = Column(String)
    price = Column(Float)
    coin_bot_id = Column(Integer, ForeignKey('coin_bot.bot_id'), nullable=False)
    created_at = Column(TIMESTAMP, default=datetime.now)
    updated_at = Column(TIMESTAMP(timezone=True), server_default=func.now(), onupdate=func.now(), nullable=False)

    coin_bot = relationship('CoinBot', back_populates='alerts', lazy=True)

    def as_dict(self):
        return {column.name: getattr(self, column.name) for column in self.__table__.columns}

class Article(Base):
    """
    Represents an article associated with a CoinBot.

    This class defines the structure for storing article information, including
    the date, title, URL, and summary.

    Attributes:
        article_id (int): The primary key for the article.
        date (str): The date of the article.
        title (str): The title of the article.
        url (str): The URL of the article.
        summary (str): A summary of the article.
        created_at (datetime): Timestamp of when the article was created.
        updated_at (datetime): Timestamp of the last update to the article record.
        coin_bot_id (int): Foreign key referencing the associated CoinBot.
        coin_bot (relationship): Relationship to the associated CoinBot.
        images (relationship): Relationship to associated ArticleImage objects.
        used_keywords (relationship): Relationship to associated Used_keywords objects.
    """
    __tablename__ = 'article'

    article_id = Column(Integer, primary_key=True, autoincrement=True)
    date = Column(String)
    title = Column(String)
    url = Column(String)
    summary = Column(String)
    created_at = Column(TIMESTAMP, default=datetime.now)
    updated_at = Column(TIMESTAMP(timezone=True), server_default=func.now(), onupdate=func.now(), nullable=False)
    coin_bot_id = Column(Integer, ForeignKey('coin_bot.bot_id'), nullable=False)

    coin_bot = relationship('CoinBot', back_populates='article', lazy=True)
    images = relationship('ArticleImage', back_populates='article', lazy=True)
    used_keywords = relationship('Used_keywords', back_populates='article', lazy=True)

    def as_dict(self):
        return {column.name: getattr(self, column.name) for column in self.__table__.columns}

class ArticleImage(Base):
    """
    Represents an image associated with an article.

    This class defines the structure for storing image information related to articles.

    Attributes:
        image_id (int): The primary key for the image.
        image (str): The URL or path to the image.
        created_at (datetime): Timestamp of when the image was created.
        updated_at (datetime): Timestamp of the last update to the image record.
        article_id (int): Foreign key referencing the associated Article.
        article (relationship): Relationship to the associated Article.
    """
    __tablename__ = 'article_image'

    image_id = Column(Integer, primary_key=True, autoincrement=True)
    image = Column(String)
    created_at = Column(TIMESTAMP, default=datetime.now)
    updated_at = Column(TIMESTAMP(timezone=True), server_default=func.now(), onupdate=func.now(), nullable=False)
    article_id = Column(Integer, ForeignKey('article.article_id'), nullable=False)

    article = relationship('Article', back_populates='images')

    def as_dict(self):
        return {column.name: getattr(self, column.name) for column in self.__table__.columns}

class TopStory(Base):
    """
    Represents a top story associated with a CoinBot.

    This class defines the structure for storing top story information,
    including the story date, summary, and associated images.

    Attributes:
        top_story_id (int): The primary key for the top story.
        story_date (str): The date of the story.
        summary (str): A summary of the top story.
        created_at (datetime): Timestamp of when the top story was created.
        updated_at (datetime): Timestamp of the last update to the top story record.
        coin_bot_id (int): Foreign key referencing the associated CoinBot.
        coin_bot (relationship): Relationship to the associated CoinBot.
        images (relationship): Relationship to associated TopStoryImage objects.
    """
    __tablename__ = 'top_story'

    top_story_id = Column(Integer, primary_key=True, autoincrement=True)
    story_date = Column(String)
    summary = Column(String)
    created_at = Column(TIMESTAMP, default=datetime.now)
    updated_at = Column(TIMESTAMP(timezone=True), server_default=func.now(), onupdate=func.now(), nullable=False)
    coin_bot_id = Column(Integer, ForeignKey('coin_bot.bot_id'), nullable=False)

    coin_bot = relationship('CoinBot', back_populates='top_story', lazy=True)
    images = relationship('TopStoryImage', back_populates='top_story')

    def as_dict(self):
        return {column.name: getattr(self, column.name) for column in self.__table__.columns}

class TopStoryImage(Base):
    """
    Represents an image associated with a top story.

    This class defines the structure for storing image information related to top stories.

    Attributes:
        image_id (int): The primary key for the image.
        image (str): The URL or path to the image.
        created_at (datetime): Timestamp of when the image was created.
        updated_at (datetime): Timestamp of the last update to the image record.
        top_story_id (int): Foreign key referencing the associated TopStory.
        top_story (relationship): Relationship to the associated TopStory.
    """
    __tablename__ = 'top_story_image'

    image_id = Column(Integer, primary_key=True, autoincrement=True)
    image = Column(String)
    created_at = Column(TIMESTAMP, default=datetime.now)
    updated_at = Column(TIMESTAMP(timezone=True), server_default=func.now(), onupdate=func.now(), nullable=False)
    top_story_id = Column(Integer, ForeignKey('top_story.top_story_id'), nullable=False)

    top_story = relationship('TopStory', back_populates='images')

    def as_dict(self):
        return {column.name: getattr(self, column.name) for column in self.__table__.columns}
    
class Analysis(Base):
    """
    Represents an analysis associated with a CoinBot.

    This class defines the structure for storing analysis information,
    including the analysis content, category, and associated image URL.

    Attributes:
        analysis_id (int): The primary key for the analysis.
        analysis (str): The content of the analysis.
        image_url (str): The URL of the associated image, if any.
        category_name (str): The name of the category for this analysis.
        created_at (datetime): Timestamp of when the analysis was created.
        updated_at (datetime): Timestamp of the last update to the analysis record.
        coin_bot_id (int): Foreign key referencing the associated CoinBot.
        images (relationship): Relationship to associated AnalysisImage objects.
        coin_bot (relationship): Relationship to the associated CoinBot.
    """
    __tablename__ = 'analysis'

    analysis_id = Column(Integer, primary_key=True, autoincrement=True)
    analysis = Column(String)
    image_url = Column(String, nullable=True)
    category_name = Column(String)
    created_at = Column(TIMESTAMP, default=datetime.now)
    updated_at = Column(TIMESTAMP(timezone=True), server_default=func.now(), onupdate=func.now(), nullable=False)
    coin_bot_id = Column(Integer, ForeignKey('coin_bot.bot_id'), nullable=False)
    
    images = relationship('AnalysisImage', back_populates='analysis')
    coin_bot = relationship('CoinBot', back_populates='analysis', lazy=True)

    def to_dict(self):
        return {column.name: getattr(self, column.name) for column in self.__table__.columns}

class AnalysisImage(Base):
    """
    Represents an image associated with an analysis.

    This class defines the structure for storing image information related to analyses.

    Attributes:
        image_id (int): The primary key for the image.
        image (str): The URL or path to the image.
        created_at (datetime): Timestamp of when the image was created.
        updated_at (datetime): Timestamp of the last update to the image record.
        analysis_id (int): Foreign key referencing the associated Analysis.
        analysis (relationship): Relationship to the associated Analysis.
    """
    __tablename__ = 'analysis_image'

    image_id = Column(Integer, primary_key=True, autoincrement=True)
    image = Column(String, nullable=False)
    created_at = Column(TIMESTAMP, default=datetime.now)
    updated_at = Column(TIMESTAMP(timezone=True), server_default=func.now(), onupdate=func.now(), nullable=False)
    analysis_id = Column(Integer, ForeignKey('analysis.analysis_id'), nullable=False)

    analysis = relationship('Analysis', back_populates='images')

    def as_dict(self):
        return {column.name: getattr(self, column.name) for column in self.__table__.columns}

class AnalyzedArticle(Base):
    """
    Represents an analyzed article.

    This class defines the structure for storing information about articles
    that have been analyzed, including their source and analysis status.

    Attributes:
        article_id (int): The primary key for the analyzed article.
        source (str): The source of the article.
        url (str): The URL of the article.
        is_analyzed (bool): Indicates whether the article has been analyzed.
        created_at (datetime): Timestamp of when the record was created.
        updated_at (datetime): Timestamp of the last update to the record.
    """
    __tablename__ = 'analyzed_article'

    article_id = Column(Integer, primary_key=True, autoincrement=True)
    source = Column(String)
    url = Column(String)
    is_analyzed = Column(Boolean)
    created_at = Column(TIMESTAMP, default=datetime.now)
    updated_at = Column(TIMESTAMP(timezone=True), server_default=func.now(), onupdate=func.now(), nullable=False)

    def as_dict(self):
        return {column.name: getattr(self, column.name) for column in self.__table__.columns}

class NarrativeTrading(Base):
    """
    Represents narrative trading information associated with a CoinBot.

    This class defines the structure for storing narrative trading data,
    including the narrative content and associated category.

    Attributes:
        narrative_trading_id (int): The primary key for the narrative trading record.
        narrative_trading (str): The content of the narrative trading.
        created_at (datetime): Timestamp of when the record was created.
        updated_at (datetime): Timestamp of the last update to the record.
        category_name (str): The name of the category associated with this narrative.
        coin_bot_id (int): Foreign key referencing the associated CoinBot.
        coin_bot (relationship): Relationship to the associated CoinBot.
    """
    __tablename__ = 'narrative_trading'

    narrative_trading_id = Column(Integer, primary_key=True, autoincrement=True)
    narrative_trading = Column(String)
    category_name = Column(String, nullable=False)
    image_url = Column(String, nullable=False, default='')
    created_at = Column(TIMESTAMP, default=datetime.now)
    updated_at = Column(TIMESTAMP(timezone=True), server_default=func.now(), onupdate=func.now(), nullable=False)
    coin_bot_id = Column(Integer, ForeignKey('coin_bot.bot_id', ondelete='CASCADE'), nullable=False)

    coin_bot = relationship('CoinBot', back_populates='narrative_trading', lazy=True)

    def to_dict(self):
        return {column.name: getattr(self, column.name) for column in self.__table__.columns}

class Chart(Base):
    """
    Represents a chart associated with a CoinBot.

    This class defines the structure for storing chart data, including support and resistance levels,
    token information, and chart metadata.

    Attributes:
        chart_id (int): The primary key for the chart record.
        support_1 (float): The first support level.
        support_2 (float): The second support level.
        support_3 (float): The third support level.
        support_4 (float): The fourth support level.
        resistance_1 (float): The first resistance level.
        resistance_2 (float): The second resistance level.
        resistance_3 (float): The third resistance level.
        resistance_4 (float): The fourth resistance level.
        token (str): The token or coin symbol.
        pair (str): The trading pair (e.g., "BTC/USD").
        temporality (str): The time frame of the chart (e.g., "1h", "4h", "1d").
        coin_bot_id (int): Foreign key referencing the associated CoinBot.
        created_at (datetime): Timestamp of when the chart record was created.
        coin_bot (relationship): Relationship to the associated CoinBot.
    """
    __tablename__ = 'chart'

    chart_id = Column(Integer, primary_key=True, autoincrement=True)
    support_1 = Column(Float)
    support_2 = Column(Float)
    support_3 = Column(Float)
    support_4 = Column(Float)
    resistance_1 = Column(Float)
    resistance_2 = Column(Float)
    resistance_3 = Column(Float)
    resistance_4 = Column(Float)
    token = Column(String)
    pair = Column(String)
    temporality = Column(String)
    coin_bot_id = Column(Integer, ForeignKey('coin_bot.bot_id'), nullable=False)
    created_at = Column(TIMESTAMP, default=datetime.now)
    updated_at = Column(TIMESTAMP(timezone=True), server_default=func.now(), onupdate=func.now(), nullable=False)


    coin_bot = relationship('CoinBot', back_populates='chart', lazy=True)

    def as_dict(self):
        return {column.name: getattr(self, column.name) for column in self.__table__.columns}


# -------------------------------- FUNDAMENTALS ----------------------------

class Introduction(Base):
    """
    Represents an introduction associated with a CoinBot.

    This class defines the structure for storing introductory information about a coin or token,
    including content, website, whitepaper, and dynamic status.

    Attributes:
        id (int): The primary key for the introduction record.
        coin_bot_id (int): Foreign key referencing the associated CoinBot.
        content (str): The main content of the introduction.
        website (str): The official website URL of the coin or token.
        whitepaper (str): The URL or reference to the coin's whitepaper.
        dynamic (bool): Indicates if the introduction information is dynamically updated.
        created_at (datetime): Timestamp of when the record was created.
        updated_at (datetime): Timestamp of the last update to the record.
        coin_bot (relationship): Relationship to the associated CoinBot.
    """
    __tablename__ = 'introduction'

    id = Column(Integer, primary_key=True, autoincrement=True)
    coin_bot_id = Column(Integer, ForeignKey('coin_bot.bot_id'), nullable=False)
    content = Column(String)
    website = Column(String)
    whitepaper = Column(String)
    dynamic = Column(Boolean, default=False)
    created_at = Column(TIMESTAMP, default=datetime.now)
    updated_at = Column(TIMESTAMP(timezone=True), server_default=func.now(), onupdate=func.now(), nullable=False)


    coin_bot = relationship('CoinBot', back_populates='introduction', lazy=True)

    def as_dict(self):
        return {column.name: getattr(self, column.name) for column in self.__table__.columns}


class Tokenomics(Base):
    """
    Represents tokenomics information associated with a CoinBot.

    This class defines the structure for storing tokenomics data, including
    supply information, token details, and dynamic status.

    Attributes:
        id (int): The primary key for the tokenomics record.
        coin_bot_id (int): Foreign key referencing the associated CoinBot.
        token (str): The name or symbol of the token.
        total_supply (str): The total supply of the token.
        circulating_supply (str): The current circulating supply of the token.
        percentage_circulating_supply (str): The percentage of total supply in circulation.
        max_supply (str): The maximum possible supply of the token.
        supply_model (str): Description of the token's supply model.
        dynamic (bool): Indicates if the tokenomics information is dynamically updated.
        created_at (datetime): Timestamp of when the record was created.
        updated_at (datetime): Timestamp of the last update to the record.
        coin_bot (relationship): Relationship to the associated CoinBot.
    """
    __tablename__ = 'tokenomics'

    id = Column(Integer, primary_key=True, autoincrement=True)
    coin_bot_id = Column(Integer, ForeignKey('coin_bot.bot_id'), nullable=False)
    token = Column(String)
    total_supply = Column(String)
    circulating_supply = Column(String)
    percentage_circulating_supply = Column(String)
    max_supply = Column(String)
    supply_model = Column(String)
    dynamic = Column(Boolean, default=False)
    created_at = Column(TIMESTAMP, default=datetime.now)
    updated_at = Column(TIMESTAMP(timezone=True), server_default=func.now(), onupdate=func.now(), nullable=False)


    coin_bot = relationship('CoinBot', back_populates='tokenomics', lazy=True)

    def as_dict(self):
        return {column.name: getattr(self, column.name) for column in self.__table__.columns}


class Token_distribution(Base):
    """
    Represents token distribution information associated with a CoinBot.

    This class defines the structure for storing token distribution data,
    including holder categories and their respective percentages.

    Attributes:
        id (int): The primary key for the token distribution record.
        coin_bot_id (int): Foreign key referencing the associated CoinBot.
        holder_category (str): The category of token holders (e.g., "Team", "Investors").
        percentage_held (str): The percentage of tokens held by this category.
        dynamic (bool): Indicates if the distribution information is dynamically updated.
        created_at (datetime): Timestamp of when the record was created.
        updated_at (datetime): Timestamp of the last update to the record.
        coin_bot (relationship): Relationship to the associated CoinBot.
    """
    __tablename__ = 'token_distribution'

    id = Column(Integer, primary_key=True, autoincrement=True)
    coin_bot_id = Column(Integer, ForeignKey('coin_bot.bot_id'), nullable=False)
    holder_category = Column(String)
    percentage_held = Column(String)
    dynamic = Column(Boolean, default=True)
    created_at = Column(TIMESTAMP, default=datetime.now)
    updated_at = Column(TIMESTAMP(timezone=True), server_default=func.now(), onupdate=func.now(), nullable=False)


    coin_bot = relationship('CoinBot', back_populates='token_distribution', lazy=True)

    def as_dict(self):
        return {column.name: getattr(self, column.name) for column in self.__table__.columns}


class Token_utility(Base):
    """
    Represents token utility information associated with a CoinBot.

    This class defines the structure for storing token utility data,
    including various applications and descriptions of the token's use cases.

    Attributes:
        id (int): The primary key for the token utility record.
        coin_bot_id (int): Foreign key referencing the associated CoinBot.
        token_application (str): The specific application or use case of the token.
        description (str): A description of the token's application or utility.
        dynamic (bool): Indicates if the utility information is dynamically updated.
        created_at (datetime): Timestamp of when the record was created.
        updated_at (datetime): Timestamp of the last update to the record.
        coin_bot (relationship): Relationship to the associated CoinBot.
    """
    __tablename__ = 'token_utility'

    id = Column(Integer, primary_key=True, autoincrement=True)
    coin_bot_id = Column(Integer, ForeignKey('coin_bot.bot_id'), nullable=False)
    token_application = Column(String)
    description = Column(String)
    dynamic = Column(Boolean, default=True)
    created_at = Column(TIMESTAMP, default=datetime.now)
    updated_at = Column(TIMESTAMP(timezone=True), server_default=func.now(), onupdate=func.now(), nullable=False)


    coin_bot = relationship('CoinBot', back_populates='token_utility', lazy=True)

    def as_dict(self):
        return {column.name: getattr(self, column.name) for column in self.__table__.columns}


class Value_accrual_mechanisms(Base):
    """
    Represents value accrual mechanisms associated with a CoinBot.

    This class defines the structure for storing information about value accrual mechanisms,
    including the mechanism description and its dynamic status.

    Attributes:
        id (int): The primary key for the value accrual mechanism.
        coin_bot_id (int): Foreign key referencing the associated CoinBot.
        mechanism (str): The name or type of the value accrual mechanism.
        description (str): A description of the value accrual mechanism.
        dynamic (bool): Indicates if the mechanism information is dynamically updated.
        created_at (datetime): Timestamp of when the record was created.
        updated_at (datetime): Timestamp of the last update to the record.
        coin_bot (relationship): Relationship to the associated CoinBot.
    """
    __tablename__ = 'value_accrual_mechanisms'

    id = Column(Integer, primary_key=True, autoincrement=True)
    coin_bot_id = Column(Integer, ForeignKey('coin_bot.bot_id'), nullable=False)
    mechanism = Column(String)
    description = Column(String)
    dynamic = Column(Boolean, default=True)
    created_at = Column(TIMESTAMP, default=datetime.now)
    updated_at = Column(TIMESTAMP(timezone=True), server_default=func.now(), onupdate=func.now(), nullable=False)


    coin_bot = relationship('CoinBot', back_populates='value_accrual_mechanisms', lazy=True)

    def as_dict(self):
        return {column.name: getattr(self, column.name) for column in self.__table__.columns}


class Revenue_model(Base):
    """
    Represents a revenue model associated with a CoinBot.

    This class defines the structure for storing information about revenue models,
    including analyzed revenue, fees, and its dynamic status.

    Attributes:
        id (int): The primary key for the revenue model.
        coin_bot_id (int): Foreign key referencing the associated CoinBot.
        analized_revenue (str): The analyzed revenue information.
        fees_1ys (str): The fees for the first year.
        dynamic (bool): Indicates if the revenue model information is dynamically updated.
        created_at (datetime): Timestamp of when the record was created.
        updated_at (datetime): Timestamp of the last update to the record.
        coin_bot (relationship): Relationship to the associated CoinBot.
    """
    __tablename__ = 'revenue_model'

    id = Column(Integer, primary_key=True, autoincrement=True)
    coin_bot_id = Column(Integer, ForeignKey('coin_bot.bot_id'), nullable=False)
    analized_revenue = Column(String)
    fees_1ys = Column(String)
    dynamic = Column(Boolean, default=True)
    created_at = Column(TIMESTAMP, default=datetime.now)
    updated_at = Column(TIMESTAMP(timezone=True), server_default=func.now(), onupdate=func.now(), nullable=False)


    coin_bot = relationship('CoinBot', back_populates='revenue_model', lazy=True)

    def as_dict(self):
        return {column.name: getattr(self, column.name) for column in self.__table__.columns}


class Hacks(Base):
    """
    Represents a hack or security incident associated with a CoinBot.

    This class defines the structure for storing information about hacks or security incidents,
    including details about the incident, its consequences, and mitigation measures.

    Attributes:
        id (int): The primary key for the hack record.
        coin_bot_id (int): Foreign key referencing the associated CoinBot.
        hack_name (str): The name or identifier of the hack.
        date (str): The date of the hack incident.
        incident_description (str): A description of the hack incident.
        consequences (str): The consequences of the hack.
        mitigation_measure (str): Measures taken to mitigate the hack's impact.
        dynamic (bool): Indicates if the hack information is dynamically updated.
        created_at (datetime): Timestamp of when the record was created.
        updated_at (datetime): Timestamp of the last update to the record.
        coin_bot (relationship): Relationship to the associated CoinBot.
    """
    __tablename__ = 'hacks'

    id = Column(Integer, primary_key=True, autoincrement=True)
    coin_bot_id = Column(Integer, ForeignKey('coin_bot.bot_id'), nullable=False)
    hack_name = Column(String, nullable=False)
    date = Column(String, nullable=False)
    incident_description = Column(String, nullable=False)
    consequences = Column(String, nullable=False)
    mitigation_measure = Column(String, nullable=False)
    dynamic = Column(Boolean, default=True)
    created_at = Column(TIMESTAMP, default=func.now(), nullable=False)
    updated_at = Column(TIMESTAMP(timezone=True), default=func.now(), onupdate=func.now(), nullable=False)

    coin_bot = relationship('CoinBot', back_populates='hacks', lazy=True)

    def as_dict(self):
        return {column.name: getattr(self, column.name) for column in self.__table__.columns}



class Competitor(Base):
    """
    Represents a competitor associated with a CoinBot.

    This class defines the structure for storing information about competitors,
    including their token, key-value pairs, and dynamic status.

    Attributes:
        id (int): The primary key for the competitor.
        coin_bot_id (int): Foreign key referencing the associated CoinBot.
        token (str): The token or identifier of the competitor.
        key (str): A key representing a specific attribute of the competitor.
        value (str): The value associated with the key.
        dynamic (bool): Indicates if the competitor information is dynamically updated.
        created_at (datetime): Timestamp of when the competitor record was created.
        updated_at (datetime): Timestamp of the last update to the competitor record.
        coin_bot (relationship): Relationship to the associated CoinBot.
    """
    __tablename__ = 'competitor'

    id = Column(Integer, primary_key=True, autoincrement=True)
    coin_bot_id = Column(Integer, ForeignKey('coin_bot.bot_id'), nullable=False)
    token = Column(String)
    key = Column(String, nullable=False)
    value = Column(String, nullable=False)
    dynamic = Column(Boolean, default=True)
    created_at = Column(TIMESTAMP, default=datetime.now)
    updated_at = Column(TIMESTAMP(timezone=True), server_default=func.now(), onupdate=func.now(), nullable=False)


    coin_bot = relationship('CoinBot', back_populates='competitor', lazy=True)

    def as_dict(self):
        return {column.name: getattr(self, column.name) for column in self.__table__.columns}


class DApps(Base):
    """
    Represents a decentralized application (DApp) associated with a CoinBot.

    This class defines the structure for storing information about DApps,
    including their description, Total Value Locked (TVL), and dynamic status.

    Attributes:
        id (int): The primary key for the DApp.
        coin_bot_id (int): Foreign key referencing the associated CoinBot.
        dapps (str): The name or identifier of the DApp.
        description (str): A description of the DApp.
        tvl (str): The Total Value Locked in the DApp.
        dynamic (bool): Indicates if the DApp information is dynamically updated.
        created_at (datetime): Timestamp of when the DApp record was created.
        updated_at (datetime): Timestamp of the last update to the DApp record.
        coin_bot (relationship): Relationship to the associated CoinBot.
    """
    __tablename__ = 'dapps'

    id = Column(Integer, primary_key=True, autoincrement=True)
    coin_bot_id = Column(Integer, ForeignKey('coin_bot.bot_id'), nullable=False)
    dapps = Column(String)
    description = Column(String)
    tvl = Column(String)
    dynamic = Column(Boolean, default=True)
    created_at = Column(TIMESTAMP, default=datetime.now)
    updated_at = Column(TIMESTAMP(timezone=True), server_default=func.now(), onupdate=func.now(), nullable=False)


    coin_bot = relationship('CoinBot', back_populates='dapps', lazy=True)

    def as_dict(self):
        return {column.name: getattr(self, column.name) for column in self.__table__.columns}


class Upgrades(Base):
    """
    Represents an upgrade event associated with a CoinBot.

    This class defines the structure for storing information about upgrade events,
    including the event details, date, overview, impact, and dynamic status.

    Attributes:
        id (int): The primary key for the upgrade event.
        coin_bot_id (int): Foreign key referencing the associated CoinBot.
        event (str): The name or description of the upgrade event.
        date (str): The date of the upgrade event.
        event_overview (str): An overview of the upgrade event.
        impact (str): The impact of the upgrade event.
        dynamic (bool): Indicates if the upgrade information is dynamically updated.
        created_at (datetime): Timestamp of when the upgrade record was created.
        updated_at (datetime): Timestamp of the last update to the upgrade record.
        coin_bot (relationship): Relationship to the associated CoinBot.
    """
    __tablename__ = 'upgrades'

    id = Column(Integer, primary_key=True, autoincrement=True)
    coin_bot_id = Column(Integer, ForeignKey('coin_bot.bot_id'), nullable=False)
    event = Column(String)
    date = Column(String)
    event_overview = Column(String)
    impact = Column(String)
    dynamic = Column(Boolean, default=True)
    created_at = Column(TIMESTAMP, default=datetime.now)
    updated_at = Column(TIMESTAMP(timezone=True), server_default=func.now(), onupdate=func.now(), nullable=False)


    coin_bot = relationship('CoinBot', back_populates='upgrades', lazy=True)

    def as_dict(self):
        return {column.name: getattr(self, column.name) for column in self.__table__.columns}


Base.metadata.create_all(engine)
Session = sessionmaker(bind=engine, autoflush=False, expire_on_commit=False)
session = Session()



ROOT_DIRECTORY = Path(__file__).parent.resolve()


# ------------- POPULATE THE DB WITH DATA.JSON -------------------

def build_user_data(user_id: str, email: str, full_name: str, nickname: str, created_at: str, updated_at: str, email_verified: bool):
    return {
        "auth0id": user_id,
        "email": email,
        "full_name": full_name,
        "nickname": nickname,
        "created_at": created_at,
        "updated_at": updated_at,
        "email_verified": email_verified
    }

def get_user_data(user_id: str):
    session = Session()
    user = session.query(User).filter(User.auth0id == user_id).first()
    session.close()
    return user

def create_user_data(user_id: str, email: str, full_name: str, nickname: str, created_at: str, updated_at: str, email_verified: bool):
    session = Session()
    user = User(auth0id=user_id, email=email, full_name=full_name, nickname=nickname, created_at=created_at, updated_at=updated_at, email_verified=email_verified)
    session.add(user)
    session.commit()
    session.close()
    return user

def load_json_file(file_path: str):
    with open(file_path, 'r', encoding='utf-8') as file:
        return json.load(file)

def populate_database():
    """
    Populate the database with initial data from JSON files.
    This function creates categories, coins, keywords, blacklists, sites, and users.
    """
    session = Session()
    
    try:
        # Check if the database is already populated with categories and sites
        if not session.query(Category).first() and not session.query(Site).first():
            with open(f'{ROOT_DIRECTORY}/models/init_data/data.json', 'r', encoding="utf8") as data_file:
                config = json.load(data_file)

            for item in config:
                main_keyword = item['main_keyword']
                alias = item['alias']
                coins = item['coins']

                new_category = Category(
                    category=main_keyword,
                    category_name=alias,
                    icon=item['icon'],
                    border_color=item['borderColor'],
                )

                for coin in coins:
                    coin_keyword = coin['coin_keyword'].casefold()
                    keywords = coin['keywords']
                    sites = coin['sites']
                    black_list = coin['black_list']

                    new_coin = CoinBot(bot_name=coin_keyword)
                    new_coin.category = new_category

                    for keyword in keywords:
                        new_coin.keywords.append(Keyword(word=keyword.casefold()))

                    for word in black_list:
                        new_coin.blacklist.append(Blacklist(word=word.casefold()))

                    for site_data in sites:
                        site = Site(
                            site_name=str(site_data['website_name']),
                            base_url=str(site_data['base_url']).casefold(),
                            data_source_url=str(site_data['site']).capitalize(),
                            is_URL_complete=site_data['is_URL_complete'],
                            main_container=str(site_data['main_container'])
                        )
                        new_coin.sites.append(site)

                    session.add(new_coin)
                    print(f'-----CoinBot data saved for {coin_keyword}-----')

                session.add(new_category)
                print(f'-----Category {main_keyword} populated-----')
                
            session.commit()
            print('-----All category and site data successfully populated-----')
        else:
            print('-----Categories and sites are already populated. Skipping this process-----')

        # Now, let's handle the users
        users_json_path = os.path.join(ROOT_DIRECTORY, 'models', 'init_data', 'users.json')
        users = load_json_file(users_json_path)
        for user in users:
            existing_user = get_user_data(user['user_id'])
            if existing_user:
                continue
            else:
                create_user_data(
                    user_id=user['user_id'],
                    email=user['email'],
                    full_name=user['full_name'],
                    nickname=user['nickname'],
                    created_at=user['created_at'],
                    updated_at=user['updated_at'],
                    email_verified=user['email_verified']
                )
                print(f"Usuario {user['user_id']} creado exitosamente.")
        
        print('-----User check and creation process completed-----')

    except SQLAlchemyError as e:
        print(f'---Database error while populating the database: {str(e)}---')
        session.rollback()
    except json.JSONDecodeError as e:
        print(f'---Error decoding JSON file: {str(e)}---')
        session.rollback()
    except FileNotFoundError as e:
        print(f'---Error: JSON file not found: {str(e)}---')
    except Exception as e:
        print(f'---Unexpected error while populating the database: {str(e)}---')
        session.rollback()
    finally:
        session.close()

# Populates the DB
populate_database()

# ------------- CREATE AN ADMIN USER -----------------------------

def init_superadmin():
    ADMIN_EMAIL = os.getenv('ADMIN_EMAIL')
    ADMIN_USERNAME = os.getenv('ADMIN_USERNAME')
    ADMIN_PASSWORD = os.getenv('ADMIN_PASSWORD')

    if not all([ADMIN_EMAIL, ADMIN_USERNAME, ADMIN_PASSWORD]):
        print("---- Error: Admin credentials not fully provided in environment variables ----")
        return

    session = Session()

    try:
        # Check if the admin user already exists
        existing_admin = session.query(Admin).filter_by(username=ADMIN_USERNAME).first()
        
        if not existing_admin:
            # Create new admin
            new_admin = Admin(
                email=ADMIN_EMAIL,
                username=ADMIN_USERNAME,
                password=ADMIN_PASSWORD
            )
            session.add(new_admin)
            session.flush()  # This will populate the admin_id

            # Check if superadmin role exists, create if not
            superadmin_role = session.query(Role).filter_by(name='superadmin').first()
            if not superadmin_role:
                superadmin_role = Role(name='superadmin', description='Super Administrator')
                session.add(superadmin_role)
                session.flush()  # This will populate the role_id

            # Assign superadmin role to the new admin
            admin_role = AdminRole(admin_id=new_admin.admin_id, role_id=superadmin_role.id)
            session.add(admin_role)

            session.commit()
            print('---- Superadmin user created successfully ----')

    except SQLAlchemyError as e:
        print(f'---- Database error creating the superadmin user: {str(e)} ----')
        session.rollback()
    except Exception as e:
        print(f'---- Unexpected error creating the superadmin user: {str(e)} ----')
        session.rollback()
    finally:
        session.close()


# Create SuperAdmin
init_superadmin()


# ------------- POPULATE THE DB WITH USERS.JSON -------------------

<|MERGE_RESOLUTION|>--- conflicted
+++ resolved
@@ -66,13 +66,8 @@
     updated_at = Column(TIMESTAMP(timezone=True), server_default=func.now(), onupdate=func.now(), nullable=False)
 
     roles = relationship('Role', secondary='admin_roles', back_populates='admins')
-<<<<<<< HEAD
     tokens = relationship('Token', back_populates='admin', cascade='all, delete-orphan')
-
-    roles = relationship('Role', secondary='admin_roles', back_populates='admins')
-=======
     api_key = relationship("APIKey", back_populates="admin", uselist=False)
->>>>>>> a0035c5c
 
     def to_dict(self):
         """
@@ -211,7 +206,7 @@
 
     id = Column(Integer, primary_key=True, autoincrement=True)
     token = Column(String(64), unique=True, nullable=False, index=True)
-    admin_id = Column(Integer, ForeignKey('admins.admin_id'), nullable=False)
+    admin_id = Column(Integer, ForeignKey('admins.admin_id', ondelete='CASCADE'), nullable=False)
     expires_at = Column(TIMESTAMP(timezone=True), nullable=False)
 
     admin = relationship('Admin', back_populates='tokens')

--- conflicted
+++ resolved
@@ -1441,10 +1441,6 @@
         return {column.name: getattr(self, column.name) for column in self.__table__.columns}
 
 
-<<<<<<< HEAD
-
-=======
->>>>>>> 32a163e2
 class Topic(Base):
     """
     Represents a topic in the system.
@@ -1515,11 +1511,6 @@
 Base.metadata.create_all(engine)
 Session = sessionmaker(bind=engine, autoflush=False, expire_on_commit=False)
 session = Session()
-<<<<<<< HEAD
-
-
-=======
->>>>>>> 32a163e2
 ROOT_DIRECTORY = Path(__file__).parent.resolve()
 
 

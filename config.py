--- conflicted
+++ resolved
@@ -66,7 +66,7 @@
     created_at = Column(TIMESTAMP(timezone=True), server_default=func.now(), nullable=False)
     updated_at = Column(TIMESTAMP(timezone=True), server_default=func.now(), onupdate=func.now(), nullable=False)
 
-    roles = relationship('Role', secondary='admin_roles', back_populates='admins', cascade='all, delete')
+    roles = relationship('Role', secondary='admin_roles', back_populates='admins')
     tokens = relationship('Token', back_populates='admin', cascade='all, delete-orphan')
     api_key = relationship("APIKey", back_populates="admin", uselist=False, cascade='all, delete-orphan')
 
@@ -192,52 +192,13 @@
         session = Session()  # Create a new session
         try:
             token_obj = session.query(Token).filter_by(token=token).first()
-<<<<<<< HEAD
             if token_obj and token_obj.expires_at > datetime.now(timezone.utc):  # Make datetime aware
-=======
-            if token_obj and token_obj.expires_at > datetime.now():
->>>>>>> df5ffccf
                 return token_obj.admin
             return None
         finally:
             session.close()
                     
-    def generate_reset_token(self, expires_in=3600):
-        """
-        Generate a password reset token for the admin.
-
-        Args:
-            expires_in (int): Token expiration time in seconds. Default is 1 hour.
-
-        Returns:
-            tuple: A tuple containing the reset token and its expiration timestamp.
-        """
-        reset_token = secrets.token_urlsafe(32)
-        expires_at = datetime.now() + timedelta(seconds=expires_in)
-        return reset_token, expires_at
-
-    @staticmethod
-    def verify_reset_token(reset_token):
-        session = Session()
-        try:
-<<<<<<< HEAD
-            admin = session.query(Admin).filter(
-                Admin.reset_token == reset_token,
-                Admin.reset_token_expires_at > datetime.now()
-            ).first()
-            return admin
-=======
-            token_obj = session.query(Token).filter_by(token=reset_token).first()
-            if token_obj:
-                # Convertir expires_at a naive si es necesario
-                expires_at_naive = token_obj.expires_at.replace(tzinfo=None)
-                if expires_at_naive > (datetime.now() - timedelta(hours=3)):
-                    return token_obj.admin
-            return None
->>>>>>> df5ffccf
-        finally:
-            session.close()
-    
+
 class Role(Base):
     """
     Represents a role in the system.
@@ -261,7 +222,6 @@
     def as_dict(self):
         return {column.name: getattr(self, column.name) for column in self.__table__.columns}
 
-
 class AdminRole(Base):
     """
     Represents the many-to-many relationship between admins and roles.
@@ -274,20 +234,12 @@
     """
     __tablename__ = 'admin_roles'
 
-<<<<<<< HEAD
     admin_id = Column(Integer, ForeignKey('admins.admin_id'), primary_key=True, nullable=False)
     role_id = Column(Integer, ForeignKey('roles.id'), primary_key=True, nullable=False)
 
     def as_dict(self):
         return {column.name: getattr(self, column.name) for column in self.__table__.columns}
-
-       
-=======
-    admin_id = Column(Integer, ForeignKey('admins.admin_id', ondelete='CASCADE'), primary_key=True, nullable=False)
-    role_id = Column(Integer, ForeignKey('roles.id', ondelete='CASCADE'), primary_key=True, nullable=False)
-    
-    
->>>>>>> df5ffccf
+  
 class Token(Base):
     """
     Represents a token in the system.
@@ -321,7 +273,6 @@
             'token': self.token,
             'expires_at': self.expires_at
         }
-
 
 class APIKey(Base):
     __tablename__ = 'api_keys'
@@ -424,6 +375,7 @@
             raise
         finally:
             session.close()
+
 
 # __________________________ AI ALPHA APP TABLES __________________________________________
 
@@ -1472,265 +1424,6 @@
 
 # ------------- CREATE DEFAULT ROLES -------------------
 
-def init_roles():
-    """
-    Initialize predefined roles in the database.
-
-    This function checks for the existence of predefined roles ('superadmin' and 'admin') 
-    in the database. If a role does not exist, it creates the role and adds it to the database. 
-    The function commits the changes to the database after processing all roles.
-
-    Raises:
-        SQLAlchemyError: If there is a database error during the role initialization process.
-        Exception: For any unexpected errors that occur during execution.
-
-    Returns:
-        None
-    """
-    session = Session()
-    roles = [
-        {'name': 'superadmin', 'description': 'Super Administrator'},
-        {'name': 'admin', 'description': 'Administrator'}
-    ]
-    
-    try:
-        for role in roles:
-            existing_role = session.query(Role).filter_by(name=role['name']).first()
-            if not existing_role:
-                new_role = Role(name=role['name'], description=role['description'])
-                session.add(new_role)
-                print(f'---- {role["name"].capitalize()} role created ----')
-
-        session.commit()
-        print('---- Role initialization completed ----')
-
-    except SQLAlchemyError as e:
-        session.rollback()
-        raise SQLAlchemyError(f'Database error while initializing roles: {str(e)}')
-    except Exception as e:
-        session.rollback()
-        raise Exception(f'Unexpected error while initializing roles: {str(e)}')
-    finally:
-        session.close()
-
-init_roles()
-
-# ------------- CREATE DEFAULT USERS / ALREADY REGISTER IN AUTH0 -------------------
-
-def init_user_data():
-    """
-    Initialize user data from a JSON file. 
-    This function reads user data from a JSON file and creates User records in the database.
-    If a user already exists, it skips the creation of that user.
-
-    Raises:
-        SQLAlchemyError: If there is a database error during user initialization.
-        FileNotFoundError: If the JSON file is not found.
-        json.JSONDecodeError: If there is an error decoding the JSON file.
-        Exception: For any unexpected errors that occur during execution.
-
-    Returns:
-        None
-    """
-    users_json_path = os.path.join(ROOT_DIRECTORY, 'models', 'init_data', 'users.json')
-    
-    session = Session()
-    
-    try:
-        with open(users_json_path, 'r', encoding='utf-8') as file:
-            users = json.load(file)  # Load user data from JSON file
-
-        for user in users:
-            existing_user = session.query(User).filter_by(auth0id=user['user_id']).first()
-            if existing_user:
-                continue
-
-            # Create new user
-            new_user = User(
-                auth0id=user['user_id'],
-                email=user['email'],
-                full_name=user['full_name'],
-                nickname=user['nickname'],
-                created_at=user['created_at'],
-                updated_at=user['updated_at'],
-                email_verified=user['email_verified']
-            )
-            session.add(new_user)
-            print(f'---- User {user["user_id"]} created successfully ----')
-
-        session.commit()
-        print('---- User data initialization completed ----')
-
-    except FileNotFoundError as e:
-        raise FileNotFoundError(f'Error: JSON file not found: {str(e)}')
-    except json.JSONDecodeError as e:
-        raise json.JSONDecodeError(f'Error decoding JSON file: {str(e)}')
-    except SQLAlchemyError as e:
-        session.rollback()
-        raise SQLAlchemyError(f'Database error while initializing user data: {str(e)}')
-    except Exception as e:
-        session.rollback()
-        raise Exception(f'Unexpected error while initializing user data: {str(e)}')
-    finally:
-        session.close()
-
-init_user_data()
-
-# ------------- CREATE DEFAULR CATEGORIES AND COINS -------------------
-
-def populate_categories_and_coins():
-    """
-    Populate the database with categories and CoinBot data from a JSON file.
-    This function reads category and CoinBot data from a JSON file and creates
-    corresponding records in the database. If a category or CoinBot already exists,
-    it skips the creation of that entry.
-
-    Raises:
-        SQLAlchemyError: If there is a database error during population.
-        FileNotFoundError: If the JSON file is not found.
-        json.JSONDecodeError: If there is an error decoding the JSON file.
-        Exception: For any unexpected errors that occur during execution.
-
-    Returns:
-        None
-    """
-    json_path = os.path.join(ROOT_DIRECTORY, 'models', 'init_data', 'data.json')
-    session = Session()
-
-    try:
-        # Check if the database is already populated with categories and CoinBots
-        if not session.query(Category).first() and not session.query(CoinBot).first():
-            with open(json_path, 'r', encoding='utf-8') as data_file:
-                config = json.load(data_file)
-
-            for item in config:
-                main_keyword = item['main_keyword']
-                alias = item['alias']
-                icon = item['icon']
-                border_color = item['borderColor']
-
-                # Create new category
-                new_category = Category(
-                    name=main_keyword,
-                    alias=alias,
-                    icon=icon,
-                    border_color=border_color,
-                )
-                session.add(new_category)
-                print(f'----- Category {main_keyword} populated -----')
-
-                # Process coins associated with the category
-                for coin in item['coins']:
-                    coin_keyword = coin['coin_keyword'].casefold()
-
-                    # Create new CoinBot
-                    new_coin = CoinBot(
-                        name=coin_keyword,
-                        icon=icon,  # Assuming the icon is the same for the CoinBot
-                        category=new_category  # Set the relationship to the category
-                    )
-                    
-                    # Add keywords to the CoinBot
-                    for keyword in coin['keywords']:
-                        new_coin.keywords.append(Keyword(word=keyword.casefold()))
-
-                    # Add blacklisted words to the CoinBot
-                    for word in coin['black_list']:
-                        new_coin.blacklist.append(Blacklist(word=word.casefold()))
-
-                    # Add sites to the CoinBot
-                    for site_data in coin['sites']:
-                        site = Site(
-                            site_name=str(site_data['website_name']),
-                            base_url=str(site_data['base_url']).casefold(),
-                            data_source_url=str(site_data['site']).capitalize(),
-                            is_URL_complete=site_data['is_URL_complete'],
-                            main_container=str(site_data['main_container']),
-                            coin_bot=new_coin  # Set the relationship to the CoinBot
-                        )
-                        new_coin.sites.append(site)
-
-                    session.add(new_coin)
-                    print(f'----- CoinBot data saved for {coin_keyword} -----')
-
-            session.commit()
-            print('----- All category and CoinBot data successfully populated -----')
-        else:
-            print('----- Categories and CoinBots are already populated. Skipping this process -----')
-
-    except SQLAlchemyError as e:
-        session.rollback()
-        raise SQLAlchemyError(f'Database error while populating categories and CoinBots: {str(e)}')
-    except FileNotFoundError as e:
-        raise FileNotFoundError(f'Error: JSON file not found: {str(e)}')
-    except json.JSONDecodeError as e:
-        raise json.JSONDecodeError(f'Error decoding JSON file: {str(e)}')
-    except Exception as e:
-        session.rollback()
-        raise Exception(f'Unexpected error while populating categories and CoinBots: {str(e)}')
-    finally:
-        session.close()
-
-# Populates the DB
-populate_categories_and_coins()
-
-# ------------- CREATE DEFAULT SUPERADMIN -----------------------------
-
-def init_superadmin():
-    ADMIN_EMAIL = os.getenv('ADMIN_EMAIL')
-    ADMIN_USERNAME = os.getenv('ADMIN_USERNAME')
-    ADMIN_PASSWORD = os.getenv('ADMIN_PASSWORD')
-
-    if not all([ADMIN_EMAIL, ADMIN_USERNAME, ADMIN_PASSWORD]):
-        print("---- Error: Admin credentials not fully provided in environment variables ----")
-        return
-
-    session = Session()
-
-    try:
-        # Check if the admin user already exists
-        existing_admin = session.query(Admin).filter_by(username=ADMIN_USERNAME).first()
-        
-        if not existing_admin:
-            # Create new admin
-            new_admin = Admin(
-                email=ADMIN_EMAIL,
-                username=ADMIN_USERNAME,
-                password=ADMIN_PASSWORD
-            )
-            session.add(new_admin)
-            session.flush()  # This will populate the admin_id
-
-            # Check if superadmin role exists, create if not
-            superadmin_role = session.query(Role).filter_by(name='superadmin').first()
-            if not superadmin_role:
-                superadmin_role = Role(name='superadmin', description='Super Administrator')
-                session.add(superadmin_role)
-                session.flush()  # This will populate the role_id
-
-            # Assign superadmin role to the new admin
-            admin_role = AdminRole(admin_id=new_admin.admin_id, role_id=superadmin_role.id)
-            session.add(admin_role)
-
-            session.commit()
-            print('---- Superadmin user created successfully ----')
-
-    except SQLAlchemyError as e:
-        print(f'---- Database error creating the superadmin user: {str(e)} ----')
-        session.rollback()
-    except Exception as e:
-        print(f'---- Unexpected error creating the superadmin user: {str(e)} ----')
-        session.rollback()
-    finally:
-        session.close()
-
-
-# Create SuperAdmin
-init_superadmin()
-
-
-# ------------- POPULATE THE DB WITH USERS.JSON -------------------
-
 def initialize_default_roles():
     """
     Initialize default roles (superadmin and admin) in the database.
@@ -1758,12 +1451,228 @@
                 new_role = Role(name=role_data["name"], description=role_data["description"])
                 session.add(new_role)
         session.commit()
-        print("Default roles initialized successfully.")
     except SQLAlchemyError as e:
         session.rollback()
         print(f"Error initializing default roles: {str(e)}")
     finally:
         session.close()
 
-# Default Roles
-initialize_default_roles()+
+initialize_default_roles()
+
+# ------------- CREATE DEFAULT USERS / ALREADY REGISTER IN AUTH0 -------------------
+
+def init_user_data():
+    """
+    Initialize user data from a JSON file. 
+    This function reads user data from a JSON file and creates User records in the database.
+    If a user already exists, it skips the creation of that user.
+
+    Raises:
+        SQLAlchemyError: If there is a database error during user initialization.
+        FileNotFoundError: If the JSON file is not found.
+        json.JSONDecodeError: If there is an error decoding the JSON file.
+        Exception: For any unexpected errors that occur during execution.
+
+    Returns:
+        None
+    """
+    users_json_path = os.path.join(ROOT_DIRECTORY, 'models', 'init_data', 'users.json')
+    
+    session = Session()
+    
+    try:
+        with open(users_json_path, 'r', encoding='utf-8') as file:
+            users = json.load(file)  # Load user data from JSON file
+
+        for user in users:
+            existing_user = session.query(User).filter_by(auth0id=user['user_id']).first()
+            if existing_user:
+                continue
+
+            # Create new user
+            new_user = User(
+                auth0id=user['user_id'],
+                email=user['email'],
+                full_name=user['full_name'],
+                nickname=user['nickname'],
+                created_at=user['created_at'],
+                updated_at=user['updated_at'],
+                email_verified=user['email_verified']
+            )
+            session.add(new_user)
+            print(f'---- User {user["user_id"]} created successfully ----')
+
+        session.commit()
+        print('---- User data initialization completed ----')
+
+    except FileNotFoundError as e:
+        raise FileNotFoundError(f'Error: JSON file not found: {str(e)}')
+    except json.JSONDecodeError as e:
+        raise json.JSONDecodeError(f'Error decoding JSON file: {str(e)}')
+    except SQLAlchemyError as e:
+        session.rollback()
+        raise SQLAlchemyError(f'Database error while initializing user data: {str(e)}')
+    except Exception as e:
+        session.rollback()
+        raise Exception(f'Unexpected error while initializing user data: {str(e)}')
+    finally:
+        session.close()
+
+
+init_user_data()
+
+# ------------- CREATE DEFAULR CATEGORIES AND COINS -------------------
+
+def populate_categories_and_coins():
+    """
+    Populate the database with categories and CoinBot data from a JSON file.
+    This function reads category and CoinBot data from a JSON file and creates
+    corresponding records in the database. If a category or CoinBot already exists,
+    it skips the creation of that entry.
+
+    Raises:
+        SQLAlchemyError: If there is a database error during population.
+        FileNotFoundError: If the JSON file is not found.
+        json.JSONDecodeError: If there is an error decoding the JSON file.
+        Exception: For any unexpected errors that occur during execution.
+
+    Returns:
+        None
+    """
+    json_path = os.path.join(ROOT_DIRECTORY, 'models', 'init_data', 'data.json')
+    session = Session()
+
+    try:
+        # Check if the database is already populated with categories and CoinBots
+        if not session.query(Category).first() and not session.query(CoinBot).first():
+            with open(json_path, 'r', encoding='utf-8') as data_file:
+                config = json.load(data_file)
+
+            for item in config:
+                main_keyword = item['main_keyword']
+                alias = item['alias']
+                icon = item['icon']
+                border_color = item['borderColor']
+
+                # Create new category
+                new_category = Category(
+                    name=main_keyword,
+                    alias=alias,
+                    icon=icon,
+                    border_color=border_color,
+                )
+                session.add(new_category)
+                print(f'----- Category {main_keyword} populated -----')
+
+                # Process coins associated with the category
+                for coin in item['coins']:
+                    coin_keyword = coin['coin_keyword'].casefold()
+
+                    # Create new CoinBot
+                    new_coin = CoinBot(
+                        name=coin_keyword,
+                        icon=icon,  # Assuming the icon is the same for the CoinBot
+                        category=new_category  # Set the relationship to the category
+                    )
+                    
+                    # Add keywords to the CoinBot
+                    for keyword in coin['keywords']:
+                        new_coin.keywords.append(Keyword(word=keyword.casefold()))
+
+                    # Add blacklisted words to the CoinBot
+                    for word in coin['black_list']:
+                        new_coin.blacklist.append(Blacklist(word=word.casefold()))
+
+                    # Add sites to the CoinBot
+                    for site_data in coin['sites']:
+                        site = Site(
+                            site_name=str(site_data['website_name']),
+                            base_url=str(site_data['base_url']).casefold(),
+                            data_source_url=str(site_data['site']).capitalize(),
+                            is_URL_complete=site_data['is_URL_complete'],
+                            main_container=str(site_data['main_container']),
+                            coin_bot=new_coin  # Set the relationship to the CoinBot
+                        )
+                        new_coin.sites.append(site)
+
+                    session.add(new_coin)
+                    print(f'----- CoinBot data saved for {coin_keyword} -----')
+
+            session.commit()
+            print('----- All category and CoinBot data successfully populated -----')
+        else:
+            print('----- Categories and CoinBots are already populated. Skipping this process -----')
+
+    except SQLAlchemyError as e:
+        session.rollback()
+        raise SQLAlchemyError(f'Database error while populating categories and CoinBots: {str(e)}')
+    except FileNotFoundError as e:
+        raise FileNotFoundError(f'Error: JSON file not found: {str(e)}')
+    except json.JSONDecodeError as e:
+        raise json.JSONDecodeError(f'Error decoding JSON file: {str(e)}')
+    except Exception as e:
+        session.rollback()
+        raise Exception(f'Unexpected error while populating categories and CoinBots: {str(e)}')
+    finally:
+        session.close()
+
+
+populate_categories_and_coins()
+
+# ------------- CREATE DEFAULT SUPERADMIN -----------------------------
+
+def init_superadmin():
+    ADMIN_EMAIL = os.getenv('ADMIN_EMAIL')
+    ADMIN_USERNAME = os.getenv('ADMIN_USERNAME')
+    ADMIN_PASSWORD = os.getenv('ADMIN_PASSWORD')
+
+    if not all([ADMIN_EMAIL, ADMIN_USERNAME, ADMIN_PASSWORD]):
+        print("---- Error: Admin credentials not fully provided in environment variables ----")
+        return
+
+    session = Session()
+
+    try:
+        # Check if the admin user already exists
+        existing_admin = session.query(Admin).filter_by(username=ADMIN_USERNAME).first()
+        
+        if not existing_admin:
+            # Create new admin
+            new_admin = Admin(
+                email=ADMIN_EMAIL,
+                username=ADMIN_USERNAME,
+                password=ADMIN_PASSWORD
+            )
+            session.add(new_admin)
+            session.flush()  # This will populate the admin_id
+
+            # Check if superadmin role exists, create if not
+            superadmin_role = session.query(Role).filter_by(name='superadmin').first()
+            if not superadmin_role:
+                superadmin_role = Role(name='superadmin', description='Super Administrator')
+                session.add(superadmin_role)
+                session.flush()  # This will populate the role_id
+
+            # Assign superadmin role to the new admin
+            admin_role = AdminRole(admin_id=new_admin.admin_id, role_id=superadmin_role.id)
+            session.add(admin_role)
+
+            session.commit()
+            print('---- Superadmin user created successfully ----')
+
+    except SQLAlchemyError as e:
+        print(f'---- Database error creating the superadmin user: {str(e)} ----')
+        session.rollback()
+    except Exception as e:
+        print(f'---- Unexpected error creating the superadmin user: {str(e)} ----')
+        session.rollback()
+    finally:
+        session.close()
+
+
+# Create SuperAdmin
+init_superadmin()
+
+
+# ------------- POPULATE THE DB WITH USERS.JSON -------------------

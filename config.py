from models.news_bot.news_bot_model import SCRAPPER_MODEL, SCRAPPING_DATA, BLACKLIST, KEWORDS, SITES
from models.word_files.word_files_model import FILES_MODEL
from models.news_bot.articles_model import ARTICLE_MODEL
from sqlalchemy.orm import sessionmaker
from sqlalchemy import create_engine
from dotenv import load_dotenv
from pathlib import Path
import json  
import os

load_dotenv()

<<<<<<< HEAD
news_bot_start_time = 30

DB_PORT = os.getenv('DB_PORT_MAC')
=======
news_bot_start_time = 1

DB_PORT = os.getenv('DB_PORT')
>>>>>>> 94dfa8fe
DB_NAME = os.getenv('DB_NAME')
DB_USER = os.getenv('DB_USER')
DB_PASSWORD = os.getenv('DB_PASSWORD')
DB_HOST = os.getenv('DB_HOST')

db_url = f'postgresql://{DB_USER}:{DB_PASSWORD}@{DB_HOST}:{DB_PORT}/{DB_NAME}'
engine = create_engine(db_url)
Session = sessionmaker(bind=engine)

FILES_MODEL.metadata.create_all(engine)
SCRAPPER_MODEL.metadata.create_all(engine)
ARTICLE_MODEL.metadata.create_all(engine)

# Export the sql session
session = Session() 
 

ROOT_DIRECTORY = Path(__file__).parent.resolve()

print('_________________')
try: 
    # Populates the sites and keyword tables
    if not session.query(SCRAPPING_DATA).first():

        with open(f'{ROOT_DIRECTORY}/models/news_bot/data.json', 'r') as data_file:
            config = json.load(data_file)

        for item in config:   
            keyword = item['main_keyword']
            keywords = item['keywords']
            sites = item['sites']
            black_list = item['black_list']

            scrapping_data = SCRAPPING_DATA(main_keyword=keyword.casefold())

            for keyword in keywords:
                scrapping_data.keywords.append(KEWORDS(keyword=keyword.casefold()))

            for word in black_list:
                scrapping_data.blacklist.append(BLACKLIST(black_Word=word.casefold()))

            for site_data in sites:
                site = SITES(
                    site=site_data['site'],
                    base_url=site_data['base_url'],
                    website_name=site_data['website_name'],
                    is_URL_complete=site_data['is_URL_complete'],
                    main_container=site_data['main_container']
                )
                scrapping_data.sites.append(site)

            
            session.add(scrapping_data)

        print('Initial site data saved to db')
        session.commit()
except Exception as e:
    print(f'An error occurred: {str(e)}')
<|MERGE_RESOLUTION|>--- conflicted
+++ resolved
@@ -10,15 +10,9 @@
 
 load_dotenv()
 
-<<<<<<< HEAD
-news_bot_start_time = 30
+news_bot_start_time = 20
 
 DB_PORT = os.getenv('DB_PORT_MAC')
-=======
-news_bot_start_time = 1
-
-DB_PORT = os.getenv('DB_PORT')
->>>>>>> 94dfa8fe
 DB_NAME = os.getenv('DB_NAME')
 DB_USER = os.getenv('DB_USER')
 DB_PASSWORD = os.getenv('DB_PASSWORD')

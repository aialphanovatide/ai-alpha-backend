--- conflicted
+++ resolved
@@ -1975,7 +1975,6 @@
 # create_superadmin_api_key()
 
 
-<<<<<<< HEAD
 
 # --------------AUTOPOPULATE SECTION TABLE -------------------
 
@@ -2044,7 +2043,6 @@
 
 
 #populate_sections()
-=======
 # -------------- ADD COINGECKO IDS AND SYMBOLS ------------------------
 
 def init_coingecko_data():
@@ -2173,5 +2171,4 @@
             print(f"Unexpected error: {str(e)}")
 
 # Usage:
-# init_coingecko_data()
->>>>>>> 13bcc8ed
+# init_coingecko_data()
--- conflicted
+++ resolved
@@ -372,16 +372,9 @@
 
     category_id = Column(Integer, primary_key=True, autoincrement=True)
     name = Column(String, nullable=False)
-<<<<<<< HEAD
-    alias = Column(String, nullable=False)
-    icon = Column(String)
-    border_color = Column(String)
-    category_name = Column(String)
-=======
     alias = Column(String, nullable=True)
     icon = Column(String)
     border_color = Column(String)
->>>>>>> f1d1bf0c
     is_active = Column(Boolean, default=True)
     created_at = Column(TIMESTAMP, default=datetime.now)
     updated_at = Column(TIMESTAMP(timezone=True), server_default=func.now(), onupdate=func.now(), nullable=False)
@@ -435,11 +428,6 @@
     __tablename__ = 'coin_bot'
 
     bot_id = Column(Integer, primary_key=True, autoincrement=True)
-<<<<<<< HEAD
-    bot_name = Column(String)
-    image = Column(String, default='No Image')
-    category_id = Column(Integer, ForeignKey('category.category_id', ondelete='CASCADE'), nullable=True)
-=======
     name = Column(String)
     alias = Column(String)
     icon = Column(String, default='No Image')
@@ -447,7 +435,6 @@
     background_color = Column(String)
     symbol = Column(String, nullable=True)
     is_active = Column(Boolean)
->>>>>>> f1d1bf0c
     created_at = Column(TIMESTAMP, default=datetime.now)
     updated_at = Column(TIMESTAMP(timezone=True), server_default=func.now(), onupdate=func.now(), nullable=False)
 

<<<<<<< HEAD
=======
from sqlalchemy import (
    Column, Integer, String, Boolean, TIMESTAMP, ForeignKey, Float, 
    create_engine, Text, Enum, Date, DateTime, JSON
)
>>>>>>> 1712b7e2
from sqlalchemy.ext.declarative import declarative_base
from sqlalchemy.orm import relationship
from sqlalchemy import Column, Integer, String, Boolean, TIMESTAMP, ForeignKey, Float
from sqlalchemy.orm import sessionmaker
from sqlalchemy import create_engine
from dotenv import load_dotenv
from datetime import datetime
from sqlalchemy.exc import SQLAlchemyError
from werkzeug.security import generate_password_hash, check_password_hash
from sqlalchemy.sql import func
from pathlib import Path
import json
import os
import uuid



load_dotenv()

DB_PORT = os.getenv('DB_PORT')
DB_NAME = os.getenv('DB_NAME')
DB_USER = os.getenv('DB_USER')
DB_PASSWORD = os.getenv('DB_PASSWORD')
DB_HOST = os.getenv('DB_HOST')

db_url = f'postgresql://{DB_USER}:{DB_PASSWORD}@{DB_HOST}:{DB_PORT}/{DB_NAME}'
engine = create_engine(db_url, pool_size=30, max_overflow=20)


Base = declarative_base()

# _________________________ AI ALPHA DASHBOARD TABLES _______________________________________


class Admin(Base):   
    """
    Represents an admin user in the system.

    This class defines the structure and behavior of admin users, including
    their authentication details and timestamps for record-keeping.

    Attributes:
        admin_id (int): The primary key for the admin.
        uuid (str): A unique identifier for the admin.
        email (str): The admin's email address (unique).
        username (str): The admin's username (unique).
        _password (str): The hashed password of the admin.
        created_at (datetime): Timestamp of when the admin was created.
        updated_at (datetime): Timestamp of the last update to the admin record.
        roles (relationship): Relationship to the roles assigned to this admin.
    """
    __tablename__ = 'admins'
    admin_id = Column(Integer, primary_key=True, autoincrement=True)
    uuid = Column(String(36), unique=True, nullable=False, default=lambda: str(uuid.uuid4()))
    email = Column(String(255), unique=True, nullable=False, index=True)
    username = Column(String(50), unique=True, nullable=False, index=True)
    _password = Column('password', String(255), nullable=False)
    created_at = Column(TIMESTAMP(timezone=True), server_default=func.now(), nullable=False)
    updated_at = Column(TIMESTAMP(timezone=True), server_default=func.now(), onupdate=func.now(), nullable=False)

    roles = relationship('Role', secondary='admin_roles', back_populates='admins')

    def to_dict(self):
        """
        Convert the admin object to a dictionary.

        Returns:
            dict: A dictionary representation of the admin.
        """
        return {
            'admin_id': self.admin_id,
            'uuid': self.uuid,
            'username': self.username,
            'email': self.email,
            'roles': [role.name for role in self.roles],
            'created_at': self.created_at.isoformat(),
            'updated_at': self.updated_at.isoformat()
        }
    
    @property
    def password(self):
        """
        Getter for password. Raises an error if attempted to be read.

        Raises:
            AttributeError: Always raised when this property is accessed.
        """
        raise AttributeError('password is not a readable attribute')

    @password.setter
    def password(self, password):
        """
        Setter for password. Hashes the password before storing.

        Args:
            password (str): The plain text password to be hashed and stored.
        """
        self._password = generate_password_hash(password)

    def verify_password(self, password):
        """
        Verify a given password against the stored hash.

        Args:
            password (str): The password to verify.

        Returns:
            bool: True if the password is correct, False otherwise.
        """
        return check_password_hash(self._password, password)
    
class Role(Base):
    """
    Represents a role in the system.

    This class defines the structure of roles that can be assigned to admins.

    Attributes:
        id (int): The primary key for the role.
        name (str): The name of the role (unique).
        description (str): A description of the role.
        admins (relationship): Relationship to the admins assigned this role.
    """
    __tablename__ = 'roles'

    id = Column(Integer, primary_key=True, autoincrement=True)
    name = Column(String(50), unique=True, nullable=False)
    description = Column(String(255))

    admins = relationship('Admin', secondary='admin_roles', back_populates='roles')

class AdminRole(Base):
    """
    Represents the many-to-many relationship between admins and roles.

    This class serves as an association table linking admins to their roles.

    Attributes:
        admin_id (int): Foreign key referencing the admin.
        role_id (int): Foreign key referencing the role.
    """
    __tablename__ = 'admin_roles'

    admin_id = Column(Integer, ForeignKey('admins.admin_id'), primary_key=True, nullable=False)
    role_id = Column(Integer, ForeignKey('roles.id'), primary_key=True, nullable=False)


# __________________________ AI ALPHA APP TABLES __________________________________________


class User(Base):
    """
    Represents a user in the system.

    This class defines the structure for storing user information, including
    authentication details and related purchased plans.

    Attributes:
        user_id (int): The primary key for the user.
        nickname (str): The user's nickname or display name.
        email (str): The user's email address.
        email_verified (str): Indicates if the user's email has been verified.
        picture (str): URL or path to the user's profile picture.
        auth0id (str): The user's Auth0 ID for authentication.
        provider (str): The authentication provider used by the user.
        created_at (datetime): Timestamp of when the user was created.
        updated_at (datetime): Timestamp of the last update to the user record.
        purchased_plans (relationship): Relationship to the user's purchased plans.
    """
    __tablename__ = 'user_table'

    user_id = Column(Integer, primary_key=True, autoincrement=True)
    nickname = Column(String)
    email = Column(String)
    email_verified = Column(String)
    picture = Column(String)
    auth0id = Column(String)
    provider = Column(String)
    created_at = Column(TIMESTAMP, default=datetime.now)
    updated_at = Column(TIMESTAMP(timezone=True), server_default=func.now(), onupdate=func.now(), nullable=False)

    purchased_plans = relationship('PurchasedPlan', back_populates='user', lazy=True)
    
    def as_dict(self):
        return {column.name: getattr(self, column.name) for column in self.__table__.columns}

class PurchasedPlan(Base):
    """
    Represents a purchased plan associated with a user.

    This class defines the structure for storing information about plans
    purchased by users, including pricing and subscription status.

    Attributes:
        product_id (int): The primary key for the purchased plan.
        reference_name (str): The name or reference of the purchased plan.
        price (int): The price of the plan.
        is_subscribed (bool): Indicates if the user is currently subscribed to this plan.
        user_id (int): Foreign key referencing the associated User.
        created_at (datetime): Timestamp of when the plan was purchased.
        updated_at (datetime): Timestamp of the last update to the plan record.
        user (relationship): Relationship to the associated User.
    """
    __tablename__ = 'purchased_plan'

    product_id = Column(Integer, primary_key=True, autoincrement=True)
    reference_name = Column(String)
    price = Column(Integer)
    is_subscribed = Column(Boolean)
    user_id = Column(Integer, ForeignKey('user_table.user_id'), nullable=False)
    created_at = Column(TIMESTAMP, default=datetime.now)
    updated_at = Column(TIMESTAMP(timezone=True), server_default=func.now(), onupdate=func.now(), nullable=False)

    user = relationship('User', back_populates='purchased_plans')
    
    def as_dict(self):
        return {column.name: getattr(self, column.name) for column in self.__table__.columns}

class Category(Base):
    """
    Represents a category for organizing CoinBots.

    This class defines the structure for storing category information,
    including visual elements and activity status.

    Attributes:
        category_id (int): The primary key for the category.
        category (str): The main identifier for the category.
        category_name (str): A user-friendly name for the category.
        time_interval (int): The time interval associated with the category.
        is_active (bool): Indicates if the category is currently active.
        border_color (str): The color used for visual representation of the category.
        icon (str): The icon or image associated with the category.
        created_at (datetime): Timestamp of when the category was created.
        updated_at (datetime): Timestamp of the last update to the category record.
        coin_bot (relationship): Relationship to the associated CoinBots.
    """
    __tablename__ = 'category'

    category_id = Column(Integer, primary_key=True, autoincrement=True)
    category = Column(String, nullable=False)
    category_name = Column(String)
    time_interval = Column(Integer, default=50)
    is_active = Column(Boolean, default=False)
    border_color = Column(String, default='No Color')
    icon = Column(String, default='No Image')
    created_at = Column(TIMESTAMP, default=datetime.now)
    updated_at = Column(TIMESTAMP(timezone=True), server_default=func.now(), onupdate=func.now(), nullable=False)

    coin_bot = relationship('CoinBot', back_populates='category', lazy=True)
    
    def as_dict(self):
        return {column.name: getattr(self, column.name) for column in self.__table__.columns} 

class CoinBot(Base):
    """
    Represents a CoinBot in the system.

    This class defines the structure for storing CoinBot information, including
    its name, image, category, and various relationships to other entities.

    Attributes:
        bot_id (int): The primary key for the CoinBot.
        bot_name (str): The name of the CoinBot.
        image (str): URL or path to the CoinBot's image.
        category_id (int): Foreign key referencing the associated Category.
        created_at (datetime): Timestamp of when the CoinBot was created.
        updated_at (datetime): Timestamp of the last update to the CoinBot record.
        chart (relationship): Relationship to associated Chart objects.
        alerts (relationship): Relationship to associated Alert objects.
        sites (relationship): Relationship to associated Site objects.
        keywords (relationship): Relationship to associated Keyword objects.
        blacklist (relationship): Relationship to associated Blacklist objects.
        article (relationship): Relationship to associated Article objects.
        analysis (relationship): Relationship to associated Analysis objects.
        top_story (relationship): Relationship to associated TopStory objects.
        category (relationship): Relationship to the associated Category.
        introduction (relationship): Relationship to the associated Introduction.
        tokenomics (relationship): Relationship to associated Tokenomics objects.
        token_distribution (relationship): Relationship to associated Token_distribution objects.
        token_utility (relationship): Relationship to associated Token_utility objects.
        value_accrual_mechanisms (relationship): Relationship to associated Value_accrual_mechanisms objects.
        competitor (relationship): Relationship to associated Competitor objects.
        revenue_model (relationship): Relationship to associated Revenue_model objects.
        hacks (relationship): Relationship to associated Hacks objects.
        dapps (relationship): Relationship to associated DApps objects.
        upgrades (relationship): Relationship to associated Upgrades objects.
        narrative_trading (relationship): Relationship to associated NarrativeTrading objects.
    """
    __tablename__ = 'coin_bot'

    bot_id = Column(Integer, primary_key=True, autoincrement=True)
    bot_name = Column(String)
    image = Column(String, default='No Image')
    category_id = Column(Integer, ForeignKey('category.category_id'), nullable=False)
    created_at = Column(TIMESTAMP, default=datetime.now)
    updated_at = Column(TIMESTAMP(timezone=True), server_default=func.now(), onupdate=func.now(), nullable=False)

    chart = relationship('Chart', back_populates='coin_bot')
    alerts = relationship('Alert', back_populates='coin_bot')
    sites = relationship('Site', back_populates='coin_bot')
    keywords = relationship('Keyword', back_populates='coin_bot')
    blacklist = relationship('Blacklist', back_populates='coin_bot')
    article = relationship('Article', back_populates='coin_bot')
    analysis = relationship('Analysis', back_populates='coin_bot')
    top_story = relationship('TopStory', back_populates='coin_bot')
    category = relationship('Category', back_populates='coin_bot')
    introduction = relationship("Introduction", back_populates="coin_bot", lazy=True)
    tokenomics = relationship("Tokenomics", back_populates="coin_bot", lazy=True)
    token_distribution = relationship("Token_distribution", back_populates="coin_bot", lazy=True)
    token_utility = relationship("Token_utility", back_populates="coin_bot", lazy=True)
    value_accrual_mechanisms = relationship("Value_accrual_mechanisms", back_populates="coin_bot", lazy=True)
    competitor = relationship("Competitor", back_populates="coin_bot", lazy=True)
    revenue_model = relationship('Revenue_model', back_populates='coin_bot', lazy=True)
    hacks = relationship('Hacks', back_populates='coin_bot', lazy=True)
    dapps = relationship('DApps', back_populates='coin_bot', lazy=True)
    upgrades = relationship('Upgrades', back_populates='coin_bot', lazy=True)
    narrative_trading = relationship('NarrativeTrading', back_populates='coin_bot', lazy=True)

    def as_dict(self):
        return {column.name: getattr(self, column.name) for column in self.__table__.columns}

class Keyword(Base):
    """
    Represents a keyword associated with a CoinBot.

    This class defines the structure for storing keyword information,
    including the word itself and its association with a CoinBot.

    Attributes:
        keyword_id (int): The primary key for the keyword.
        word (str): The keyword text.
        coin_bot_id (int): Foreign key referencing the associated CoinBot.
        created_at (datetime): Timestamp of when the keyword was created.
        updated_at (datetime): Timestamp of the last update to the keyword record.
        coin_bot (relationship): Relationship to the associated CoinBot.
    """
    __tablename__ = 'keyword'

    keyword_id = Column(Integer, primary_key=True, autoincrement=True)
    word = Column(String)
    coin_bot_id = Column(Integer, ForeignKey('coin_bot.bot_id'), nullable=False)
    created_at = Column(TIMESTAMP, default=datetime.now)
    updated_at = Column(TIMESTAMP(timezone=True), server_default=func.now(), onupdate=func.now(), nullable=False)

    coin_bot = relationship('CoinBot', back_populates='keywords', lazy=True)

    def as_dict(self):
        return {column.name: getattr(self, column.name) for column in self.__table__.columns}

class Used_keywords(Base):
    """
    Represents used keywords associated with articles and CoinBots.

    This class defines the structure for storing information about keywords used in articles,
    including the article content, date, URL, and associated CoinBot.

    Attributes:
        id (int): The primary key for the used keywords record.
        article_content (str): The content of the associated article.
        article_date (str): The date of the article.
        article_url (str): The URL of the article.
        keywords (str): The keywords used in the article.
        source (str): The source of the article.
        article_id (int): Foreign key referencing the associated Article.
        coin_bot_id (int): Foreign key referencing the associated CoinBot.
        created_at (datetime): Timestamp of when the record was created.
        updated_at (datetime): Timestamp of the last update to the record.
        coin_bot (relationship): Relationship to the associated CoinBot.
        article (relationship): Relationship to the associated Article.
    """
    __tablename__ = 'used_keywords'

    id = Column(Integer, primary_key=True, autoincrement=True)
    article_content = Column(String)
    article_date = Column(String)
    article_url = Column(String)
    keywords = Column(String)
    source = Column(String)
    article_id = Column(Integer, ForeignKey('article.article_id'))
    coin_bot_id = Column(Integer, ForeignKey('coin_bot.bot_id'))
    created_at = Column(TIMESTAMP, default=datetime.now)
    updated_at = Column(TIMESTAMP(timezone=True), server_default=func.now(), onupdate=func.now(), nullable=False)

    coin_bot = relationship('CoinBot', backref='used_keywords')
    # article = relationship('Article', backref='used_keywords') 
    article = relationship('Article', back_populates='used_keywords')
    
    
    def as_dict(self):
        return {column.name: getattr(self, column.name) for column in self.__table__.columns}

class Site(Base):
    """
    Represents a website associated with a CoinBot.

    This class defines the structure for storing information about websites,
    including their URLs, data sources, and associated CoinBot.

    Attributes:
        site_id (int): The primary key for the site.
        site_name (str): The name of the site.
        base_url (str): The base URL of the site.
        data_source_url (str): The URL of the data source.
        is_URL_complete (bool): Indicates if the URL is complete.
        main_container (str): The main container element for scraping.
        coin_bot_id (int): Foreign key referencing the associated CoinBot.
        created_at (datetime): Timestamp of when the site was created.
        updated_at (datetime): Timestamp of the last update to the site record.
        coin_bot (relationship): Relationship to the associated CoinBot.
    """
    __tablename__ = 'site'

    site_id = Column(Integer, primary_key=True, autoincrement=True)
    site_name = Column(String)
    base_url = Column(String)
    data_source_url = Column(String)
    is_URL_complete = Column(Boolean)
    main_container = Column(String)
    coin_bot_id = Column(Integer, ForeignKey('coin_bot.bot_id'), nullable=False)
    created_at = Column(TIMESTAMP, default=datetime.now)
    updated_at = Column(TIMESTAMP(timezone=True), server_default=func.now(), onupdate=func.now(), nullable=False)

    coin_bot = relationship('CoinBot', back_populates='sites', lazy=True)

    def as_dict(self):
        return {column.name: getattr(self, column.name) for column in self.__table__.columns}

class Blacklist(Base):
    """
    Represents a blacklisted word associated with a CoinBot.

    This class defines the structure for storing blacklisted words,
    which are used to filter out unwanted content for a CoinBot.

    Attributes:
        blacklist_id (int): The primary key for the blacklisted word.
        word (str): The blacklisted word.
        coin_bot_id (int): Foreign key referencing the associated CoinBot.
        created_at (datetime): Timestamp of when the blacklist entry was created.
        updated_at (datetime): Timestamp of the last update to the blacklist entry.
        coin_bot (relationship): Relationship to the associated CoinBot.
    """
    __tablename__ = 'blacklist'

    blacklist_id = Column(Integer, primary_key=True, autoincrement=True)
    word = Column(String)
    coin_bot_id = Column(Integer, ForeignKey('coin_bot.bot_id'), nullable=False)
    created_at = Column(TIMESTAMP, default=datetime.now)
    updated_at = Column(TIMESTAMP(timezone=True), server_default=func.now(), onupdate=func.now(), nullable=False)

    coin_bot = relationship('CoinBot', back_populates='blacklist', lazy=True)

    def as_dict(self):
        return {column.name: getattr(self, column.name) for column in self.__table__.columns}

class Alert(Base):
    """
    Represents an alert associated with a CoinBot.

    This class defines the structure for storing alert information, including
    the alert name, message, symbol, and price.

    Attributes:
        alert_id (int): The primary key for the alert.
        alert_name (str): The name of the alert.
        alert_message (str): The message associated with the alert.
        symbol (str): The symbol of the coin/token.
        price (float): The price associated with the alert.
        coin_bot_id (int): Foreign key referencing the associated CoinBot.
        created_at (datetime): Timestamp of when the alert was created.
        updated_at (datetime): Timestamp of the last update to the alert record.
        coin_bot (relationship): Relationship to the associated CoinBot.
    """
    __tablename__ = 'alert'

    alert_id = Column(Integer, primary_key=True, autoincrement=True)
    alert_name = Column(String)
    alert_message = Column(String)
    symbol = Column(String)
    price = Column(Float)
    coin_bot_id = Column(Integer, ForeignKey('coin_bot.bot_id'), nullable=False)
    created_at = Column(TIMESTAMP, default=datetime.now)
    updated_at = Column(TIMESTAMP(timezone=True), server_default=func.now(), onupdate=func.now(), nullable=False)

    coin_bot = relationship('CoinBot', back_populates='alerts', lazy=True)

    def as_dict(self):
        return {column.name: getattr(self, column.name) for column in self.__table__.columns}

class Article(Base):
    """
    Represents an article associated with a CoinBot.

    This class defines the structure for storing article information, including
    the date, title, URL, and summary.

    Attributes:
        article_id (int): The primary key for the article.
        date (str): The date of the article.
        title (str): The title of the article.
        url (str): The URL of the article.
        summary (str): A summary of the article.
        created_at (datetime): Timestamp of when the article was created.
        updated_at (datetime): Timestamp of the last update to the article record.
        coin_bot_id (int): Foreign key referencing the associated CoinBot.
        coin_bot (relationship): Relationship to the associated CoinBot.
        images (relationship): Relationship to associated ArticleImage objects.
        used_keywords (relationship): Relationship to associated Used_keywords objects.
    """
    __tablename__ = 'article'

    article_id = Column(Integer, primary_key=True, autoincrement=True)
    date = Column(String)
    title = Column(String)
    url = Column(String)
    summary = Column(String)
    created_at = Column(TIMESTAMP, default=datetime.now)
    updated_at = Column(TIMESTAMP(timezone=True), server_default=func.now(), onupdate=func.now(), nullable=False)
    coin_bot_id = Column(Integer, ForeignKey('coin_bot.bot_id'), nullable=False)

    coin_bot = relationship('CoinBot', back_populates='article', lazy=True)
    images = relationship('ArticleImage', back_populates='article', lazy=True)
    used_keywords = relationship('Used_keywords', back_populates='article', lazy=True)

    def as_dict(self):
        return {column.name: getattr(self, column.name) for column in self.__table__.columns}

    


class ArticleImage(Base):
    """
    Represents an image associated with an article.

    This class defines the structure for storing image information related to articles.

    Attributes:
        image_id (int): The primary key for the image.
        image (str): The URL or path to the image.
        created_at (datetime): Timestamp of when the image was created.
        updated_at (datetime): Timestamp of the last update to the image record.
        article_id (int): Foreign key referencing the associated Article.
        article (relationship): Relationship to the associated Article.
    """
    __tablename__ = 'article_image'

    image_id = Column(Integer, primary_key=True, autoincrement=True)
    image = Column(String)
    created_at = Column(TIMESTAMP, default=datetime.now)
    updated_at = Column(TIMESTAMP(timezone=True), server_default=func.now(), onupdate=func.now(), nullable=False)
    article_id = Column(Integer, ForeignKey('article.article_id'), nullable=False)

    article = relationship('Article', back_populates='images')

    def as_dict(self):
        return {column.name: getattr(self, column.name) for column in self.__table__.columns}

class TopStory(Base):
    """
    Represents a top story associated with a CoinBot.

    This class defines the structure for storing top story information,
    including the story date, summary, and associated images.

    Attributes:
        top_story_id (int): The primary key for the top story.
        story_date (str): The date of the story.
        summary (str): A summary of the top story.
        created_at (datetime): Timestamp of when the top story was created.
        updated_at (datetime): Timestamp of the last update to the top story record.
        coin_bot_id (int): Foreign key referencing the associated CoinBot.
        coin_bot (relationship): Relationship to the associated CoinBot.
        images (relationship): Relationship to associated TopStoryImage objects.
    """
    __tablename__ = 'top_story'

    top_story_id = Column(Integer, primary_key=True, autoincrement=True)
    story_date = Column(String)
    summary = Column(String)
    created_at = Column(TIMESTAMP, default=datetime.now)
    updated_at = Column(TIMESTAMP(timezone=True), server_default=func.now(), onupdate=func.now(), nullable=False)
    coin_bot_id = Column(Integer, ForeignKey('coin_bot.bot_id'), nullable=False)

    coin_bot = relationship('CoinBot', back_populates='top_story', lazy=True)
    images = relationship('TopStoryImage', back_populates='top_story')

    def as_dict(self):
        return {column.name: getattr(self, column.name) for column in self.__table__.columns}

class TopStoryImage(Base):
    """
    Represents an image associated with a top story.

    This class defines the structure for storing image information related to top stories.

    Attributes:
        image_id (int): The primary key for the image.
        image (str): The URL or path to the image.
        created_at (datetime): Timestamp of when the image was created.
        updated_at (datetime): Timestamp of the last update to the image record.
        top_story_id (int): Foreign key referencing the associated TopStory.
        top_story (relationship): Relationship to the associated TopStory.
    """
    __tablename__ = 'top_story_image'

    image_id = Column(Integer, primary_key=True, autoincrement=True)
    image = Column(String)
    created_at = Column(TIMESTAMP, default=datetime.now)
    updated_at = Column(TIMESTAMP(timezone=True), server_default=func.now(), onupdate=func.now(), nullable=False)
    top_story_id = Column(Integer, ForeignKey('top_story.top_story_id'), nullable=False)

    top_story = relationship('TopStory', back_populates='images')

    def as_dict(self):
        return {column.name: getattr(self, column.name) for column in self.__table__.columns}

class Analysis(Base):
    """
    Represents an analysis associated with a CoinBot.

    This class defines the structure for storing analysis information,
    including the analysis content, category, and associated images.

    Attributes:
        analysis_id (int): The primary key for the analysis.
        analysis (str): The content of the analysis.
        created_at (datetime): Timestamp of when the analysis was created.
        updated_at (datetime): Timestamp of the last update to the analysis record.
        category_name (str): The name of the category for this analysis.
        coin_bot_id (int): Foreign key referencing the associated CoinBot.
        images (relationship): Relationship to associated AnalysisImage objects.
        coin_bot (relationship): Relationship to the associated CoinBot.
    """
    __tablename__ = 'analysis'

    analysis_id = Column(Integer, primary_key=True, autoincrement=True)
    analysis = Column(String)
    created_at = Column(TIMESTAMP, default=datetime.now)
    updated_at = Column(TIMESTAMP(timezone=True), server_default=func.now(), onupdate=func.now(), nullable=False)
    category_name = Column(String)
    coin_bot_id = Column(Integer, ForeignKey('coin_bot.bot_id'), nullable=False)

    images = relationship('AnalysisImage', back_populates='analysis')
    coin_bot = relationship('CoinBot', back_populates='analysis', lazy=True)

    def to_dict(self):
        return {
            'analysis_id': self.analysis_id,
            'analysis': self.analysis,
            'created_at': str(self.created_at),
            'updated_at': str(self.updated_at),
            'category_name': self.category_name
        }

class AnalysisImage(Base):
    """
    Represents an image associated with an analysis.

    This class defines the structure for storing image information related to analyses.

    Attributes:
        image_id (int): The primary key for the image.
        image (str): The URL or path to the image.
        created_at (datetime): Timestamp of when the image was created.
        updated_at (datetime): Timestamp of the last update to the image record.
        analysis_id (int): Foreign key referencing the associated Analysis.
        analysis (relationship): Relationship to the associated Analysis.
    """
    __tablename__ = 'analysis_image'

    image_id = Column(Integer, primary_key=True, autoincrement=True)
    image = Column(String)
    created_at = Column(TIMESTAMP, default=datetime.now)
    updated_at = Column(TIMESTAMP(timezone=True), server_default=func.now(), onupdate=func.now(), nullable=False)
    analysis_id = Column(Integer, ForeignKey('analysis.analysis_id'), nullable=False)

    analysis = relationship('Analysis', back_populates='images')

    def as_dict(self):
        return {column.name: getattr(self, column.name) for column in self.__table__.columns}

class AnalyzedArticle(Base):
    """
    Represents an analyzed article.

    This class defines the structure for storing information about articles
    that have been analyzed, including their source and analysis status.

    Attributes:
        article_id (int): The primary key for the analyzed article.
        source (str): The source of the article.
        url (str): The URL of the article.
        is_analyzed (bool): Indicates whether the article has been analyzed.
        created_at (datetime): Timestamp of when the record was created.
        updated_at (datetime): Timestamp of the last update to the record.
    """
    __tablename__ = 'analyzed_article'

    article_id = Column(Integer, primary_key=True, autoincrement=True)
    source = Column(String)
    url = Column(String)
    is_analyzed = Column(Boolean)
    created_at = Column(TIMESTAMP, default=datetime.now)
    updated_at = Column(TIMESTAMP(timezone=True), server_default=func.now(), onupdate=func.now(), nullable=False)

    def as_dict(self):
        return {column.name: getattr(self, column.name) for column in self.__table__.columns}

class NarrativeTrading(Base):
    """
    Represents narrative trading information associated with a CoinBot.

    This class defines the structure for storing narrative trading data,
    including the narrative content and associated category.

    Attributes:
        narrative_trading_id (int): The primary key for the narrative trading record.
        narrative_trading (str): The content of the narrative trading.
        created_at (datetime): Timestamp of when the record was created.
        updated_at (datetime): Timestamp of the last update to the record.
        category_name (str): The name of the category associated with this narrative.
        coin_bot_id (int): Foreign key referencing the associated CoinBot.
        coin_bot (relationship): Relationship to the associated CoinBot.
    """
    __tablename__ = 'narrative_trading'

    narrative_trading_id = Column(Integer, primary_key=True, autoincrement=True)
    narrative_trading = Column(String)
    created_at = Column(TIMESTAMP, default=datetime.now)
    updated_at = Column(TIMESTAMP(timezone=True), server_default=func.now(), onupdate=func.now(), nullable=False)
    category_name = Column(String, nullable=False)
    coin_bot_id = Column(Integer, ForeignKey('coin_bot.bot_id'), nullable=False)

    coin_bot = relationship('CoinBot', back_populates='narrative_trading', lazy=True)

    def to_dict(self):
        return {
            'narrative_trading_id': self.narrative_trading_id,
            'narrative_trading': self.narrative_trading,
            'created_at': str(self.created_at),
            'updated_at': str(self.updated_at),
            'category_name': self.category_name
        }

class Chart(Base):
    """
    Represents a chart associated with a CoinBot.

    This class defines the structure for storing chart data, including support and resistance levels,
    token information, and chart metadata.

    Attributes:
        chart_id (int): The primary key for the chart record.
        support_1 (float): The first support level.
        support_2 (float): The second support level.
        support_3 (float): The third support level.
        support_4 (float): The fourth support level.
        resistance_1 (float): The first resistance level.
        resistance_2 (float): The second resistance level.
        resistance_3 (float): The third resistance level.
        resistance_4 (float): The fourth resistance level.
        token (str): The token or coin symbol.
        pair (str): The trading pair (e.g., "BTC/USD").
        temporality (str): The time frame of the chart (e.g., "1h", "4h", "1d").
        coin_bot_id (int): Foreign key referencing the associated CoinBot.
        created_at (datetime): Timestamp of when the chart record was created.
        coin_bot (relationship): Relationship to the associated CoinBot.
    """
    __tablename__ = 'chart'

    chart_id = Column(Integer, primary_key=True, autoincrement=True)
    support_1 = Column(Float)
    support_2 = Column(Float)
    support_3 = Column(Float)
    support_4 = Column(Float)
    resistance_1 = Column(Float)
    resistance_2 = Column(Float)
    resistance_3 = Column(Float)
    resistance_4 = Column(Float)
    token = Column(String)
    pair = Column(String)
    temporality = Column(String)
    coin_bot_id = Column(Integer, ForeignKey('coin_bot.bot_id'), nullable=False)
    created_at = Column(TIMESTAMP, default=datetime.now)
    updated_at = Column(TIMESTAMP(timezone=True), server_default=func.now(), onupdate=func.now(), nullable=False)


    coin_bot = relationship('CoinBot', back_populates='chart', lazy=True)

    def as_dict(self):
        return {column.name: getattr(self, column.name) for column in self.__table__.columns}


# -------------------------------- FUNDAMENTALS ----------------------------

class Introduction(Base):
    """
    Represents an introduction associated with a CoinBot.

    This class defines the structure for storing introductory information about a coin or token,
    including content, website, whitepaper, and dynamic status.

    Attributes:
        id (int): The primary key for the introduction record.
        coin_bot_id (int): Foreign key referencing the associated CoinBot.
        content (str): The main content of the introduction.
        website (str): The official website URL of the coin or token.
        whitepaper (str): The URL or reference to the coin's whitepaper.
        dynamic (bool): Indicates if the introduction information is dynamically updated.
        created_at (datetime): Timestamp of when the record was created.
        updated_at (datetime): Timestamp of the last update to the record.
        coin_bot (relationship): Relationship to the associated CoinBot.
    """
    __tablename__ = 'introduction'

    id = Column(Integer, primary_key=True, autoincrement=True)
    coin_bot_id = Column(Integer, ForeignKey('coin_bot.bot_id'), nullable=False)
    content = Column(String)
    website = Column(String)
    whitepaper = Column(String)
    dynamic = Column(Boolean, default=False)
    created_at = Column(TIMESTAMP, default=datetime.now)
    updated_at = Column(TIMESTAMP(timezone=True), server_default=func.now(), onupdate=func.now(), nullable=False)


    coin_bot = relationship('CoinBot', back_populates='introduction', lazy=True)

    def as_dict(self):
        return {column.name: getattr(self, column.name) for column in self.__table__.columns}


class Tokenomics(Base):
    """
    Represents tokenomics information associated with a CoinBot.

    This class defines the structure for storing tokenomics data, including
    supply information, token details, and dynamic status.

    Attributes:
        id (int): The primary key for the tokenomics record.
        coin_bot_id (int): Foreign key referencing the associated CoinBot.
        token (str): The name or symbol of the token.
        total_supply (str): The total supply of the token.
        circulating_supply (str): The current circulating supply of the token.
        percentage_circulating_supply (str): The percentage of total supply in circulation.
        max_supply (str): The maximum possible supply of the token.
        supply_model (str): Description of the token's supply model.
        dynamic (bool): Indicates if the tokenomics information is dynamically updated.
        created_at (datetime): Timestamp of when the record was created.
        updated_at (datetime): Timestamp of the last update to the record.
        coin_bot (relationship): Relationship to the associated CoinBot.
    """
    __tablename__ = 'tokenomics'

    id = Column(Integer, primary_key=True, autoincrement=True)
    coin_bot_id = Column(Integer, ForeignKey('coin_bot.bot_id'), nullable=False)
    token = Column(String)
    total_supply = Column(String)
    circulating_supply = Column(String)
    percentage_circulating_supply = Column(String)
    max_supply = Column(String)
    supply_model = Column(String)
    dynamic = Column(Boolean, default=False)
    created_at = Column(TIMESTAMP, default=datetime.now)
    updated_at = Column(TIMESTAMP(timezone=True), server_default=func.now(), onupdate=func.now(), nullable=False)


    coin_bot = relationship('CoinBot', back_populates='tokenomics', lazy=True)

    def as_dict(self):
        return {column.name: getattr(self, column.name) for column in self.__table__.columns}


class Token_distribution(Base):
    """
    Represents token distribution information associated with a CoinBot.

    This class defines the structure for storing token distribution data,
    including holder categories and their respective percentages.

    Attributes:
        id (int): The primary key for the token distribution record.
        coin_bot_id (int): Foreign key referencing the associated CoinBot.
        holder_category (str): The category of token holders (e.g., "Team", "Investors").
        percentage_held (str): The percentage of tokens held by this category.
        dynamic (bool): Indicates if the distribution information is dynamically updated.
        created_at (datetime): Timestamp of when the record was created.
        updated_at (datetime): Timestamp of the last update to the record.
        coin_bot (relationship): Relationship to the associated CoinBot.
    """
    __tablename__ = 'token_distribution'

    id = Column(Integer, primary_key=True, autoincrement=True)
    coin_bot_id = Column(Integer, ForeignKey('coin_bot.bot_id'), nullable=False)
    holder_category = Column(String)
    percentage_held = Column(String)
    dynamic = Column(Boolean, default=True)
    created_at = Column(TIMESTAMP, default=datetime.now)
    updated_at = Column(TIMESTAMP(timezone=True), server_default=func.now(), onupdate=func.now(), nullable=False)


    coin_bot = relationship('CoinBot', back_populates='token_distribution', lazy=True)

    def as_dict(self):
        return {column.name: getattr(self, column.name) for column in self.__table__.columns}


class Token_utility(Base):
    """
    Represents token utility information associated with a CoinBot.

    This class defines the structure for storing token utility data,
    including various applications and descriptions of the token's use cases.

    Attributes:
        id (int): The primary key for the token utility record.
        coin_bot_id (int): Foreign key referencing the associated CoinBot.
        token_application (str): The specific application or use case of the token.
        description (str): A description of the token's application or utility.
        dynamic (bool): Indicates if the utility information is dynamically updated.
        created_at (datetime): Timestamp of when the record was created.
        updated_at (datetime): Timestamp of the last update to the record.
        coin_bot (relationship): Relationship to the associated CoinBot.
    """
    __tablename__ = 'token_utility'

    id = Column(Integer, primary_key=True, autoincrement=True)
    coin_bot_id = Column(Integer, ForeignKey('coin_bot.bot_id'), nullable=False)
    token_application = Column(String)
    description = Column(String)
    dynamic = Column(Boolean, default=True)
    created_at = Column(TIMESTAMP, default=datetime.now)
    updated_at = Column(TIMESTAMP(timezone=True), server_default=func.now(), onupdate=func.now(), nullable=False)


    coin_bot = relationship('CoinBot', back_populates='token_utility', lazy=True)

    def as_dict(self):
        return {column.name: getattr(self, column.name) for column in self.__table__.columns}


class Value_accrual_mechanisms(Base):
    """
    Represents value accrual mechanisms associated with a CoinBot.

    This class defines the structure for storing information about value accrual mechanisms,
    including the mechanism description and its dynamic status.

    Attributes:
        id (int): The primary key for the value accrual mechanism.
        coin_bot_id (int): Foreign key referencing the associated CoinBot.
        mechanism (str): The name or type of the value accrual mechanism.
        description (str): A description of the value accrual mechanism.
        dynamic (bool): Indicates if the mechanism information is dynamically updated.
        created_at (datetime): Timestamp of when the record was created.
        updated_at (datetime): Timestamp of the last update to the record.
        coin_bot (relationship): Relationship to the associated CoinBot.
    """
    __tablename__ = 'value_accrual_mechanisms'

    id = Column(Integer, primary_key=True, autoincrement=True)
    coin_bot_id = Column(Integer, ForeignKey('coin_bot.bot_id'), nullable=False)
    mechanism = Column(String)
    description = Column(String)
    dynamic = Column(Boolean, default=True)
    created_at = Column(TIMESTAMP, default=datetime.now)
    updated_at = Column(TIMESTAMP(timezone=True), server_default=func.now(), onupdate=func.now(), nullable=False)


    coin_bot = relationship('CoinBot', back_populates='value_accrual_mechanisms', lazy=True)

    def as_dict(self):
        return {column.name: getattr(self, column.name) for column in self.__table__.columns}


class Revenue_model(Base):
    """
    Represents a revenue model associated with a CoinBot.

    This class defines the structure for storing information about revenue models,
    including analyzed revenue, fees, and its dynamic status.

    Attributes:
        id (int): The primary key for the revenue model.
        coin_bot_id (int): Foreign key referencing the associated CoinBot.
        analized_revenue (str): The analyzed revenue information.
        fees_1ys (str): The fees for the first year.
        dynamic (bool): Indicates if the revenue model information is dynamically updated.
        created_at (datetime): Timestamp of when the record was created.
        updated_at (datetime): Timestamp of the last update to the record.
        coin_bot (relationship): Relationship to the associated CoinBot.
    """
    __tablename__ = 'revenue_model'

    id = Column(Integer, primary_key=True, autoincrement=True)
    coin_bot_id = Column(Integer, ForeignKey('coin_bot.bot_id'), nullable=False)
    analized_revenue = Column(String)
    fees_1ys = Column(String)
    dynamic = Column(Boolean, default=True)
    created_at = Column(TIMESTAMP, default=datetime.now)
    updated_at = Column(TIMESTAMP(timezone=True), server_default=func.now(), onupdate=func.now(), nullable=False)


    coin_bot = relationship('CoinBot', back_populates='revenue_model', lazy=True)

    def as_dict(self):
        return {column.name: getattr(self, column.name) for column in self.__table__.columns}


class Hacks(Base):
    """
    Represents a hack or security incident associated with a CoinBot.

    This class defines the structure for storing information about hacks or security incidents,
    including details about the incident, its consequences, and mitigation measures.

    Attributes:
        id (int): The primary key for the hack record.
        coin_bot_id (int): Foreign key referencing the associated CoinBot.
        hack_name (str): The name or identifier of the hack.
        date (str): The date of the hack incident.
        incident_description (str): A description of the hack incident.
        consequences (str): The consequences of the hack.
        mitigation_measure (str): Measures taken to mitigate the hack's impact.
        dynamic (bool): Indicates if the hack information is dynamically updated.
        created_at (datetime): Timestamp of when the record was created.
        updated_at (datetime): Timestamp of the last update to the record.
        coin_bot (relationship): Relationship to the associated CoinBot.
    """
    __tablename__ = 'hacks'

    id = Column(Integer, primary_key=True, autoincrement=True)
    coin_bot_id = Column(Integer, ForeignKey('coin_bot.bot_id'), nullable=False)
    hack_name = Column(String)
    date = Column(String)
    incident_description = Column(String)
    consequences = Column(String)
    mitigation_measure = Column(String)
    dynamic = Column(Boolean, default=True)
    created_at = Column(TIMESTAMP, default=datetime.now)
    updated_at = Column(TIMESTAMP(timezone=True), server_default=func.now(), onupdate=func.now(), nullable=False)


    coin_bot = relationship('CoinBot', back_populates='hacks', lazy=True)

    def as_dict(self):
        return {column.name: getattr(self, column.name) for column in self.__table__.columns}

# -----------------------   NEW COMPETITOR TABLE ------------------------------------------------


class Competitor(Base):
    """
    Represents a competitor associated with a CoinBot.

    This class defines the structure for storing information about competitors,
    including their token, key-value pairs, and dynamic status.

    Attributes:
        id (int): The primary key for the competitor.
        coin_bot_id (int): Foreign key referencing the associated CoinBot.
        token (str): The token or identifier of the competitor.
        key (str): A key representing a specific attribute of the competitor.
        value (str): The value associated with the key.
        dynamic (bool): Indicates if the competitor information is dynamically updated.
        created_at (datetime): Timestamp of when the competitor record was created.
        updated_at (datetime): Timestamp of the last update to the competitor record.
        coin_bot (relationship): Relationship to the associated CoinBot.
    """
    __tablename__ = 'competitor'

    id = Column(Integer, primary_key=True, autoincrement=True)
    coin_bot_id = Column(Integer, ForeignKey('coin_bot.bot_id'), nullable=False)
    token = Column(String)
    key = Column(String, nullable=False)
    value = Column(String, nullable=False)
    dynamic = Column(Boolean, default=True)
    created_at = Column(TIMESTAMP, default=datetime.now)
    updated_at = Column(TIMESTAMP(timezone=True), server_default=func.now(), onupdate=func.now(), nullable=False)


    coin_bot = relationship('CoinBot', back_populates='competitor', lazy=True)

    def as_dict(self):
        return {column.name: getattr(self, column.name) for column in self.__table__.columns}


class DApps(Base):
    """
    Represents a decentralized application (DApp) associated with a CoinBot.

    This class defines the structure for storing information about DApps,
    including their description, Total Value Locked (TVL), and dynamic status.

    Attributes:
        id (int): The primary key for the DApp.
        coin_bot_id (int): Foreign key referencing the associated CoinBot.
        dapps (str): The name or identifier of the DApp.
        description (str): A description of the DApp.
        tvl (str): The Total Value Locked in the DApp.
        dynamic (bool): Indicates if the DApp information is dynamically updated.
        created_at (datetime): Timestamp of when the DApp record was created.
        updated_at (datetime): Timestamp of the last update to the DApp record.
        coin_bot (relationship): Relationship to the associated CoinBot.
    """
    __tablename__ = 'dapps'

    id = Column(Integer, primary_key=True, autoincrement=True)
    coin_bot_id = Column(Integer, ForeignKey('coin_bot.bot_id'), nullable=False)
    dapps = Column(String)
    description = Column(String)
    tvl = Column(String)
    dynamic = Column(Boolean, default=True)
    created_at = Column(TIMESTAMP, default=datetime.now)
    updated_at = Column(TIMESTAMP(timezone=True), server_default=func.now(), onupdate=func.now(), nullable=False)


    coin_bot = relationship('CoinBot', back_populates='dapps', lazy=True)

    def as_dict(self):
        return {column.name: getattr(self, column.name) for column in self.__table__.columns}


class Upgrades(Base):
    """
    Represents an upgrade event associated with a CoinBot.

    This class defines the structure for storing information about upgrade events,
    including the event details, date, overview, impact, and dynamic status.

    Attributes:
        id (int): The primary key for the upgrade event.
        coin_bot_id (int): Foreign key referencing the associated CoinBot.
        event (str): The name or description of the upgrade event.
        date (str): The date of the upgrade event.
        event_overview (str): An overview of the upgrade event.
        impact (str): The impact of the upgrade event.
        dynamic (bool): Indicates if the upgrade information is dynamically updated.
        created_at (datetime): Timestamp of when the upgrade record was created.
        updated_at (datetime): Timestamp of the last update to the upgrade record.
        coin_bot (relationship): Relationship to the associated CoinBot.
    """
    __tablename__ = 'upgrades'

    id = Column(Integer, primary_key=True, autoincrement=True)
    coin_bot_id = Column(Integer, ForeignKey('coin_bot.bot_id'), nullable=False)
    event = Column(String)
    date = Column(String)
    event_overview = Column(String)
    impact = Column(String)
    dynamic = Column(Boolean, default=True)
    created_at = Column(TIMESTAMP, default=datetime.now)
    updated_at = Column(TIMESTAMP(timezone=True), server_default=func.now(), onupdate=func.now(), nullable=False)


    coin_bot = relationship('CoinBot', back_populates='upgrades', lazy=True)

    def as_dict(self):
        return {column.name: getattr(self, column.name) for column in self.__table__.columns}


Base.metadata.create_all(engine)
Session = sessionmaker(bind=engine, autoflush=False, expire_on_commit=False)
session = Session()



ROOT_DIRECTORY = Path(__file__).parent.resolve()


# ------------- POPULATE THE DB WITH DATA.JSON -------------------

def populate_database():
    """
    Populate the database with initial data from a JSON file.
    This function creates categories, coins, keywords, blacklists, and sites.
    """
    session = Session()
    
    try:
        # Check if the database is already populated
        if not session.query(Category).first() and not session.query(Site).first():
            with open(f'{ROOT_DIRECTORY}/models/data.json', 'r', encoding="utf8") as data_file:
                config = json.load(data_file)

                for item in config:
                    main_keyword = item['main_keyword']
                    alias = item['alias']
                    coins = item['coins']

                    new_category = Category(
                        category=main_keyword,
                        category_name=alias,
                        icon=item['icon'],
                        border_color=item['borderColor'],
                    )

                    for coin in coins:
                        coin_keyword = coin['coin_keyword'].casefold()
                        keywords = coin['keywords']
                        sites = coin['sites']
                        black_list = coin['black_list']

                        new_coin = CoinBot(bot_name=coin_keyword)
                        new_coin.category = new_category

                        for keyword in keywords:
                            new_coin.keywords.append(Keyword(word=keyword.casefold()))

                        for word in black_list:
                            new_coin.blacklist.append(Blacklist(word=word.casefold()))

                        for site_data in sites:
                            site = Site(
                                site_name=str(site_data['website_name']),
                                base_url=str(site_data['base_url']).casefold(),
                                data_source_url=str(site_data['site']).capitalize(),
                                is_URL_complete=site_data['is_URL_complete'],
                                main_container=str(site_data['main_container'])
                            )
                            new_coin.sites.append(site)

                        session.add(new_coin)
                        print(f'-----CoinBot data saved for {coin_keyword}-----')

                    session.add(new_category)
                    print(f'-----Category {main_keyword} populated-----')
                    
                session.commit()
                print('-----All data successfully populated-----')
        else:
            print('-----Database is already populated. Skipping population process-----')

    except SQLAlchemyError as e:
        print(f'---Database error while populating the database: {str(e)}---')
        session.rollback()
    except json.JSONDecodeError as e:
        print(f'---Error decoding JSON file: {str(e)}---')
        session.rollback()
    except FileNotFoundError as e:
        print(f'---Error: JSON file not found: {str(e)}---')
    except Exception as e:
        print(f'---Unexpected error while populating the database: {str(e)}---')
        session.rollback()
    finally:
        session.close()


# Populates the DB
populate_database()

# ------------- CREATE AN ADMIN USER -----------------------------

def init_superadmin():
    ADMIN_EMAIL = os.getenv('ADMIN_EMAIL')
    ADMIN_USERNAME = os.getenv('ADMIN_USERNAME')
    ADMIN_PASSWORD = os.getenv('ADMIN_PASSWORD')

<<<<<<< HEAD
try:
    if not session.query(Admin).first():
        new_admin = Admin(mail='team@novatide.io',
                          username='novatideteam', password='Novatide2023!')
        session.add(new_admin)
        session.commit()
        print('---- Admin user created------')
    else:
        print('---- Admin user already exist------')
except Exception as e:
    print(f'---Error creating the admin user: {str(e)}---')
    session.rollback()
=======
    if not all([ADMIN_EMAIL, ADMIN_USERNAME, ADMIN_PASSWORD]):
        print("---- Error: Admin credentials not fully provided in environment variables ----")
        return

    session = Session()

    try:
        # Check if the admin user already exists
        existing_admin = session.query(Admin).filter_by(username=ADMIN_USERNAME).first()
        
        if not existing_admin:
            # Create new admin
            new_admin = Admin(
                email=ADMIN_EMAIL,
                username=ADMIN_USERNAME,
                password=ADMIN_PASSWORD
            )
            session.add(new_admin)
            session.flush()  # This will populate the admin_id

            # Check if superadmin role exists, create if not
            superadmin_role = session.query(Role).filter_by(name='superadmin').first()
            if not superadmin_role:
                superadmin_role = Role(name='superadmin', description='Super Administrator')
                session.add(superadmin_role)
                session.flush()  # This will populate the role_id

            # Assign superadmin role to the new admin
            admin_role = AdminRole(admin_id=new_admin.admin_id, role_id=superadmin_role.id)
            session.add(admin_role)

            session.commit()
            print('---- Superadmin user created successfully ----')
        else:
            print('---- Superadmin user already exists ----')

    except SQLAlchemyError as e:
        print(f'---- Database error creating the superadmin user: {str(e)} ----')
        session.rollback()
    except Exception as e:
        print(f'---- Unexpected error creating the superadmin user: {str(e)} ----')
        session.rollback()
    finally:
        session.close()


# Create SuperAdmin
init_superadmin()
>>>>>>> 1712b7e2
<|MERGE_RESOLUTION|>--- conflicted
+++ resolved
@@ -1,10 +1,7 @@
-<<<<<<< HEAD
-=======
 from sqlalchemy import (
     Column, Integer, String, Boolean, TIMESTAMP, ForeignKey, Float, 
     create_engine, Text, Enum, Date, DateTime, JSON
 )
->>>>>>> 1712b7e2
 from sqlalchemy.ext.declarative import declarative_base
 from sqlalchemy.orm import relationship
 from sqlalchemy import Column, Integer, String, Boolean, TIMESTAMP, ForeignKey, Float
@@ -1264,20 +1261,6 @@
     ADMIN_USERNAME = os.getenv('ADMIN_USERNAME')
     ADMIN_PASSWORD = os.getenv('ADMIN_PASSWORD')
 
-<<<<<<< HEAD
-try:
-    if not session.query(Admin).first():
-        new_admin = Admin(mail='team@novatide.io',
-                          username='novatideteam', password='Novatide2023!')
-        session.add(new_admin)
-        session.commit()
-        print('---- Admin user created------')
-    else:
-        print('---- Admin user already exist------')
-except Exception as e:
-    print(f'---Error creating the admin user: {str(e)}---')
-    session.rollback()
-=======
     if not all([ADMIN_EMAIL, ADMIN_USERNAME, ADMIN_PASSWORD]):
         print("---- Error: Admin credentials not fully provided in environment variables ----")
         return
@@ -1325,5 +1308,4 @@
 
 
 # Create SuperAdmin
-init_superadmin()
->>>>>>> 1712b7e2
+init_superadmin()
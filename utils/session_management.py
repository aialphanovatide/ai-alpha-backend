--- conflicted
+++ resolved
@@ -1,7 +1,6 @@
 from flask import jsonify
 from sqlalchemy.exc import SQLAlchemyError
-<<<<<<< HEAD
-from config import db_url, session
+from config import Session, db_url, session
 from functools import wraps
 
 def create_response(success=False, data=None, error=None, **kwargs):
@@ -14,14 +13,6 @@
     :param kwargs: Other additional parameters.
     :return: Dictionary with the formatted response.
     """
-=======
-from config import Session
-from http import HTTPStatus
-from functools import wraps
-
-
-def create_response(success: bool= False, data=None, error: str= None, **kwargs):
->>>>>>> abc2fe17
     response = {
         'success': success,
         'data': data,
@@ -34,21 +25,16 @@
     """
     Decorator to handle the database session.
 
-<<<<<<< HEAD
     Wraps the function to manage the database session, ensuring 
     commit on success and rollback on error.
 
     :param func: The function to decorate.
     :return: Decorated function.
     """
-=======
-def handle_db_session(func):
->>>>>>> abc2fe17
     @wraps(func)
     def wrapper(*args, **kwargs):
         session = Session()
         try:
-<<<<<<< HEAD
             # Execute the decorated function
             response = func(*args, **kwargs)
             # Commit the session if there are no errors
@@ -67,23 +53,4 @@
         finally:
             # Close the session in any case
             session.close()
-    return wrapper
-=======
-            # Call the function with its original arguments
-            response = func(*args, **kwargs)
-            session.commit()
-            return response
-        except SQLAlchemyError as e:
-            session.rollback()
-            print(f"Database error: {str(e)}")
-            response = create_response(success=False, error=f"Database error: {str(e)}")
-            return jsonify(response), HTTPStatus.INTERNAL_SERVER_ERROR
-        except Exception as e:
-            session.rollback()
-            print(f"Internal server error: {str(e)}")
-            response = create_response(success=False, error=f"Internal server error: {str(e)}")
-            return jsonify(response), HTTPStatus.INTERNAL_SERVER_ERROR
-        finally:
-            session.close()
-    return wrapper
->>>>>>> abc2fe17
+    return wrapper
--- conflicted
+++ resolved
@@ -1,9 +1,5 @@
 from bs4 import BeautifulSoup
-<<<<<<< HEAD
-from datetime import datetime
-=======
 import datetime
->>>>>>> d00f056b
 
 def extract_title_and_body(html_content):
     # Parse HTML content
@@ -23,11 +19,6 @@
     
     return title, body
 
-<<<<<<< HEAD
-def parse_timestamp(timestamp):
-    return datetime.utcfromtimestamp(timestamp / 1000).strftime('%Y-%m-%d %H:%M:%S')
-=======
-
 
 def create_response(success=False, data=None, error=None, **kwargs):
     response = {
@@ -46,6 +37,10 @@
     except ValueError:
         return False
 
+
 def validate_int_list(int_list: list):
     return all(item.isdigit() for item in int_list.split(","))
->>>>>>> d00f056b
+
+
+def parse_timestamp(timestamp):
+    return datetime.utcfromtimestamp(timestamp / 1000).strftime('%Y-%m-%d %H:%M:%S')
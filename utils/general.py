<<<<<<< HEAD
import datetime
import secrets
import string
from bs4 import BeautifulSoup
from config import Session, User
=======
import secrets
import string
import datetime
from bs4 import BeautifulSoup
>>>>>>> c76f11e9
from utils.external_apis_values import  CAPITALCOM_RESOLUTION_VALUES

def generate_unique_short_token(length=7, max_attempts=100):
    characters = string.ascii_letters + string.digits
    
    with Session() as session:
        for _ in range(max_attempts):
            token = ''.join(secrets.choice(characters) for _ in range(length))
            if not session.query(User).filter_by(auth_token=token).first():
                return token
    
    raise ValueError(f"Unable to generate a unique token after {max_attempts} attempts")


def extract_title_and_body(html_content):
    # Parse HTML content
    soup = BeautifulSoup(html_content, 'html.parser')
    
    # Extract all <p> tags
    paragraphs = soup.find_all('p')
    
    if not paragraphs:
        return None, None
    
    # Get the title (text inside the first <p>)
    title = paragraphs[0].get_text()
    
    # Get the body (text inside all other <p> tags)
    body = ' '.join(p.get_text() for p in paragraphs[1:])
    
    return title, body


def create_response(success=False, data=None, error=None, **kwargs):
    response = {
        'success': success,
        'data': data,
        'error': error,
        **kwargs
    }
    return response


def generate_unique_short_token(length=7, max_attempts=100):
    characters = string.ascii_lowercase + string.digits
    for _ in range(max_attempts):
        token = ''.join(secrets.choice(characters) for _ in range(length))
        return token
    raise ValueError(f"Unable to generate a unique token after {max_attempts} attempts")


def validate_date(date_text: str):
    try:
        datetime.datetime.strptime(date_text, "%Y-%m-%d")
        return True
    except ValueError:
        return False


def validate_int_list(int_list: list):
    return all(item.isdigit() for item in int_list.split(","))


def validate_resolution(resolution: str):
    if resolution is None:
        return "HOUR"
    if resolution.upper() not in CAPITALCOM_RESOLUTION_VALUES:
        raise ValueError(
            f"Invalid resolution value. Expected one of {CAPITALCOM_RESOLUTION_VALUES}"
        )
    return resolution


def validate_max(max_value: str):
    if max_value is not None:
        max_int = int(max_value)
        if not 1 <= max_int <= 1000:
            raise ValueError("Invalid max value. Expected integer between 1 and 1000")


def validate_headers(headers: dict, required_headers: list):
    missing_headers = [h for h in required_headers if not headers.get(h)]
    if missing_headers:
        raise ValueError(f"Missing required headers: {', '.join(missing_headers)}")


def parse_timestamp(timestamp):
    return datetime.utcfromtimestamp(timestamp / 1000).strftime('%Y-%m-%d %H:%M:%S')<|MERGE_RESOLUTION|>--- conflicted
+++ resolved
@@ -1,15 +1,8 @@
-<<<<<<< HEAD
 import datetime
 import secrets
 import string
 from bs4 import BeautifulSoup
 from config import Session, User
-=======
-import secrets
-import string
-import datetime
-from bs4 import BeautifulSoup
->>>>>>> c76f11e9
 from utils.external_apis_values import  CAPITALCOM_RESOLUTION_VALUES
 
 def generate_unique_short_token(length=7, max_attempts=100):

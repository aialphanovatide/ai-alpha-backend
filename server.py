--- conflicted
+++ resolved
@@ -1,9 +1,6 @@
 import os
 import json
-<<<<<<< HEAD
-import threading  # Importar threading para ejecutar el bot de Discord en un hilo
-=======
->>>>>>> 041224eb
+import threading
 from flask import Flask, jsonify, request
 from flask_cors import CORS
 from flask_mail import Mail

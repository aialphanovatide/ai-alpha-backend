from routes.slack.templates.poduct_alert_notification import send_notification_to_product_alerts_slack_channel
from routes.telegram.email_invitation_link.invitation_link import send_email_bp
from routes.trendspider.index import trendspider_notification_bp
from routes.tradingview.index import tradingview_notification_bp
from routes.news_bot.index import scrapper_bp
from routes.telegram.index import telegram_bp 
from flask_cors import CORS
from flask import Flask

app = Flask(__name__)
app.name = 'AI Alpha'
CORS(app, origins='*')

app.register_blueprint(telegram_bp)
app.register_blueprint(scrapper_bp)
app.register_blueprint(send_email_bp)
app.register_blueprint(trendspider_notification_bp)
app.register_blueprint(tradingview_notification_bp)



if __name__ == '__main__':
    try:
        # send_notification_to_product_alerts_slack_channel(title_message='AI Alpha Server is running', message="Message:", sub_title="All dependencies are working")
        print('---AI Alpha server is running---') # Once the server is ready. Add a pin message to slack
<<<<<<< HEAD
        app.run(threaded=True, debug=False, port=9100, use_reloader=True) 
=======
        app.run(threaded=True, debug=False, port=9000, use_reloader=False) 
>>>>>>> 35a76ded
    except Exception as e:
        print(f"Failed to start the AI Alpha server: {e}")      

# send_notification_to_product_alerts_slack_channel(title_message='AI Alpha Server is down', message="Message:", sub_title="----")
print('---AI Alpha server was stopped---')<|MERGE_RESOLUTION|>--- conflicted
+++ resolved
@@ -23,11 +23,7 @@
     try:
         # send_notification_to_product_alerts_slack_channel(title_message='AI Alpha Server is running', message="Message:", sub_title="All dependencies are working")
         print('---AI Alpha server is running---') # Once the server is ready. Add a pin message to slack
-<<<<<<< HEAD
-        app.run(threaded=True, debug=False, port=9100, use_reloader=True) 
-=======
         app.run(threaded=True, debug=False, port=9000, use_reloader=False) 
->>>>>>> 35a76ded
     except Exception as e:
         print(f"Failed to start the AI Alpha server: {e}")      
 

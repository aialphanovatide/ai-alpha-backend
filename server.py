--- conflicted
+++ resolved
@@ -130,19 +130,7 @@
 app.register_blueprint(twelvedata_bp)
 app.register_blueprint(binance_bp)
 app.register_blueprint(coin_bp)
-<<<<<<< HEAD
 
-@app.route('/tradingview-webhook', methods=['POST'])
-def tradingview_webhook():
-    # Verificar si los datos se reciben correctamente
-    data = request.json
-    print(f"Alerta recibida: {data}")
-    
-    # Puedes procesar los datos aquí, por ejemplo, enviarlos a otro servicio o guardarlos
-    return jsonify({"status": "success", "message": "Alerta recibida correctamente"}), 200
-=======
-app.register_blueprint(ask_ai_bp)
->>>>>>> 0694aaf1
 
 if __name__ == '__main__':
     try:

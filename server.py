import os
from config import Admin
#from routes.slack.templates.product_alert_notification import send_notification_to_product_alerts_slack_channel
from routes.telegram.email_invitation_link.invitation_link import send_email_bp
from routes.trendspider.index import trendspider_notification_bp
from routes.tradingview.index import tradingview_notification_bp
from routes.news_bot.index import scrapper_bp
from routes.telegram.index import telegram_bp 
from flask_cors import CORS
from flask import Flask, render_template, session as flask_session
from flask import request, redirect, url_for
from config import engine, Session as DBSession  # Cambia el nombre aquí también

app = Flask(__name__)
app.name = 'AI Alpha'
CORS(app, origins='*')

# Configure Flask to look for templates in the 'dashboard/templates' folder
app.template_folder = 'dashboard/apps/templates'
app.static_folder = 'dashboard/apps/static'
app.secret_key = os.urandom(24)

# Register blueprints
app.register_blueprint(telegram_bp)
app.register_blueprint(scrapper_bp)
app.register_blueprint(send_email_bp)
app.register_blueprint(trendspider_notification_bp)
app.register_blueprint(tradingview_notification_bp)


@app.route('/home')
def dashboard():
    # Comprueba si el usuario está autenticado
    if 'user_id' not in flask_session:
        return redirect(url_for('login'))
    return render_template('home/index.html')
    # Resto de la lógica para el dashboard

@app.route('/signup', methods=['GET', 'POST'])
def signup():
    if request.method == 'POST':
        # Obtener datos del formulario
        username = request.form.get('username')
        email = request.form.get('email')
        password = request.form.get('password')

        # Crear un nuevo objeto Admin y guardar en la base de datos
        new_admin = Admin(username=username, mail=email, password=password)

        # Utiliza la sesión de SQLAlchemy que has definido en config.py
        with DBSession() as db_session:  # Cambia el nombre aquí también
            db_session.add(new_admin)
            db_session.commit()

        # Redirigir a la página de inicio de sesión u otra página después del registro
        return redirect(url_for('login'))

    return render_template('home/register.html')

@app.route('/login', methods=['GET', 'POST'])
def login():
    if request.method == 'POST':
        print("try login")
        username = request.form.get('username')
        password = request.form.get('password')

        # Verifica las credenciales en la base de datos
        with DBSession() as db_session:
            user = db_session.query(Admin).filter_by(username=username, password=password).first()

        if user:
            # Autenticación exitosa, inicia sesión
            flask_session['user_id'] = user.admin_id
            flask_session['user'] = {'admin_id': user.admin_id, 'username': user.username, 'email': user.mail}
            return render_template('home/index.html', admin=flask_session['user'])
        else:
            # Credenciales incorrectas
            return render_template('home/login.html', error='Invalid username or password')

    # Si la solicitud es GET, simplemente renderiza el formulario de inicio de sesión
    return render_template('home/login.html')

@app.route('/logout', methods=['POST'])
def logout():
    # Clear the user session to log them out
    flask_session.pop('user_id', None)
    return redirect(url_for('login'))

# Resto del código ...

if __name__ == '__main__':
    try:
<<<<<<< HEAD
        print('---AI Alpha server is running---')
        app.run(threaded=True, debug=False, port=9000, use_reloader=True) 
=======
        #send_notification_to_product_alerts_slack_channel(title_message='AI Alpha Server is running', message="Message:", sub_title="All dependencies are working")
        print('---AI Alpha server is running---') # Once the server is ready. Add a pin message to slack
        app.run(threaded=True, debug=False, port=9000, use_reloader=False) 
>>>>>>> e69ec018
    except Exception as e:
        print(f"Failed to start the AI Alpha server: {e}")

print('---AI Alpha server was stopped---')<|MERGE_RESOLUTION|>--- conflicted
+++ resolved
@@ -90,14 +90,9 @@
 
 if __name__ == '__main__':
     try:
-<<<<<<< HEAD
-        print('---AI Alpha server is running---')
-        app.run(threaded=True, debug=False, port=9000, use_reloader=True) 
-=======
         #send_notification_to_product_alerts_slack_channel(title_message='AI Alpha Server is running', message="Message:", sub_title="All dependencies are working")
         print('---AI Alpha server is running---') # Once the server is ready. Add a pin message to slack
         app.run(threaded=True, debug=False, port=9000, use_reloader=False) 
->>>>>>> e69ec018
     except Exception as e:
         print(f"Failed to start the AI Alpha server: {e}")
 

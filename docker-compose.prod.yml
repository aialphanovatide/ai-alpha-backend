services:
  db:
    image: postgres:16
    volumes:
      - postgres_data:/var/lib/postgresql/data
      - ./backups:/backups
      - ./restore_db.sh:/docker-entrypoint-initdb.d/restore_db.sh
    environment:
      BACKUP_FILE: /backups/aialpha-database-prod-16-10-24.sql
      POSTGRES_DB: ${POSTGRES_DB_PROD}
      POSTGRES_USER: ${POSTGRES_USER_PROD}
      POSTGRES_PASSWORD: ${POSTGRES_PASSWORD_PROD}
    healthcheck:
      test: ["CMD-SHELL", "pg_isready -U ${POSTGRES_USER_PROD} -d ${POSTGRES_DB_PROD}"]
      interval: 20s
      timeout: 10s
      retries: 3
    ports:
<<<<<<< HEAD
      - "5435:5432"
=======
      - "5432:5432"
>>>>>>> af0984b1
    networks:
      - myapp_network
    command: >
      bash -c "
        chmod +x /docker-entrypoint-initdb.d/restore_db.sh &&
        docker-entrypoint.sh postgres
      "

  web:
    build: .
    ports:
      - "9003:9002"
    volumes:
      - ./app:/app/app:ro
      - ./migrations:/app/migrations:ro
    environment:
      - FLASK_ENV=production
      - DATABASE_URL_PROD=${DATABASE_URL_PROD}
      - REDIS_HOST=host.docker.internal
      - REDIS_PORT=6379
      - REDIS_DB=2
      - ADMIN_EMAIL=${ADMIN_EMAIL}
      - ADMIN_USERNAME=${ADMIN_USERNAME}
      - ADMIN_PASSWORD=${ADMIN_PASSWORD}
      - NEWS_BOT_API_KEY=${NEWS_BOT_API_KEY}
      - FIREBASE_SERVICE_ACCOUNT_JSON=${FIREBASE_SERVICE_ACCOUNT_JSON}
      - PGADMIN_DEFAULT_EMAIL=${PGADMIN_DEFAULT_EMAIL}
      - PGADMIN_DEFAULT_PASSWORD=${PGADMIN_DEFAULT_PASSWORD}
      - AWS_ACCESS=${AWS_ACCESS}
      - AWS_SECRET_KEY=${AWS_SECRET_KEY}
      - SLACK_BOT_TOKEN=${SLACK_BOT_TOKEN}
      - SLACK_PRODUCT_ALERTS=${SLACK_PRODUCT_ALERTS}
      - TELEGRAM_TOKEN=${TELEGRAM_TOKEN}
    depends_on:
      db:
        condition: service_healthy
    command: sh -c "chmod +x ./script.sh && ./script.sh"
    networks:
      - myapp_network
    healthcheck:
      test: ["CMD", "curl", "-f", "http://localhost:9002/health"]
      interval: 30s
      timeout: 10s
      retries: 3
      start_period: 10s

  pgadmin:
    image: dpage/pgadmin4
    environment:
      PGADMIN_DEFAULT_EMAIL: ${PGADMIN_DEFAULT_EMAIL}
      PGADMIN_DEFAULT_PASSWORD: ${PGADMIN_DEFAULT_PASSWORD}
      PGADMIN_CONFIG_SERVER_MODE: 'False'
    volumes:
      - pgadmin_data:/var/lib/pgadmin
    ports:
      - "5053:80"
    networks:
      - myapp_network
    depends_on:
      - db

  playwright:
    build:
      context: .
      dockerfile: Dockerfile.playwright
    volumes:
      - .:/app
    depends_on:
      - web
    environment:
      - DISPLAY=:99
    cap_add:
      - SYS_ADMIN
    networks:
      - myapp_network

  ngrok:
    image: ngrok/ngrok:latest
    command:
      - "http"
      - "--domain=${NGROK_DOMAIN}"
      - "web:9002"
    environment:
      - NGROK_AUTHTOKEN=${NGROK_AUTHTOKEN}
    depends_on:
      - web
    ports:
      - "4044:4040"
    networks:
      - myapp_network

volumes:
  postgres_data:
  pgadmin_data:

networks:
  myapp_network:
    name: myapp_network<|MERGE_RESOLUTION|>--- conflicted
+++ resolved
@@ -16,11 +16,7 @@
       timeout: 10s
       retries: 3
     ports:
-<<<<<<< HEAD
       - "5435:5432"
-=======
-      - "5432:5432"
->>>>>>> af0984b1
     networks:
       - myapp_network
     command: >

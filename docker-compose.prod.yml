--- conflicted
+++ resolved
@@ -3,14 +3,10 @@
     image: postgres:16
     volumes:
       - postgres_data:/var/lib/postgresql/data
-<<<<<<< HEAD
-    environment:
-=======
       - ./backups:/backups
       - ./restore_db.sh:/docker-entrypoint-initdb.d/restore_db.sh
     environment:
       BACKUP_FILE: /backups/aialpha-database-prod-16-10-24.sql
->>>>>>> 32a163e2
       POSTGRES_DB: ${POSTGRES_DB_PROD}
       POSTGRES_USER: ${POSTGRES_USER_PROD}
       POSTGRES_PASSWORD: ${POSTGRES_PASSWORD_PROD}
@@ -31,13 +27,8 @@
 
   web:
     build: .
-<<<<<<< HEAD
-    expose:
-      - "9002"
-=======
     ports:
       - "9003:9002"
->>>>>>> 32a163e2
     volumes:
       - ./app:/app/app:ro
       - ./migrations:/app/migrations:ro
@@ -66,15 +57,9 @@
     networks:
       - myapp_network
     healthcheck:
-<<<<<<< HEAD
-      test: ["CMD", "curl", "-f", "http://localhost:9003/health"]
-      interval: 10s
-      timeout: 5s
-=======
       test: ["CMD", "curl", "-f", "http://localhost:9002/health"]
       interval: 30s
       timeout: 10s
->>>>>>> 32a163e2
       retries: 3
       start_period: 10s
 

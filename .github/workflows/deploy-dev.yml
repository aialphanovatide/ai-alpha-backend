--- conflicted
+++ resolved
@@ -100,11 +100,7 @@
         echo "Starting containers..."
         if start_containers; then
           echo "Waiting for services to start..."
-<<<<<<< HEAD
-          sleep 60
-=======
           sleep 50
->>>>>>> 32a163e2
           echo "Performing health check..."
           if health_check; then
             echo "Deployment successful. Health check passed."

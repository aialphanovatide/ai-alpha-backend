import os
import requests
from dotenv import load_dotenv
from typing import Dict, Any, Optional, List
from ..coinmarketcap.coinmarketcap import get_crypto_metadata

# Load environment variables from the .env file
load_dotenv()

COINGECKO_API_KEY = os.getenv("COINGECKO_API_KEY")
BASE_URL = 'https://pro-api.coingecko.com/api/v3'

headers = {
            "Content-Type": "application/json",
            "x-cg-pro-api-key": COINGECKO_API_KEY,
        }

def get_list_of_coins(coin_names: Optional[List[str]] = None, coin_symbols: Optional[List[str]] = None) -> Dict[str, Any]:
    """
    Retrieve a list of all available coins from the CoinGecko API or check for specific coins.

    This function makes a GET request to the CoinGecko API to fetch a comprehensive
    list of all cryptocurrencies available on the platform. Each coin in the list
    includes basic information such as id, symbol, and name. If specific coin_names
    or coin_symbols are provided, it checks if those coins are available in the list
    and they are returned if found.

    Args:
        coin_names (List[str], optional): The names of the coins to check for availability.
        coin_symbols (List[str], optional): The symbols of the coins to check for availability.

    Returns:
        Dict[str, Any]: A dictionary containing:
            - 'coins' (List[Dict]): A list of dictionaries, each representing a coin
              with keys 'id', 'symbol', and 'name', if the request is successful.
            - 'length' (int): The length of the list of tokens.
            - 'success' (bool): True if the API call was successful, False otherwise.
            - 'error' (str): Error message or additional information if the request fails.
    """
    result = {
        'coins': [],
        'length': 0,
        'success': False,
    }

    try:
        response = requests.get(f'{BASE_URL}/coins/list', headers=headers, timeout=10)
        response.raise_for_status()  # Raises an HTTPError for bad responses

        all_coins = response.json()
        
        # If no filters provided, return all coins
        if not coin_names and not coin_symbols:
            result['coins'] = all_coins
            result['length'] = len(all_coins)
            result['success'] = True
            return result

        filtered_coins = []

        if coin_symbols:
            coin_symbols_lower = [symbol.lower() for symbol in coin_symbols]
            for coin in all_coins:
                if coin['symbol'].lower() in coin_symbols_lower:
                    filtered_coins.append(coin)

        if coin_names:
            coin_names_lower = [name.lower() for name in coin_names]
            for coin in all_coins:
                if coin['name'].lower() in coin_names_lower:
                    filtered_coins.append(coin)

        # Remove duplicates by converting to a set of tuples and back to a list
        unique_coins = {coin['id']: coin for coin in filtered_coins}.values()

        result['coins'] = list(unique_coins)
        result['length'] = len(result['coins'])

    except requests.exceptions.RequestException as e:
        raise Exception(f"Error in CoinGecko API request in get_list_of_coins: {str(e)}")
    except ValueError as e:
        raise Exception(f"Error decoding JSON response in get_list_of_coins: {str(e)}")
    except Exception as e:
        raise Exception(f"Unexpected error in get_list_of_coins: {str(e)}")

    return result


def get_coin_data(name: Optional[str] = None, symbol: Optional[str] = None) -> Dict[str, Any]:
    """
    Retrieve data for a specific coin from the CoinGecko API.

    This function makes a GET request to the CoinGecko API to fetch a comprehensive
    list of all cryptocurrencies and then filters for the specific coin based on
    the provided name or symbol.

    Args:
        name (str, optional): The name of the coin to search for.
        symbol (str, optional): The symbol of the coin to search for.

    Returns:
        Dict[str, Any]: A dictionary containing:
            - 'coin' (Dict): A dictionary representing the coin with keys 'id', 'symbol', and 'name',
              if the coin is found.
            - 'success' (bool): True if the API call was successful and the coin was found, False otherwise.
            - 'error' (str): Error message or additional information if the request fails or the coin is not found.
    """
    result = {
        'coin': None,
        'success': False,
        'error': None
    }

    if not name or not symbol:
        result['error'] = "Both name and symbol must be provided for accurate matching"
        return result

    try:
        response = requests.get(f'{BASE_URL}/coins/list', headers=headers, timeout=10)
        response.raise_for_status()  # Raises an HTTPError for bad responses

        all_coins = response.json()

        for coin in all_coins:
            if (name and coin['name'].lower() == name.lower()) and (symbol and coin['symbol'].lower() == symbol.lower()):
                result['coin'] = coin
                result['success'] = True
                break

        if not result['success']:
            result['error'] = "No exact match found for both name and symbol"

    except requests.exceptions.RequestException as e:
        result['error'] = f"Error in CoinGecko API request: {str(e)}"
    except ValueError as e:
        result['error'] = f"Error decoding JSON response: {str(e)}"
    except Exception as e:
        result['error'] = f"Unexpected error: {str(e)}"

    return result

<<<<<<< HEAD
=======

def get_tokenomics_data(coin_id: str) -> Dict[str, Any]:
    """
    Get detailed tokenomics data for a cryptocurrency using its CoinGecko ID.

    This function retrieves comprehensive information about a cryptocurrency from CoinGecko,
    and if the whitepaper is not available, it attempts to fetch it from CoinMarketCap.

    Args:
        coin_id (str): The CoinGecko ID of the cryptocurrency (e.g., 'bitcoin', 'ethereum').

    Returns:
        Dict[str, Any]: A dictionary containing:
            - website (str): Main project website URL
            - whitepaper (str): URL to the project's whitepaper if available (from either CoinGecko or CoinMarketCap)
            - categories (List[str]): List of categories the coin belongs to
            - chains (List[str]): List of blockchain platforms where the token exists
            - current_price (float): Current price in USD
            - market_cap_usd (float): Market capitalization in USD
            - fully_diluted_valuation (float): Fully diluted valuation in USD, if available
            - ath (float): All-time high price in USD
            - ath_change_percentage (float): Percentage change from ATH
            - circulating_supply (float): Current circulating supply
            - error (str): Error message if the request fails
    """
    if not coin_id:
        return {'error': "No valid cryptocurrency ID provided"}

    url = f'{BASE_URL}/coins/{coin_id}'
    try:
        response = requests.get(url, headers=headers, timeout=10)
        response.raise_for_status()
        data = response.json()

        # Get the whitepaper from CoinGecko
        whitepaper = data['links'].get('whitepaper') if 'whitepaper' in data['links'] else None

        # If no whitepaper in CoinGecko, try CoinMarketCap
        if not whitepaper:
            # Use the symbol from CoinGecko data for CoinMarketCap lookup
            symbol = data.get('symbol', '').upper()
            cmc_response = get_crypto_metadata(symbol)
            
            if cmc_response.get('success'):
                whitepaper = cmc_response.get('whitepaper')

        result = {
            'website': data['links']['homepage'][0] if data['links']['homepage'] else None,
            'whitepaper': whitepaper,
            'categories': data.get('categories', []),
            'chains': list(data['platforms'].keys()),
            'current_price': data['market_data']['current_price']['usd'],
            'market_cap_usd': data['market_data']['market_cap']['usd'],
            'fully_diluted_valuation': data['market_data'].get('fully_diluted_valuation', {}).get('usd', None),
            'ath': data['market_data']['ath']['usd'],
            'ath_change_percentage': data['market_data']['ath_change_percentage']['usd'],
            'circulating_supply': data['market_data'].get('circulating_supply', None),
        }

        return result

    except requests.exceptions.RequestException as e:
        return {'error': f"API request error: {str(e)}"}
    except ValueError as e:
        return {'error': f"JSON decoding error: {str(e)}"}
    except Exception as e:
        return {'error': f"Unexpected error: {str(e)}"}




>>>>>>> 91d4ee23

import requests
def get_crypto_id(symbol: str) -> Optional[str]:
    """
    Retrieve the CoinGecko ID for a given cryptocurrency symbol.

    This function queries the CoinGecko API to find the corresponding ID
    for a given cryptocurrency symbol.

    Args:
        symbol (str): The symbol of the cryptocurrency (e.g., 'btc' for Bitcoin).

    Returns:
        Optional[str]: The CoinGecko ID of the cryptocurrency if found, None otherwise.
    """
    url = 'https://api.coingecko.com/api/v3/coins/markets'
    params = {'vs_currency': 'usd', 'order': 'market_cap_desc', 'per_page': 100, 'page': 1, 'sparkline': False}
    response = requests.get(url, params=params)
    data = response.json()
    for crypto in data:
        if crypto['symbol'].lower() == symbol.lower():
            return crypto['id']
    return None

def get_tokenomics_data(symbol: str) -> Dict[str, Any]:
    """
    Retrieve detailed supply data for a given cryptocurrency symbol.

    Args:
        symbol (str): The symbol of the cryptocurrency (e.g., 'btc' for Bitcoin).

    Returns:
        Dict[str, Any]: A dictionary containing the following information:
            - 'Total Supply': The total supply of the cryptocurrency.
            - 'Circulating Supply': The current circulating supply.
            - '% Circulating Supply': The percentage of total supply in circulation.
            - 'Max Supply': The maximum supply of the cryptocurrency or '∞' if unlimited.
    """
    crypto_id = get_crypto_id(symbol)
    if not crypto_id:
        return f"No cryptocurrency found with the symbol {symbol}"

    url = f'{BASE_URL}/coins/{crypto_id}'
    try:
        response = requests.get(url, headers=headers, timeout=10)
        response.raise_for_status()
        data = response.json()

        market_data = data.get('market_data', {})
        total_supply = market_data.get('total_supply')
        circulating_supply = market_data.get('circulating_supply')
        max_supply = market_data.get('max_supply')
        
        # Calculate % Circulating Supply
        percent_circulating_supply = None
        if total_supply and circulating_supply:
            percent_circulating_supply = (circulating_supply / total_supply) * 100

        # Replace None, NULL, or empty max_supply with infinity symbol
        if max_supply is None or max_supply == "NULL" or max_supply == "":
            max_supply = "∞"
        
        return {
            'Total Supply': total_supply,
            'Circulating Supply': circulating_supply,
            '% Circulating Supply': percent_circulating_supply,
            'Max Supply': max_supply
        }
    except requests.exceptions.RequestException as e:
        return {"error": f"Error al obtener datos de la criptomoneda: {e}"}

def get_competitors_data(symbol: str) -> Dict[str, Any]:
    """
    Retrieve detailed supply data for a given cryptocurrency symbol.

    Args:
        symbol (str): The symbol of the cryptocurrency (e.g., 'btc' for Bitcoin).

    Returns:
        Dict[str, Any]: A dictionary containing the following information:
            All crypto data on Coingeko
    """
    crypto_id = get_crypto_id(symbol)
    if not crypto_id:
        return f"No cryptocurrency found with the symbol {symbol}"

    url = f'{BASE_URL}/coins/{crypto_id}'
    try:
        response = requests.get(url, headers=headers, timeout=10)
        response.raise_for_status()
        data = response.json()
        
        return data
    
    except requests.exceptions.RequestException as e:
        return {"error": f"Error: {e}"}

# Ejemplo de uso
# simbolo = 'dot'  # Puedes cambiar esto por el símbolo que necesites
# resultado = get_tokenomics_data(simbolo)
# print(resultado)












<|MERGE_RESOLUTION|>--- conflicted
+++ resolved
@@ -139,8 +139,6 @@
 
     return result
 
-<<<<<<< HEAD
-=======
 
 def get_tokenomics_data(coin_id: str) -> Dict[str, Any]:
     """
@@ -212,117 +210,27 @@
 
 
 
->>>>>>> 91d4ee23
-
-import requests
-def get_crypto_id(symbol: str) -> Optional[str]:
-    """
-    Retrieve the CoinGecko ID for a given cryptocurrency symbol.
-
-    This function queries the CoinGecko API to find the corresponding ID
-    for a given cryptocurrency symbol.
-
-    Args:
-        symbol (str): The symbol of the cryptocurrency (e.g., 'btc' for Bitcoin).
-
-    Returns:
-        Optional[str]: The CoinGecko ID of the cryptocurrency if found, None otherwise.
-    """
-    url = 'https://api.coingecko.com/api/v3/coins/markets'
-    params = {'vs_currency': 'usd', 'order': 'market_cap_desc', 'per_page': 100, 'page': 1, 'sparkline': False}
-    response = requests.get(url, params=params)
-    data = response.json()
-    for crypto in data:
-        if crypto['symbol'].lower() == symbol.lower():
-            return crypto['id']
-    return None
-
-def get_tokenomics_data(symbol: str) -> Dict[str, Any]:
-    """
-    Retrieve detailed supply data for a given cryptocurrency symbol.
-
-    Args:
-        symbol (str): The symbol of the cryptocurrency (e.g., 'btc' for Bitcoin).
-
-    Returns:
-        Dict[str, Any]: A dictionary containing the following information:
-            - 'Total Supply': The total supply of the cryptocurrency.
-            - 'Circulating Supply': The current circulating supply.
-            - '% Circulating Supply': The percentage of total supply in circulation.
-            - 'Max Supply': The maximum supply of the cryptocurrency or '∞' if unlimited.
-    """
-    crypto_id = get_crypto_id(symbol)
-    if not crypto_id:
-        return f"No cryptocurrency found with the symbol {symbol}"
-
-    url = f'{BASE_URL}/coins/{crypto_id}'
-    try:
-        response = requests.get(url, headers=headers, timeout=10)
-        response.raise_for_status()
-        data = response.json()
-
-        market_data = data.get('market_data', {})
-        total_supply = market_data.get('total_supply')
-        circulating_supply = market_data.get('circulating_supply')
-        max_supply = market_data.get('max_supply')
-        
-        # Calculate % Circulating Supply
-        percent_circulating_supply = None
-        if total_supply and circulating_supply:
-            percent_circulating_supply = (circulating_supply / total_supply) * 100
-
-        # Replace None, NULL, or empty max_supply with infinity symbol
-        if max_supply is None or max_supply == "NULL" or max_supply == "":
-            max_supply = "∞"
-        
-        return {
-            'Total Supply': total_supply,
-            'Circulating Supply': circulating_supply,
-            '% Circulating Supply': percent_circulating_supply,
-            'Max Supply': max_supply
-        }
-    except requests.exceptions.RequestException as e:
-        return {"error": f"Error al obtener datos de la criptomoneda: {e}"}
-
-def get_competitors_data(symbol: str) -> Dict[str, Any]:
-    """
-    Retrieve detailed supply data for a given cryptocurrency symbol.
-
-    Args:
-        symbol (str): The symbol of the cryptocurrency (e.g., 'btc' for Bitcoin).
-
-    Returns:
-        Dict[str, Any]: A dictionary containing the following information:
-            All crypto data on Coingeko
-    """
-    crypto_id = get_crypto_id(symbol)
-    if not crypto_id:
-        return f"No cryptocurrency found with the symbol {symbol}"
-
-    url = f'{BASE_URL}/coins/{crypto_id}'
-    try:
-        response = requests.get(url, headers=headers, timeout=10)
-        response.raise_for_status()
-        data = response.json()
-        
-        return data
-    
-    except requests.exceptions.RequestException as e:
-        return {"error": f"Error: {e}"}
-
-# Ejemplo de uso
-# simbolo = 'dot'  # Puedes cambiar esto por el símbolo que necesites
-# resultado = get_tokenomics_data(simbolo)
-# print(resultado)
-
-
-
-
-
-
-
-
-
-
-
-
+
+
+
+
+
+
+
+
+
+
+
+
+
+
+
+
+
+
+
+
+
+
+
+

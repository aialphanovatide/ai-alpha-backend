--- conflicted
+++ resolved
@@ -1,7 +1,6 @@
 from config import Topic, Notification, Session
 from typing import Tuple, Optional, List
 from sqlalchemy.exc import SQLAlchemyError
-from services.firebase import firebase
 from services.firebase.firebase import send_notification
 from datetime import datetime
 
@@ -13,26 +12,20 @@
 
     def validate_topics(self, coin: str, type: str, timeframe: str = None) -> List[Topic]:
         """
-        Validates and returns a list of topics that match the given coin and type.
+        Validates and returns a list of topics that match the given coin and type. This method queries the database to find topics that are relevant to the specified coin and notification type. It filters topics based on the notification type, coin reference, and timeframe (if applicable).
 
         Args:
-            coin (str): The coin reference to filter topics by (e.g. 'bitcoin', 'ethereum').
-            type (str): The type of notification. Valid types are:
-                - 'alert': For price alerts, requires timeframe
-                - 'deep_dive': For in-depth analysis
-                - 'narratives': For market narrative updates
-                - 'support_resistance': For S&R level updates
-                - 'daily_macro': For daily macro analysis
-                - 'spotlight': For coin spotlights
-            timeframe (str, optional): The timeframe for alerts 1h and 4h. Required when type is 'alert'.
+            coin (str): The coin reference to filter topics by.
+            type (str): The type of notification to filter topics by. Supported types are "alert", "analysis", and "s_and_r".
+            timeframe (str, optional): The timeframe to filter topics by, applicable only for "alert" type. Defaults to None.
 
         Returns:
-            List[Topic]: A list of Topic objects that match the specified criteria.
+            List[Topic]: A list of Topic objects that match the specified coin and type.
 
         Raises:
-            ValueError: If the notification type is invalid or no matching topics are found.
-            SQLAlchemyError: If a database operation fails.
-            RuntimeError: For any unexpected errors during validation.
+            ValueError: If the notification type is invalid or no topics are found that match the specified coin and type.
+            SQLAlchemyError: If a database operation fails during the validation process.
+            RuntimeError: For any unexpected errors that occur during the validation process.
         """
         try:
             with Session() as session:
@@ -44,7 +37,7 @@
                         Topic.reference.ilike(f"%{coin}%"),  # Match topics with coin reference
                         Topic.timeframe == timeframe  # Match topics with the specified timeframe
                     )
-                elif type in ["deep_dive", "narratives", "support_resistance", "daily_macro", "spotlight"]:
+                elif type in ["analysis", "narrative_trading", "support_resistance"]:
                     query = query.filter(
                         Topic.reference.ilike(f"%{coin}%"),  # Match topics with coin reference
                         Topic.name.ilike(f"%{type}%")  # Match topics with the specified type
@@ -82,7 +75,7 @@
             with Session() as session:
                 # Save notifications to database
                 for topic in topics:
-                    if type in ["deep_dive", "narratives", "support_resistance", "daily_macro", "spotlight"]:
+                    if type in ["analysis", "narrative_trading", "support_resistance"]:
                         new_notification = Notification(
                             topic_id=topic.id,
                             title=title,
@@ -93,19 +86,15 @@
                             updated_at=date_now
                         )
                         session.add(new_notification)
+
                 session.commit()
 
                 # Send FCM notifications
                 failed_topics = []
                 for topic in topics:
                     try:
-                        send_notification(
-                            topic=topic.name,
-                            title=title,
-                            body=body,
-                            type=type,
-                            coin=coin,
-                            timeframe=timeframe
+                        self._send_fcm_notification(
+                            topic.name, title, body, type, coin, timeframe
                         )
                     except Exception as e:
                         failed_topics.append({"topic": topic.name, "error": str(e)})
@@ -119,19 +108,81 @@
             raise
         except Exception as e:
             raise RuntimeError(f"Failed to process notification: {str(e)}")
-<<<<<<< HEAD
 
+    def _send_fcm_notification(self, topic: str, title: str, body: str, type: str, 
+                             coin: str, timeframe: str) -> None:
+        """
+        Send a notification via Firebase Cloud Messaging.
 
-# Test
-# notification_service = NotificationService()
-# notification_service.push_notification(
-#     coin="btc",
-#     title="Test",
-#     body="Test",
-#     type="alert",
-#     timeframe="1h"
-# )
-=======
-  
-   
->>>>>>> 198cb577
+        Raises:
+            RuntimeError: If FCM notification fails
+        """
+        try:
+            # Define the query based on the notification type
+            if type == "alert":
+                topics = self.session.query(Topic).filter(
+                    Topic.reference.ilike(f"%{coin}%"),
+                    Topic.timeframe == timeframe
+                ).all()
+                
+            elif type in ["analysis", "s_and_r"]:
+                topics = self.session.query(Topic).filter(
+                    Topic.reference.ilike(f"%{coin}%"),
+                    Topic.name.ilike(f"%{type}%")
+                ).all()
+                print(topics)
+            else:
+                raise ValueError(f"Invalid notification type: {type}")
+
+            if not topics:
+                raise ValueError(f"No topics found for the coin {coin} and type {type}")
+
+            for topic in topics:
+                if type in ["analysis", "support_resistance"]:
+                    new_notification = notification_model( 
+                        topic_id=topic.id,
+                        title=title,
+                        body=body,
+                        coin=coin,
+                        type=type 
+                    )
+                    
+                    self.session.add(new_notification)
+                    print(f"{type.capitalize()} saved for coin {coin} under topic {topic.name}")
+
+            self.session.commit()
+            print(f"Successfully saved {type} notification for coin {coin}.")
+
+            for topic in topics:
+                self._send_fcm_notification(topic.name, title, body, type, coin, timeframe)
+        
+        except SQLAlchemyError as e:
+            self.session.rollback()
+            raise SQLAlchemyError(f"Database error while processing notification: {str(e)}")
+        except Exception as e:
+            self.session.rollback()
+            raise Exception(f"Unexpected error while processing notification: {str(e)}")
+
+    def _send_fcm_notification(self, topic: str, title: str, body: str, type: str, coin: str, timeframe: str):
+        """
+        Trigger Firebase Cloud Messaging (FCM) to send a notification.
+        
+        Parameters:
+        - topic: The topic to which the message will be sent.
+        - title: The title of the notification.
+        - body: The body content of the notification.
+        - type: The type of the notification ("alert" or "analysis").
+        - coin: The coin associated with the notification.
+        """
+        try:
+            # Use the send_notification function you provided
+            send_notification(
+                topic=topic,
+                title=title,
+                body=body,
+                type=type,
+                coin=coin,
+                timeframe=timeframe
+            )
+        except Exception as e:
+            raise RuntimeError(f"Failed to send FCM notification to topic {topic}: {str(e)}")
--- conflicted
+++ resolved
@@ -15,11 +15,6 @@
         Validates and returns a list of topics that match the given coin and type.
 
         Args:
-<<<<<<< HEAD
-            coin (str): The coin reference to filter topics by.
-            type (str): The type of notification to filter topics by. Supported types are "alert", "analysis", and "support_resistance".
-            timeframe (str, optional): The timeframe to filter topics by, applicable only for "alert" type. Defaults to None.
-=======
             coin (str): The coin reference to filter topics by (e.g. 'bitcoin', 'ethereum').
             type (str): The type of notification. Valid types are:
                 - 'alert': For price alerts, requires timeframe
@@ -29,8 +24,6 @@
                 - 'daily_macro': For daily macro analysis
                 - 'spotlight': For coin spotlights
             timeframe (str, optional): The timeframe for alerts 1h and 4h. Required when type is 'alert'.
->>>>>>> 21662ecb
-
         Returns:
             List[Topic]: A list of Topic objects that match the specified criteria.
 
@@ -125,9 +118,6 @@
             raise
         except Exception as e:
             raise RuntimeError(f"Failed to process notification: {str(e)}")
-
-
-<<<<<<< HEAD
         Raises:
             RuntimeError: If FCM notification fails
         """
@@ -200,14 +190,3 @@
             )
         except Exception as e:
             raise RuntimeError(f"Failed to send FCM notification to topic {topic}: {str(e)}")
-=======
-# Test
-# notification_service = NotificationService()
-# notification_service.push_notification(
-#     coin="btc",
-#     title="Test",
-#     body="Test",
-#     type="alert",
-#     timeframe="1h"
-# )
->>>>>>> 21662ecb

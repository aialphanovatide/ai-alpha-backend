--- conflicted
+++ resolved
@@ -78,11 +78,7 @@
 
 
 
-<<<<<<< HEAD
-# Example usage
-=======
 # # Example usage
->>>>>>> b745f152
 # result = send_notification(
 #     topic='bitcoin_4999_m1_analysis',
 #     title='Cosmos Advances with Valence Integration',

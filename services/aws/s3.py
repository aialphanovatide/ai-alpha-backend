import os
import boto3
import requests
from PIL import Image
from io import BytesIO
from dotenv import load_dotenv
from urllib.parse import urlparse
from typing import Tuple, Optional
from requests.exceptions import RequestException
from botocore.exceptions import ClientError, BotoCoreError

load_dotenv()

import os
import boto3
from typing import Optional

class ImageProcessor:
    def __init__(self,
                 aws_region: str = 'us-east-2',
                 aws_access_key: Optional[str] = None,
                 aws_secret_key: Optional[str] = None):
        """
        Resize and upload to an AWS S3 Bucket
        Args:
            aws_region (str): AWS region for S3. Default is 'us-east-2'.
            aws_access_key (Optional[str]): AWS access key. If None, will use environment variables or IAM role.
            aws_secret_key (Optional[str]): AWS secret key. If None, will use environment variables or IAM role.
        """
        self.aws_region = aws_region
        self.aws_access_key = aws_access_key or os.getenv('AWS_ACCESS')
        self.aws_secret_key = aws_secret_key or os.getenv('AWS_SECRET_KEY')
        
        if not self.aws_access_key or not self.aws_secret_key:
            raise ValueError("AWS access key and secret key must be provided.")
        
        self.s3_client = boto3.client(
            's3',
            region_name=self.aws_region,
            aws_access_key_id=self.aws_access_key,
            aws_secret_access_key=self.aws_secret_key
        )

    def fetch_image(self, image_url: str) -> bytes:
        """
        Fetch an image from a URL.

        This method sends a GET request to the specified URL to retrieve the image content.
        It uses a timeout of 10 seconds to prevent hanging on slow connections.

        Args:
            image_url (str): URL of the image to fetch.

        Returns:
            bytes: The raw image content.

        Raises:
            RequestException: If there's an error fetching the image, such as network issues,
                              invalid URLs, or server errors.

        Note:
            This method does not validate the content type of the response. It's the caller's
            responsibility to ensure that the URL points to a valid image resource.
        """
        try:
            response = requests.get(image_url, timeout=10)
            response.raise_for_status()
            return response.content
        except RequestException as e:
            raise RequestException(f"Error fetching image: {e}")

    def resize_image(self, image_content: bytes, target_size: Tuple[int, int]) -> Image.Image:
        """
        Resize an image to the specified target size.

        This method takes the raw image content as bytes and resizes it to the specified dimensions
        using the high-quality LANCZOS resampling filter.

        Args:
            image_content (bytes): The raw image content in bytes.
            target_size (Tuple[int, int]): The desired width and height of the resized image.

        Returns:
            Image.Image: A PIL Image object representing the resized image.

        Raises:
            IOError: If there's an error opening or processing the image.
            ValueError: If the input image_content is invalid or corrupted.

        Note:
            The LANCZOS filter is used for high-quality downsampling, which may be slower
            but produces better results, especially for significant size reductions.
        """
        try:
            with Image.open(BytesIO(image_content)) as image:
                return image.resize(target_size, Image.LANCZOS)
        except IOError as e:
            raise IOError(f"Error opening or processing the image: {e}")
        except ValueError as e:
            raise ValueError(f"Invalid or corrupted image data: {e}")

    def delete_from_s3(self,bucket: str, image_url: str) -> None:
        """
        Delete an image from S3.

        This method parses the provided S3 URL to extract the bucket name and image key,
        then attempts to delete the corresponding object from the S3 bucket.

        Args:
            image_url (str): URL of the image to delete from S3.

        Raises:
            ValueError: If the provided URL is not a valid S3 URL format.
            BotoCoreError: If there's a low-level error interacting with S3.
            ClientError: If there's a client-side error interacting with S3.
            Exception: For any other unexpected errors during the deletion process.

        Note:
            This method doesn't return any value. It either succeeds silently or raises an exception.
        """
        try:
            # Extract the bucket name and image key from the URL
            bucket_name = bucket
            image_key = str(image_url).split('/')[-1]

            if not bucket_name or not image_key:
                raise ValueError("Invalid S3 URL format")

            # Delete the object
            self.s3_client.delete_object(Bucket=bucket_name, Key=image_key)

        except ClientError as e:
            error_code = e.response['Error']['Code']
            if error_code == 'AccessDenied':
                raise PermissionError(f"Access denied when deleting from S3: {str(e)}")
            else:
                raise IOError(f"S3 client error: {str(e)}")
        except Exception as e:
            raise Exception(f"Unexpected error deleting from S3: {str(e)}")

    def upload_to_s3(self, image: Image.Image, bucket_name: str, image_filename: str) -> str:
        """
        Upload an image to S3.

        This method converts the given image to JPEG format, optimizes it, and uploads it to the specified S3 bucket.

        Args:
            image (Image.Image): The PIL Image object to upload.
            bucket_name (str): Name of the S3 bucket where the image will be stored.
            image_filename (str): Desired filename for the image in S3, including extension.

        Returns:
            str: URL of the uploaded image in S3.

        Raises:
            BotoCoreError: If there's a low-level error interacting with S3.
            ClientError: If there's a client-side error interacting with S3.
            Exception: For any other unexpected errors during the upload process.

        Note:
            The image is saved as JPEG with 85% quality and optimization enabled.
            The content type of the uploaded file is set to 'image/jpeg'.
        """
        with BytesIO() as output:
            image.save(output, format="JPEG", quality=85, optimize=True)
            output.seek(0)
            self.s3_client.upload_fileobj(
                output, 
                bucket_name, 
                image_filename,
                ExtraArgs={'ContentType': 'image/jpeg'}
            )
        return f"https://{bucket_name}.s3.{self.aws_region}.amazonaws.com/{image_filename}"
    
    def upload_svg_to_s3(self, svg_file, bucket_name: str, svg_filename: str) -> Optional[str]:
        """
        Upload an SVG file to S3.

        Args:
            svg_file: The SVG file to upload (typically from request.files).
            bucket_name (str): Name of the S3 bucket.
            svg_filename (str): Desired filename for the SVG in S3.

        Returns:
            Optional[str]: URL of the uploaded SVG in S3, or None if upload failed.
        """
        if svg_file and svg_file.filename.lower().endswith('.svg'):
            try:
                filename = svg_filename
                self.s3_client.upload_fileobj(
                    svg_file,
                    bucket_name,
                    filename,
                    ExtraArgs={'ContentType': 'image/svg+xml'}
                )
<<<<<<< HEAD
                return f"https://{bucket_name}.s3.{self.aws_region}.amazonaws.com/{image_filename}"
        except Exception as e:
            raise Exception(f"Unexpected error uploading to S3: {e}")
    
    def upload_svg_to_s3(self, svg_file, bucket_name: str, svg_filename: str) -> Optional[str]:
        """
        Upload an SVG file to S3.

        Args:
            svg_file: The SVG file to upload (typically from request.files).
            bucket_name (str): Name of the S3 bucket.
            svg_filename (str): Desired filename for the SVG in S3.

        Returns:
            Optional[str]: URL of the uploaded SVG in S3, or None if upload failed.
        """
        if svg_file and svg_file.filename.lower().endswith('.svg'):
            try:
                filename = svg_filename
                self.s3_client.upload_fileobj(
                    svg_file,
                    bucket_name,
                    filename,
                    ExtraArgs={'ContentType': 'image/svg+xml'}
                )
                return f"https://{bucket_name}.s3.{self.aws_region}.amazonaws.com/{filename}"
            except (BotoCoreError, ClientError) as e:
=======
                return f"https://{bucket_name}.s3.{self.aws_region}.amazonaws.com/{filename}"
            except (ClientError) as e:
                print(f"Error uploading SVG to S3: {str(e)}")
>>>>>>> a78e922b
                return None
        return None

    def process_and_upload_image(self, 
                                 image_url: str, 
                                 bucket_name: str, 
                                 image_filename: str, 
                                 target_size: Tuple[int, int] = (1024, 1024)) -> Optional[str]:
        """
        Fetch, resize, and upload an image to S3.

        This method performs the following steps:
        1. Fetches the image from the provided URL.
        2. Resizes the image to the specified target size.
        3. Uploads the resized image to the specified S3 bucket.

        Args:
            image_url (str): URL of the image to be processed and uploaded.
            bucket_name (str): Name of the S3 bucket where the image will be uploaded.
            image_filename (str): Desired filename for the image in S3.
            target_size (Tuple[int, int], optional): Desired size for the resized image. 
                                                     Default is (1024, 1024).

        Returns:
            Optional[str]: URL of the uploaded image in S3 if successful, None otherwise.

        Raises:
            RequestException: If there's an error fetching the image from the URL.
            IOError: If there's an error processing (resizing) the image.
            BotoCoreError: If there's an error interacting with AWS S3.
            Exception: For any other unexpected errors.
        """
        try:
            image_content = self.fetch_image(image_url)
            resized_image = self.resize_image(image_content, target_size)
            return self.upload_to_s3(resized_image, bucket_name, image_filename)
        except Exception as e:
<<<<<<< HEAD
            raise Exception(f"Unexpected error processing and uploading image: {e}")
       
=======
            print(f"Unexpected error: {str(e)}")
        return None
    
    def delete_from_s3(self, bucket_name, file_name):
        """
        Delete a file from an S3 bucket.

        :param bucket_name: String name of the S3 bucket
        :param file_name: String name of the file to delete
        :return: True if file was deleted, else False
        """
        try:
            self.s3_client.delete_object(Bucket=bucket_name, Key=file_name)
            print(f"File {file_name} deleted successfully from {bucket_name}")
            return True
        except ClientError as e:
            print(f"Error deleting file {file_name} from {bucket_name}: {e}")
            return False
>>>>>>> a78e922b



# Usage Example:
# if __name__ == "__main__":
#     image_processor = ImageProcessor()
#     image_url = "https://cdn.pixabay.com/photo/2024/05/26/10/15/bird-8788491_1280.jpg"
#     bucket_name = "aialphaicons"
#     image_filename = "test_image.jpg"
#     target_size = (256, 256)

#     uploaded_url = image_processor.process_and_upload_image(image_url, bucket_name, image_filename, target_size)
#     print(f"Uploaded image URL: {uploaded_url}")


# image_processor = ImageProcessor()
# image_processor.delete_from_s3("https://aialphaicons.s3.us-east-2.amazonaws.com/algorand-api-convincing-enough?.jpg")<|MERGE_RESOLUTION|>--- conflicted
+++ resolved
@@ -99,7 +99,7 @@
         except ValueError as e:
             raise ValueError(f"Invalid or corrupted image data: {e}")
 
-    def delete_from_s3(self,bucket: str, image_url: str) -> None:
+    def delete_from_s3(self, bucket: str, image_url: str) -> None:
         """
         Delete an image from S3.
 
@@ -161,39 +161,16 @@
             The image is saved as JPEG with 85% quality and optimization enabled.
             The content type of the uploaded file is set to 'image/jpeg'.
         """
-        with BytesIO() as output:
-            image.save(output, format="JPEG", quality=85, optimize=True)
-            output.seek(0)
-            self.s3_client.upload_fileobj(
-                output, 
-                bucket_name, 
-                image_filename,
-                ExtraArgs={'ContentType': 'image/jpeg'}
-            )
-        return f"https://{bucket_name}.s3.{self.aws_region}.amazonaws.com/{image_filename}"
-    
-    def upload_svg_to_s3(self, svg_file, bucket_name: str, svg_filename: str) -> Optional[str]:
-        """
-        Upload an SVG file to S3.
-
-        Args:
-            svg_file: The SVG file to upload (typically from request.files).
-            bucket_name (str): Name of the S3 bucket.
-            svg_filename (str): Desired filename for the SVG in S3.
-
-        Returns:
-            Optional[str]: URL of the uploaded SVG in S3, or None if upload failed.
-        """
-        if svg_file and svg_file.filename.lower().endswith('.svg'):
-            try:
-                filename = svg_filename
+        try:
+            with BytesIO() as output:
+                image.save(output, format="JPEG", quality=85, optimize=True)
+                output.seek(0)
                 self.s3_client.upload_fileobj(
-                    svg_file,
-                    bucket_name,
-                    filename,
-                    ExtraArgs={'ContentType': 'image/svg+xml'}
+                    output, 
+                    bucket_name, 
+                    image_filename,
+                    ExtraArgs={'ContentType': 'image/jpeg'}
                 )
-<<<<<<< HEAD
                 return f"https://{bucket_name}.s3.{self.aws_region}.amazonaws.com/{image_filename}"
         except Exception as e:
             raise Exception(f"Unexpected error uploading to S3: {e}")
@@ -221,11 +198,6 @@
                 )
                 return f"https://{bucket_name}.s3.{self.aws_region}.amazonaws.com/{filename}"
             except (BotoCoreError, ClientError) as e:
-=======
-                return f"https://{bucket_name}.s3.{self.aws_region}.amazonaws.com/{filename}"
-            except (ClientError) as e:
-                print(f"Error uploading SVG to S3: {str(e)}")
->>>>>>> a78e922b
                 return None
         return None
 
@@ -263,29 +235,9 @@
             resized_image = self.resize_image(image_content, target_size)
             return self.upload_to_s3(resized_image, bucket_name, image_filename)
         except Exception as e:
-<<<<<<< HEAD
             raise Exception(f"Unexpected error processing and uploading image: {e}")
-       
-=======
-            print(f"Unexpected error: {str(e)}")
-        return None
     
-    def delete_from_s3(self, bucket_name, file_name):
-        """
-        Delete a file from an S3 bucket.
-
-        :param bucket_name: String name of the S3 bucket
-        :param file_name: String name of the file to delete
-        :return: True if file was deleted, else False
-        """
-        try:
-            self.s3_client.delete_object(Bucket=bucket_name, Key=file_name)
-            print(f"File {file_name} deleted successfully from {bucket_name}")
-            return True
-        except ClientError as e:
-            print(f"Error deleting file {file_name} from {bucket_name}: {e}")
-            return False
->>>>>>> a78e922b
+
 
 
 
